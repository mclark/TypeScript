/// <reference path="fourslash.ts"/>

////declare module "X.Y.Z" {}
////
////declare module 'X2.Y2.Z2' {}
////
////module A.B.C {
////    export var x;
////}
////
////module A.B {
////    export var y;
////}
////
////module A {
////    export var z;
////}
////
////module A {
////    module B {
////        module C {
////            declare var x;
////        }
////    }
////}

//We have 8 module keywords, and 4 var keywords.
//The declarations of A.B.C.x do not get merged, so the 4 vars are independent.
//The two 'A' modules, however, do get merged, so in reality we have 7 modules.
verify.navigationBar([
    {
        "text": "<global>",
<<<<<<< HEAD
        "kind": "module",
        "childItems": [
            {
                "text": "'X2.Y2.Z2'",
                "kind": "module",
                "kindModifiers": "declare"
            },
            {
                "text": "\"X.Y.Z\"",
                "kind": "module",
                "kindModifiers": "declare"
            },
            {
                "text": "A",
                "kind": "module"
            },
            {
                "text": "A.B",
                "kind": "module"
            },
            {
                "text": "A.B.C",
                "kind": "module"
            }
        ]
    },
    {
        "text": "'X2.Y2.Z2'",
        "kind": "module",
        "kindModifiers": "declare",
        "indent": 1
    },
    {
        "text": "\"X.Y.Z\"",
        "kind": "module",
        "kindModifiers": "declare",
        "indent": 1
    },
    {
        "text": "A",
        "kind": "module",
=======
        "kind": "script",
        "childItems": [
            {
                "text": "'X2.Y2.Z2'",
                "kind": "module",
                "kindModifiers": "declare"
            },
            {
                "text": "\"X.Y.Z\"",
                "kind": "module",
                "kindModifiers": "declare"
            },
            {
                "text": "A",
                "kind": "module"
            },
            {
                "text": "A.B",
                "kind": "module"
            },
            {
                "text": "A.B.C",
                "kind": "module"
            }
        ]
    },
    {
        "text": "'X2.Y2.Z2'",
        "kind": "module",
        "kindModifiers": "declare",
        "indent": 1
    },
    {
        "text": "\"X.Y.Z\"",
        "kind": "module",
        "kindModifiers": "declare",
        "indent": 1
    },
    {
        "text": "A",
        "kind": "module",
>>>>>>> 36b61133
        "childItems": [
            {
                "text": "B",
                "kind": "module"
            },
            {
                "text": "z",
                "kind": "var",
                "kindModifiers": "export"
            }
        ],
        "indent": 1
    },
    {
        "text": "B",
        "kind": "module",
        "childItems": [
            {
                "text": "C",
                "kind": "module"
            }
        ],
        "indent": 2
    },
    {
        "text": "C",
        "kind": "module",
        "childItems": [
            {
                "text": "x",
                "kind": "var",
                "kindModifiers": "declare"
            }
        ],
        "indent": 3
    },
    {
        "text": "A.B",
        "kind": "module",
        "childItems": [
            {
                "text": "y",
                "kind": "var",
                "kindModifiers": "export"
            }
        ],
        "indent": 1
    },
    {
        "text": "A.B.C",
        "kind": "module",
        "childItems": [
            {
                "text": "x",
                "kind": "var",
                "kindModifiers": "export"
            }
        ],
        "indent": 1
    }
]);
<|MERGE_RESOLUTION|>--- conflicted
+++ resolved
@@ -1,178 +1,134 @@
-/// <reference path="fourslash.ts"/>
-
-////declare module "X.Y.Z" {}
-////
-////declare module 'X2.Y2.Z2' {}
-////
-////module A.B.C {
-////    export var x;
-////}
-////
-////module A.B {
-////    export var y;
-////}
-////
-////module A {
-////    export var z;
-////}
-////
-////module A {
-////    module B {
-////        module C {
-////            declare var x;
-////        }
-////    }
-////}
-
-//We have 8 module keywords, and 4 var keywords.
-//The declarations of A.B.C.x do not get merged, so the 4 vars are independent.
-//The two 'A' modules, however, do get merged, so in reality we have 7 modules.
-verify.navigationBar([
-    {
-        "text": "<global>",
-<<<<<<< HEAD
-        "kind": "module",
-        "childItems": [
-            {
-                "text": "'X2.Y2.Z2'",
-                "kind": "module",
-                "kindModifiers": "declare"
-            },
-            {
-                "text": "\"X.Y.Z\"",
-                "kind": "module",
-                "kindModifiers": "declare"
-            },
-            {
-                "text": "A",
-                "kind": "module"
-            },
-            {
-                "text": "A.B",
-                "kind": "module"
-            },
-            {
-                "text": "A.B.C",
-                "kind": "module"
-            }
-        ]
-    },
-    {
-        "text": "'X2.Y2.Z2'",
-        "kind": "module",
-        "kindModifiers": "declare",
-        "indent": 1
-    },
-    {
-        "text": "\"X.Y.Z\"",
-        "kind": "module",
-        "kindModifiers": "declare",
-        "indent": 1
-    },
-    {
-        "text": "A",
-        "kind": "module",
-=======
-        "kind": "script",
-        "childItems": [
-            {
-                "text": "'X2.Y2.Z2'",
-                "kind": "module",
-                "kindModifiers": "declare"
-            },
-            {
-                "text": "\"X.Y.Z\"",
-                "kind": "module",
-                "kindModifiers": "declare"
-            },
-            {
-                "text": "A",
-                "kind": "module"
-            },
-            {
-                "text": "A.B",
-                "kind": "module"
-            },
-            {
-                "text": "A.B.C",
-                "kind": "module"
-            }
-        ]
-    },
-    {
-        "text": "'X2.Y2.Z2'",
-        "kind": "module",
-        "kindModifiers": "declare",
-        "indent": 1
-    },
-    {
-        "text": "\"X.Y.Z\"",
-        "kind": "module",
-        "kindModifiers": "declare",
-        "indent": 1
-    },
-    {
-        "text": "A",
-        "kind": "module",
->>>>>>> 36b61133
-        "childItems": [
-            {
-                "text": "B",
-                "kind": "module"
-            },
-            {
-                "text": "z",
-                "kind": "var",
-                "kindModifiers": "export"
-            }
-        ],
-        "indent": 1
-    },
-    {
-        "text": "B",
-        "kind": "module",
-        "childItems": [
-            {
-                "text": "C",
-                "kind": "module"
-            }
-        ],
-        "indent": 2
-    },
-    {
-        "text": "C",
-        "kind": "module",
-        "childItems": [
-            {
-                "text": "x",
-                "kind": "var",
-                "kindModifiers": "declare"
-            }
-        ],
-        "indent": 3
-    },
-    {
-        "text": "A.B",
-        "kind": "module",
-        "childItems": [
-            {
-                "text": "y",
-                "kind": "var",
-                "kindModifiers": "export"
-            }
-        ],
-        "indent": 1
-    },
-    {
-        "text": "A.B.C",
-        "kind": "module",
-        "childItems": [
-            {
-                "text": "x",
-                "kind": "var",
-                "kindModifiers": "export"
-            }
-        ],
-        "indent": 1
-    }
-]);
+/// <reference path="fourslash.ts"/>
+
+////declare module "X.Y.Z" {}
+////
+////declare module 'X2.Y2.Z2' {}
+////
+////module A.B.C {
+////    export var x;
+////}
+////
+////module A.B {
+////    export var y;
+////}
+////
+////module A {
+////    export var z;
+////}
+////
+////module A {
+////    module B {
+////        module C {
+////            declare var x;
+////        }
+////    }
+////}
+
+//We have 8 module keywords, and 4 var keywords.
+//The declarations of A.B.C.x do not get merged, so the 4 vars are independent.
+//The two 'A' modules, however, do get merged, so in reality we have 7 modules.
+verify.navigationBar([
+    {
+        "text": "<global>",
+        "kind": "script",
+        "childItems": [
+            {
+                "text": "'X2.Y2.Z2'",
+                "kind": "module",
+                "kindModifiers": "declare"
+            },
+            {
+                "text": "\"X.Y.Z\"",
+                "kind": "module",
+                "kindModifiers": "declare"
+            },
+            {
+                "text": "A",
+                "kind": "module"
+            },
+            {
+                "text": "A.B",
+                "kind": "module"
+            },
+            {
+                "text": "A.B.C",
+                "kind": "module"
+            }
+        ]
+    },
+    {
+        "text": "'X2.Y2.Z2'",
+        "kind": "module",
+        "kindModifiers": "declare",
+        "indent": 1
+    },
+    {
+        "text": "\"X.Y.Z\"",
+        "kind": "module",
+        "kindModifiers": "declare",
+        "indent": 1
+    },
+    {
+        "text": "A",
+        "kind": "module",
+        "childItems": [
+            {
+                "text": "B",
+                "kind": "module"
+            },
+            {
+                "text": "z",
+                "kind": "var",
+                "kindModifiers": "export"
+            }
+        ],
+        "indent": 1
+    },
+    {
+        "text": "B",
+        "kind": "module",
+        "childItems": [
+            {
+                "text": "C",
+                "kind": "module"
+            }
+        ],
+        "indent": 2
+    },
+    {
+        "text": "C",
+        "kind": "module",
+        "childItems": [
+            {
+                "text": "x",
+                "kind": "var",
+                "kindModifiers": "declare"
+            }
+        ],
+        "indent": 3
+    },
+    {
+        "text": "A.B",
+        "kind": "module",
+        "childItems": [
+            {
+                "text": "y",
+                "kind": "var",
+                "kindModifiers": "export"
+            }
+        ],
+        "indent": 1
+    },
+    {
+        "text": "A.B.C",
+        "kind": "module",
+        "childItems": [
+            {
+                "text": "x",
+                "kind": "var",
+                "kindModifiers": "export"
+            }
+        ],
+        "indent": 1
+    }
+]);