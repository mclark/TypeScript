/*! *****************************************************************************
Copyright (c) Microsoft Corporation. All rights reserved. 
Licensed under the Apache License, Version 2.0 (the "License"); you may not use
this file except in compliance with the License. You may obtain a copy of the
License at http://www.apache.org/licenses/LICENSE-2.0  
 
THIS CODE IS PROVIDED ON AN *AS IS* BASIS, WITHOUT WARRANTIES OR CONDITIONS OF ANY
KIND, EITHER EXPRESS OR IMPLIED, INCLUDING WITHOUT LIMITATION ANY IMPLIED
WARRANTIES OR CONDITIONS OF TITLE, FITNESS FOR A PARTICULAR PURPOSE, 
MERCHANTABLITY OR NON-INFRINGEMENT. 
 
See the Apache Version 2.0 License for specific language governing permissions
and limitations under the License.
***************************************************************************** */

declare namespace ts {
    /**
     * Type of objects whose values are all of the same type.
     * The `in` and `for-in` operators can *not* be safely used,
     * since `Object.prototype` may be modified by outside code.
     */
    interface MapLike<T> {
        [index: string]: T;
    }
    /** ES6 Map interface, only read methods included. */
    interface ReadonlyMap<T> {
        get(key: string): T | undefined;
        has(key: string): boolean;
        forEach(action: (value: T, key: string) => void): void;
        readonly size: number;
        keys(): Iterator<string>;
        values(): Iterator<T>;
        entries(): Iterator<[string, T]>;
    }
    /** ES6 Map interface. */
    interface Map<T> extends ReadonlyMap<T> {
        set(key: string, value: T): this;
        delete(key: string): boolean;
        clear(): void;
    }
    /** ES6 Iterator type. */
    interface Iterator<T> {
        next(): {
            value: T;
            done: false;
        } | {
            value: never;
            done: true;
        };
    }
    /** Array that is only intended to be pushed to, never read. */
    interface Push<T> {
        push(...values: T[]): void;
    }
    type Path = string & {
        __pathBrand: any;
    };
    interface TextRange {
        pos: number;
        end: number;
    }
    type JsDocSyntaxKind = SyntaxKind.EndOfFileToken | SyntaxKind.WhitespaceTrivia | SyntaxKind.AtToken | SyntaxKind.NewLineTrivia | SyntaxKind.AsteriskToken | SyntaxKind.OpenBraceToken | SyntaxKind.CloseBraceToken | SyntaxKind.LessThanToken | SyntaxKind.OpenBracketToken | SyntaxKind.CloseBracketToken | SyntaxKind.EqualsToken | SyntaxKind.CommaToken | SyntaxKind.DotToken | SyntaxKind.Identifier | SyntaxKind.Unknown;
    enum SyntaxKind {
        Unknown = 0,
        EndOfFileToken = 1,
        SingleLineCommentTrivia = 2,
        MultiLineCommentTrivia = 3,
        NewLineTrivia = 4,
        WhitespaceTrivia = 5,
        ShebangTrivia = 6,
        ConflictMarkerTrivia = 7,
        NumericLiteral = 8,
        StringLiteral = 9,
        JsxText = 10,
        JsxTextAllWhiteSpaces = 11,
        RegularExpressionLiteral = 12,
        NoSubstitutionTemplateLiteral = 13,
        TemplateHead = 14,
        TemplateMiddle = 15,
        TemplateTail = 16,
        OpenBraceToken = 17,
        CloseBraceToken = 18,
        OpenParenToken = 19,
        CloseParenToken = 20,
        OpenBracketToken = 21,
        CloseBracketToken = 22,
        DotToken = 23,
        DotDotDotToken = 24,
        SemicolonToken = 25,
        CommaToken = 26,
        LessThanToken = 27,
        LessThanSlashToken = 28,
        GreaterThanToken = 29,
        LessThanEqualsToken = 30,
        GreaterThanEqualsToken = 31,
        EqualsEqualsToken = 32,
        ExclamationEqualsToken = 33,
        EqualsEqualsEqualsToken = 34,
        ExclamationEqualsEqualsToken = 35,
        EqualsGreaterThanToken = 36,
        PlusToken = 37,
        MinusToken = 38,
        AsteriskToken = 39,
        AsteriskAsteriskToken = 40,
        SlashToken = 41,
        PercentToken = 42,
        PlusPlusToken = 43,
        MinusMinusToken = 44,
        LessThanLessThanToken = 45,
        GreaterThanGreaterThanToken = 46,
        GreaterThanGreaterThanGreaterThanToken = 47,
        AmpersandToken = 48,
        BarToken = 49,
        CaretToken = 50,
        ExclamationToken = 51,
        TildeToken = 52,
        AmpersandAmpersandToken = 53,
        BarBarToken = 54,
        QuestionToken = 55,
        ColonToken = 56,
        AtToken = 57,
        EqualsToken = 58,
        PlusEqualsToken = 59,
        MinusEqualsToken = 60,
        AsteriskEqualsToken = 61,
        AsteriskAsteriskEqualsToken = 62,
        SlashEqualsToken = 63,
        PercentEqualsToken = 64,
        LessThanLessThanEqualsToken = 65,
        GreaterThanGreaterThanEqualsToken = 66,
        GreaterThanGreaterThanGreaterThanEqualsToken = 67,
        AmpersandEqualsToken = 68,
        BarEqualsToken = 69,
        CaretEqualsToken = 70,
        Identifier = 71,
        BreakKeyword = 72,
        CaseKeyword = 73,
        CatchKeyword = 74,
        ClassKeyword = 75,
        ConstKeyword = 76,
        ContinueKeyword = 77,
        DebuggerKeyword = 78,
        DefaultKeyword = 79,
        DeleteKeyword = 80,
        DoKeyword = 81,
        ElseKeyword = 82,
        EnumKeyword = 83,
        ExportKeyword = 84,
        ExtendsKeyword = 85,
        FalseKeyword = 86,
        FinallyKeyword = 87,
        ForKeyword = 88,
        FunctionKeyword = 89,
        IfKeyword = 90,
        ImportKeyword = 91,
        InKeyword = 92,
        InstanceOfKeyword = 93,
        NewKeyword = 94,
        NullKeyword = 95,
        ReturnKeyword = 96,
        SuperKeyword = 97,
        SwitchKeyword = 98,
        ThisKeyword = 99,
        ThrowKeyword = 100,
        TrueKeyword = 101,
        TryKeyword = 102,
        TypeOfKeyword = 103,
        VarKeyword = 104,
        VoidKeyword = 105,
        WhileKeyword = 106,
        WithKeyword = 107,
        ImplementsKeyword = 108,
        InterfaceKeyword = 109,
        LetKeyword = 110,
        PackageKeyword = 111,
        PrivateKeyword = 112,
        ProtectedKeyword = 113,
        PublicKeyword = 114,
        StaticKeyword = 115,
        YieldKeyword = 116,
        AbstractKeyword = 117,
        AsKeyword = 118,
        AnyKeyword = 119,
        AsyncKeyword = 120,
        AwaitKeyword = 121,
        BooleanKeyword = 122,
        ConstructorKeyword = 123,
        DeclareKeyword = 124,
        GetKeyword = 125,
        InferKeyword = 126,
        IsKeyword = 127,
        KeyOfKeyword = 128,
        ModuleKeyword = 129,
        NamespaceKeyword = 130,
        NeverKeyword = 131,
        ReadonlyKeyword = 132,
        RequireKeyword = 133,
        NumberKeyword = 134,
        ObjectKeyword = 135,
        SetKeyword = 136,
        StringKeyword = 137,
        SymbolKeyword = 138,
        TypeKeyword = 139,
        UndefinedKeyword = 140,
        UniqueKeyword = 141,
        FromKeyword = 142,
        GlobalKeyword = 143,
        OfKeyword = 144,
        QualifiedName = 145,
        ComputedPropertyName = 146,
        TypeParameter = 147,
        Parameter = 148,
        Decorator = 149,
        PropertySignature = 150,
        PropertyDeclaration = 151,
        MethodSignature = 152,
        MethodDeclaration = 153,
        Constructor = 154,
        GetAccessor = 155,
        SetAccessor = 156,
        CallSignature = 157,
        ConstructSignature = 158,
        IndexSignature = 159,
        TypePredicate = 160,
        TypeReference = 161,
        FunctionType = 162,
        ConstructorType = 163,
        TypeQuery = 164,
        TypeLiteral = 165,
        ArrayType = 166,
        TupleType = 167,
        UnionType = 168,
        IntersectionType = 169,
        ConditionalType = 170,
        InferType = 171,
        ParenthesizedType = 172,
        ThisType = 173,
        TypeOperator = 174,
        IndexedAccessType = 175,
        MappedType = 176,
        LiteralType = 177,
        ObjectBindingPattern = 178,
        ArrayBindingPattern = 179,
        BindingElement = 180,
        ArrayLiteralExpression = 181,
        ObjectLiteralExpression = 182,
        PropertyAccessExpression = 183,
        ElementAccessExpression = 184,
        CallExpression = 185,
        NewExpression = 186,
        TaggedTemplateExpression = 187,
        TypeAssertionExpression = 188,
        ParenthesizedExpression = 189,
        FunctionExpression = 190,
        ArrowFunction = 191,
        DeleteExpression = 192,
        TypeOfExpression = 193,
        VoidExpression = 194,
        AwaitExpression = 195,
        PrefixUnaryExpression = 196,
        PostfixUnaryExpression = 197,
        BinaryExpression = 198,
        ConditionalExpression = 199,
        TemplateExpression = 200,
        YieldExpression = 201,
        SpreadElement = 202,
        ClassExpression = 203,
        OmittedExpression = 204,
        ExpressionWithTypeArguments = 205,
        AsExpression = 206,
        NonNullExpression = 207,
        MetaProperty = 208,
        TemplateSpan = 209,
        SemicolonClassElement = 210,
        Block = 211,
        VariableStatement = 212,
        EmptyStatement = 213,
        ExpressionStatement = 214,
        IfStatement = 215,
        DoStatement = 216,
        WhileStatement = 217,
        ForStatement = 218,
        ForInStatement = 219,
        ForOfStatement = 220,
        ContinueStatement = 221,
        BreakStatement = 222,
        ReturnStatement = 223,
        WithStatement = 224,
        SwitchStatement = 225,
        LabeledStatement = 226,
        ThrowStatement = 227,
        TryStatement = 228,
        DebuggerStatement = 229,
        VariableDeclaration = 230,
        VariableDeclarationList = 231,
        FunctionDeclaration = 232,
        ClassDeclaration = 233,
        InterfaceDeclaration = 234,
        TypeAliasDeclaration = 235,
        EnumDeclaration = 236,
        ModuleDeclaration = 237,
        ModuleBlock = 238,
        CaseBlock = 239,
        NamespaceExportDeclaration = 240,
        ImportEqualsDeclaration = 241,
        ImportDeclaration = 242,
        ImportClause = 243,
        NamespaceImport = 244,
        NamedImports = 245,
        ImportSpecifier = 246,
        ExportAssignment = 247,
        ExportDeclaration = 248,
        NamedExports = 249,
        ExportSpecifier = 250,
        MissingDeclaration = 251,
        ExternalModuleReference = 252,
        JsxElement = 253,
        JsxSelfClosingElement = 254,
        JsxOpeningElement = 255,
        JsxClosingElement = 256,
        JsxFragment = 257,
        JsxOpeningFragment = 258,
        JsxClosingFragment = 259,
        JsxAttribute = 260,
        JsxAttributes = 261,
        JsxSpreadAttribute = 262,
        JsxExpression = 263,
        CaseClause = 264,
        DefaultClause = 265,
        HeritageClause = 266,
        CatchClause = 267,
        PropertyAssignment = 268,
        ShorthandPropertyAssignment = 269,
        SpreadAssignment = 270,
        EnumMember = 271,
        SourceFile = 272,
        Bundle = 273,
        JSDocTypeExpression = 274,
        JSDocAllType = 275,
        JSDocUnknownType = 276,
        JSDocNullableType = 277,
        JSDocNonNullableType = 278,
        JSDocOptionalType = 279,
        JSDocFunctionType = 280,
        JSDocVariadicType = 281,
        JSDocComment = 282,
        JSDocTypeLiteral = 283,
        JSDocTag = 284,
        JSDocAugmentsTag = 285,
        JSDocClassTag = 286,
        JSDocParameterTag = 287,
        JSDocReturnTag = 288,
        JSDocTypeTag = 289,
        JSDocTemplateTag = 290,
        JSDocTypedefTag = 291,
        JSDocPropertyTag = 292,
        SyntaxList = 293,
        NotEmittedStatement = 294,
        PartiallyEmittedExpression = 295,
        CommaListExpression = 296,
        MergeDeclarationMarker = 297,
        EndOfDeclarationMarker = 298,
        Count = 299,
        FirstAssignment = 58,
        LastAssignment = 70,
        FirstCompoundAssignment = 59,
        LastCompoundAssignment = 70,
        FirstReservedWord = 72,
        LastReservedWord = 107,
        FirstKeyword = 72,
        LastKeyword = 144,
        FirstFutureReservedWord = 108,
        LastFutureReservedWord = 116,
        FirstTypeNode = 160,
        LastTypeNode = 177,
        FirstPunctuation = 17,
        LastPunctuation = 70,
        FirstToken = 0,
        LastToken = 144,
        FirstTriviaToken = 2,
        LastTriviaToken = 7,
        FirstLiteralToken = 8,
        LastLiteralToken = 13,
        FirstTemplateToken = 13,
        LastTemplateToken = 16,
        FirstBinaryOperator = 27,
        LastBinaryOperator = 70,
        FirstNode = 145,
        FirstJSDocNode = 274,
        LastJSDocNode = 292,
        FirstJSDocTagNode = 284,
        LastJSDocTagNode = 292,
    }
    enum NodeFlags {
        None = 0,
        Let = 1,
        Const = 2,
        NestedNamespace = 4,
        Synthesized = 8,
        Namespace = 16,
        ExportContext = 32,
        ContainsThis = 64,
        HasImplicitReturn = 128,
        HasExplicitReturn = 256,
        GlobalAugmentation = 512,
        HasAsyncFunctions = 1024,
        DisallowInContext = 2048,
        YieldContext = 4096,
        DecoratorContext = 8192,
        AwaitContext = 16384,
        ThisNodeHasError = 32768,
        JavaScriptFile = 65536,
        ThisNodeOrAnySubNodesHasError = 131072,
        HasAggregatedChildData = 262144,
        JSDoc = 1048576,
        BlockScoped = 3,
        ReachabilityCheckFlags = 384,
        ReachabilityAndEmitFlags = 1408,
        ContextFlags = 6387712,
        TypeExcludesFlags = 20480,
    }
    enum ModifierFlags {
        None = 0,
        Export = 1,
        Ambient = 2,
        Public = 4,
        Private = 8,
        Protected = 16,
        Static = 32,
        Readonly = 64,
        Abstract = 128,
        Async = 256,
        Default = 512,
        Const = 2048,
        HasComputedFlags = 536870912,
        AccessibilityModifier = 28,
        ParameterPropertyModifier = 92,
        NonPublicAccessibilityModifier = 24,
        TypeScriptModifier = 2270,
        ExportDefault = 513,
    }
    enum JsxFlags {
        None = 0,
        /** An element from a named property of the JSX.IntrinsicElements interface */
        IntrinsicNamedElement = 1,
        /** An element inferred from the string index signature of the JSX.IntrinsicElements interface */
        IntrinsicIndexedElement = 2,
        IntrinsicElement = 3,
    }
    interface Node extends TextRange {
        kind: SyntaxKind;
        flags: NodeFlags;
        decorators?: NodeArray<Decorator>;
        modifiers?: ModifiersArray;
        parent?: Node;
    }
    interface JSDocContainer {
    }
    type HasJSDoc = ParameterDeclaration | CallSignatureDeclaration | ConstructSignatureDeclaration | MethodSignature | PropertySignature | ArrowFunction | ParenthesizedExpression | SpreadAssignment | ShorthandPropertyAssignment | PropertyAssignment | FunctionExpression | LabeledStatement | ExpressionStatement | VariableStatement | FunctionDeclaration | ConstructorDeclaration | MethodDeclaration | PropertyDeclaration | AccessorDeclaration | ClassLikeDeclaration | InterfaceDeclaration | TypeAliasDeclaration | EnumMember | EnumDeclaration | ModuleDeclaration | ImportEqualsDeclaration | IndexSignatureDeclaration | FunctionTypeNode | ConstructorTypeNode | JSDocFunctionType | EndOfFileToken;
    type HasType = SignatureDeclaration | VariableDeclaration | ParameterDeclaration | PropertySignature | PropertyDeclaration | TypePredicateNode | ParenthesizedTypeNode | TypeOperatorNode | MappedTypeNode | AssertionExpression | TypeAliasDeclaration | JSDocTypeExpression | JSDocNonNullableType | JSDocNullableType | JSDocOptionalType | JSDocVariadicType;
    type HasInitializer = HasExpressionInitializer | ForStatement | ForInStatement | ForOfStatement | JsxAttribute;
    type HasExpressionInitializer = VariableDeclaration | ParameterDeclaration | BindingElement | PropertySignature | PropertyDeclaration | PropertyAssignment | EnumMember;
    interface NodeArray<T extends Node> extends ReadonlyArray<T>, TextRange {
        hasTrailingComma?: boolean;
    }
    interface Token<TKind extends SyntaxKind> extends Node {
        kind: TKind;
    }
    type DotDotDotToken = Token<SyntaxKind.DotDotDotToken>;
    type QuestionToken = Token<SyntaxKind.QuestionToken>;
    type ExclamationToken = Token<SyntaxKind.ExclamationToken>;
    type ColonToken = Token<SyntaxKind.ColonToken>;
    type EqualsToken = Token<SyntaxKind.EqualsToken>;
    type AsteriskToken = Token<SyntaxKind.AsteriskToken>;
    type EqualsGreaterThanToken = Token<SyntaxKind.EqualsGreaterThanToken>;
    type EndOfFileToken = Token<SyntaxKind.EndOfFileToken> & JSDocContainer;
    type AtToken = Token<SyntaxKind.AtToken>;
    type ReadonlyToken = Token<SyntaxKind.ReadonlyKeyword>;
    type AwaitKeywordToken = Token<SyntaxKind.AwaitKeyword>;
    type PlusToken = Token<SyntaxKind.PlusToken>;
    type MinusToken = Token<SyntaxKind.MinusToken>;
    type Modifier = Token<SyntaxKind.AbstractKeyword> | Token<SyntaxKind.AsyncKeyword> | Token<SyntaxKind.ConstKeyword> | Token<SyntaxKind.DeclareKeyword> | Token<SyntaxKind.DefaultKeyword> | Token<SyntaxKind.ExportKeyword> | Token<SyntaxKind.PublicKeyword> | Token<SyntaxKind.PrivateKeyword> | Token<SyntaxKind.ProtectedKeyword> | Token<SyntaxKind.ReadonlyKeyword> | Token<SyntaxKind.StaticKeyword>;
    type ModifiersArray = NodeArray<Modifier>;
    interface Identifier extends PrimaryExpression, Declaration {
        kind: SyntaxKind.Identifier;
        /**
         * Prefer to use `id.unescapedText`. (Note: This is available only in services, not internally to the TypeScript compiler.)
         * Text of identifier, but if the identifier begins with two underscores, this will begin with three.
         */
        escapedText: __String;
        originalKeywordKind?: SyntaxKind;
        isInJSDocNamespace?: boolean;
    }
    interface TransientIdentifier extends Identifier {
        resolvedSymbol: Symbol;
    }
    interface QualifiedName extends Node {
        kind: SyntaxKind.QualifiedName;
        left: EntityName;
        right: Identifier;
    }
    type EntityName = Identifier | QualifiedName;
    type PropertyName = Identifier | StringLiteral | NumericLiteral | ComputedPropertyName;
    type DeclarationName = Identifier | StringLiteral | NumericLiteral | ComputedPropertyName | BindingPattern;
    interface Declaration extends Node {
        _declarationBrand: any;
    }
    interface NamedDeclaration extends Declaration {
        name?: DeclarationName;
    }
    interface DeclarationStatement extends NamedDeclaration, Statement {
        name?: Identifier | StringLiteral | NumericLiteral;
    }
    interface DeclarationStatementOnly extends DeclarationStatement, StatementOnly {
        parent?: StatementOnly["parent"];
    }
    interface ComputedPropertyName extends Node {
        kind: SyntaxKind.ComputedPropertyName;
        expression: Expression;
    }
    interface Decorator extends Node {
        kind: SyntaxKind.Decorator;
        parent?: NamedDeclaration;
        expression: LeftHandSideExpression;
    }
    interface TypeParameterDeclaration extends NamedDeclaration {
        kind: SyntaxKind.TypeParameter;
        parent?: DeclarationWithTypeParameters | InferTypeNode;
        name: Identifier;
        constraint?: TypeNode;
        default?: TypeNode;
        expression?: Expression;
    }
    interface SignatureDeclarationBase extends NamedDeclaration, JSDocContainer {
        kind: SignatureDeclaration["kind"];
        name?: PropertyName;
        typeParameters?: NodeArray<TypeParameterDeclaration>;
        parameters: NodeArray<ParameterDeclaration>;
        type: TypeNode | undefined;
    }
    type SignatureDeclaration = CallSignatureDeclaration | ConstructSignatureDeclaration | MethodSignature | IndexSignatureDeclaration | FunctionTypeNode | ConstructorTypeNode | JSDocFunctionType | FunctionDeclaration | MethodDeclaration | ConstructorDeclaration | AccessorDeclaration | FunctionExpression | ArrowFunction;
    interface CallSignatureDeclaration extends SignatureDeclarationBase, TypeElement {
        kind: SyntaxKind.CallSignature;
    }
    interface ConstructSignatureDeclaration extends SignatureDeclarationBase, TypeElement {
        kind: SyntaxKind.ConstructSignature;
    }
    type BindingName = Identifier | BindingPattern;
    interface VariableDeclaration extends NamedDeclaration {
        kind: SyntaxKind.VariableDeclaration;
        parent?: VariableDeclarationList | CatchClause;
        name: BindingName;
        exclamationToken?: ExclamationToken;
        type?: TypeNode;
        initializer?: Expression;
    }
    interface VariableDeclarationList extends Node {
        kind: SyntaxKind.VariableDeclarationList;
        parent?: VariableStatement | ForStatement | ForOfStatement | ForInStatement;
        declarations: NodeArray<VariableDeclaration>;
    }
    interface ParameterDeclaration extends NamedDeclaration, JSDocContainer {
        kind: SyntaxKind.Parameter;
        parent?: SignatureDeclaration;
        dotDotDotToken?: DotDotDotToken;
        name: BindingName;
        questionToken?: QuestionToken;
        type?: TypeNode;
        initializer?: Expression;
    }
    interface BindingElement extends NamedDeclaration {
        kind: SyntaxKind.BindingElement;
        parent?: BindingPattern;
        propertyName?: PropertyName;
        dotDotDotToken?: DotDotDotToken;
        name: BindingName;
        initializer?: Expression;
    }
    interface PropertySignature extends TypeElement, JSDocContainer {
        kind: SyntaxKind.PropertySignature;
        name: PropertyName;
        questionToken?: QuestionToken;
        type?: TypeNode;
        initializer?: Expression;
    }
    interface PropertyDeclaration extends ClassElement, JSDocContainer {
        kind: SyntaxKind.PropertyDeclaration;
        name: PropertyName;
        questionToken?: QuestionToken;
        exclamationToken?: ExclamationToken;
        type?: TypeNode;
        initializer?: Expression;
    }
    interface ObjectLiteralElement extends NamedDeclaration {
        _objectLiteralBrandBrand: any;
        name?: PropertyName;
    }
    type ObjectLiteralElementLike = PropertyAssignment | ShorthandPropertyAssignment | SpreadAssignment | MethodDeclaration | AccessorDeclaration;
    interface PropertyAssignment extends ObjectLiteralElement, JSDocContainer {
        parent: ObjectLiteralExpression;
        kind: SyntaxKind.PropertyAssignment;
        name: PropertyName;
        questionToken?: QuestionToken;
        initializer: Expression;
    }
    interface ShorthandPropertyAssignment extends ObjectLiteralElement, JSDocContainer {
        parent: ObjectLiteralExpression;
        kind: SyntaxKind.ShorthandPropertyAssignment;
        name: Identifier;
        questionToken?: QuestionToken;
        equalsToken?: Token<SyntaxKind.EqualsToken>;
        objectAssignmentInitializer?: Expression;
    }
    interface SpreadAssignment extends ObjectLiteralElement, JSDocContainer {
        parent: ObjectLiteralExpression;
        kind: SyntaxKind.SpreadAssignment;
        expression: Expression;
    }
    type VariableLikeDeclaration = VariableDeclaration | ParameterDeclaration | BindingElement | PropertyDeclaration | PropertyAssignment | PropertySignature | JsxAttribute | ShorthandPropertyAssignment | EnumMember | JSDocPropertyTag | JSDocParameterTag;
    interface PropertyLikeDeclaration extends NamedDeclaration {
        name: PropertyName;
    }
    interface ObjectBindingPattern extends Node {
        kind: SyntaxKind.ObjectBindingPattern;
        parent?: VariableDeclaration | ParameterDeclaration | BindingElement;
        elements: NodeArray<BindingElement>;
    }
    interface ArrayBindingPattern extends Node {
        kind: SyntaxKind.ArrayBindingPattern;
        parent?: VariableDeclaration | ParameterDeclaration | BindingElement;
        elements: NodeArray<ArrayBindingElement>;
    }
    type BindingPattern = ObjectBindingPattern | ArrayBindingPattern;
    type ArrayBindingElement = BindingElement | OmittedExpression;
    /**
     * Several node kinds share function-like features such as a signature,
     * a name, and a body. These nodes should extend FunctionLikeDeclarationBase.
     * Examples:
     * - FunctionDeclaration
     * - MethodDeclaration
     * - AccessorDeclaration
     */
    interface FunctionLikeDeclarationBase extends SignatureDeclarationBase {
        _functionLikeDeclarationBrand: any;
        asteriskToken?: AsteriskToken;
        questionToken?: QuestionToken;
        body?: Block | Expression;
    }
    type FunctionLikeDeclaration = FunctionDeclaration | MethodDeclaration | ConstructorDeclaration | GetAccessorDeclaration | SetAccessorDeclaration | FunctionExpression | ArrowFunction;
    type FunctionLike = FunctionLikeDeclaration | FunctionTypeNode | ConstructorTypeNode | IndexSignatureDeclaration | MethodSignature | ConstructSignatureDeclaration | CallSignatureDeclaration | JSDocFunctionType;
    interface FunctionDeclaration extends FunctionLikeDeclarationBase, DeclarationStatementOnly {
        kind: SyntaxKind.FunctionDeclaration;
        parent?: DeclarationStatementOnly["parent"];
        name?: Identifier;
        body?: FunctionBody;
    }
    interface MethodSignature extends SignatureDeclarationBase, TypeElement {
        kind: SyntaxKind.MethodSignature;
        parent?: ClassLikeDeclaration | InterfaceDeclaration | TypeLiteralNode;
        name: PropertyName;
    }
    interface MethodDeclaration extends FunctionLikeDeclarationBase, ClassElement, ObjectLiteralElement, JSDocContainer {
        kind: SyntaxKind.MethodDeclaration;
        parent?: ClassLikeDeclaration | ObjectLiteralExpression;
        name: PropertyName;
        body?: FunctionBody;
    }
    interface ConstructorDeclaration extends FunctionLikeDeclarationBase, ClassElement, JSDocContainer {
        kind: SyntaxKind.Constructor;
        parent?: ClassLikeDeclaration;
        body?: FunctionBody;
    }
    /** For when we encounter a semicolon in a class declaration. ES6 allows these as class elements. */
    interface SemicolonClassElement extends ClassElement {
        kind: SyntaxKind.SemicolonClassElement;
        parent?: ClassLikeDeclaration;
    }
    interface GetAccessorDeclaration extends FunctionLikeDeclarationBase, ClassElement, ObjectLiteralElement, JSDocContainer {
        kind: SyntaxKind.GetAccessor;
        parent?: ClassLikeDeclaration | ObjectLiteralExpression;
        name: PropertyName;
        body?: FunctionBody;
    }
    interface SetAccessorDeclaration extends FunctionLikeDeclarationBase, ClassElement, ObjectLiteralElement, JSDocContainer {
        kind: SyntaxKind.SetAccessor;
        parent?: ClassLikeDeclaration | ObjectLiteralExpression;
        name: PropertyName;
        body?: FunctionBody;
    }
    type AccessorDeclaration = GetAccessorDeclaration | SetAccessorDeclaration;
    interface IndexSignatureDeclaration extends SignatureDeclarationBase, ClassElement, TypeElement {
        kind: SyntaxKind.IndexSignature;
        parent?: ClassLikeDeclaration | InterfaceDeclaration | TypeLiteralNode;
    }
    interface TypeNode extends Node {
        _typeNodeBrand: any;
    }
    interface KeywordTypeNode extends TypeNode {
        kind: SyntaxKind.AnyKeyword | SyntaxKind.NumberKeyword | SyntaxKind.ObjectKeyword | SyntaxKind.BooleanKeyword | SyntaxKind.StringKeyword | SyntaxKind.SymbolKeyword | SyntaxKind.ThisKeyword | SyntaxKind.VoidKeyword | SyntaxKind.UndefinedKeyword | SyntaxKind.NullKeyword | SyntaxKind.NeverKeyword;
    }
    interface ThisTypeNode extends TypeNode {
        kind: SyntaxKind.ThisType;
    }
    type FunctionOrConstructorTypeNode = FunctionTypeNode | ConstructorTypeNode;
    interface FunctionTypeNode extends TypeNode, SignatureDeclarationBase {
        kind: SyntaxKind.FunctionType;
    }
    interface ConstructorTypeNode extends TypeNode, SignatureDeclarationBase {
        kind: SyntaxKind.ConstructorType;
    }
    type TypeReferenceType = TypeReferenceNode | ExpressionWithTypeArguments;
    interface TypeReferenceNode extends TypeNode {
        kind: SyntaxKind.TypeReference;
        typeName: EntityName;
        typeArguments?: NodeArray<TypeNode>;
    }
    interface TypePredicateNode extends TypeNode {
        kind: SyntaxKind.TypePredicate;
        parent?: SignatureDeclaration;
        parameterName: Identifier | ThisTypeNode;
        type: TypeNode;
    }
    interface TypeQueryNode extends TypeNode {
        kind: SyntaxKind.TypeQuery;
        exprName: EntityName;
    }
    interface TypeLiteralNode extends TypeNode, Declaration {
        kind: SyntaxKind.TypeLiteral;
        members: NodeArray<TypeElement>;
    }
    interface ArrayTypeNode extends TypeNode {
        kind: SyntaxKind.ArrayType;
        elementType: TypeNode;
    }
    interface TupleTypeNode extends TypeNode {
        kind: SyntaxKind.TupleType;
        elementTypes: NodeArray<TypeNode>;
    }
    type UnionOrIntersectionTypeNode = UnionTypeNode | IntersectionTypeNode;
    interface UnionTypeNode extends TypeNode {
        kind: SyntaxKind.UnionType;
        types: NodeArray<TypeNode>;
    }
    interface IntersectionTypeNode extends TypeNode {
        kind: SyntaxKind.IntersectionType;
        types: NodeArray<TypeNode>;
    }
    interface ConditionalTypeNode extends TypeNode {
        kind: SyntaxKind.ConditionalType;
        checkType: TypeNode;
        extendsType: TypeNode;
        trueType: TypeNode;
        falseType: TypeNode;
    }
    interface InferTypeNode extends TypeNode {
        kind: SyntaxKind.InferType;
        typeParameter: TypeParameterDeclaration;
    }
    interface ParenthesizedTypeNode extends TypeNode {
        kind: SyntaxKind.ParenthesizedType;
        type: TypeNode;
    }
    interface TypeOperatorNode extends TypeNode {
        kind: SyntaxKind.TypeOperator;
        operator: SyntaxKind.KeyOfKeyword | SyntaxKind.UniqueKeyword;
        type: TypeNode;
    }
    interface IndexedAccessTypeNode extends TypeNode {
        kind: SyntaxKind.IndexedAccessType;
        objectType: TypeNode;
        indexType: TypeNode;
    }
    interface MappedTypeNode extends TypeNode, Declaration {
        kind: SyntaxKind.MappedType;
        readonlyToken?: ReadonlyToken | PlusToken | MinusToken;
        typeParameter: TypeParameterDeclaration;
        questionToken?: QuestionToken | PlusToken | MinusToken;
        type?: TypeNode;
    }
    interface LiteralTypeNode extends TypeNode {
        kind: SyntaxKind.LiteralType;
        literal: BooleanLiteral | LiteralExpression | PrefixUnaryExpression;
    }
    interface StringLiteral extends LiteralExpression {
        kind: SyntaxKind.StringLiteral;
    }
    type StringLiteralLike = StringLiteral | NoSubstitutionTemplateLiteral;
    interface Expression extends Node {
        _expressionBrand: any;
    }
    interface OmittedExpression extends Expression {
        kind: SyntaxKind.OmittedExpression;
    }
    interface PartiallyEmittedExpression extends LeftHandSideExpression {
        kind: SyntaxKind.PartiallyEmittedExpression;
        expression: Expression;
    }
    interface UnaryExpression extends Expression {
        _unaryExpressionBrand: any;
    }
    /** Deprecated, please use UpdateExpression */
    type IncrementExpression = UpdateExpression;
    interface UpdateExpression extends UnaryExpression {
        _updateExpressionBrand: any;
    }
    type PrefixUnaryOperator = SyntaxKind.PlusPlusToken | SyntaxKind.MinusMinusToken | SyntaxKind.PlusToken | SyntaxKind.MinusToken | SyntaxKind.TildeToken | SyntaxKind.ExclamationToken;
    interface PrefixUnaryExpression extends UpdateExpression {
        kind: SyntaxKind.PrefixUnaryExpression;
        operator: PrefixUnaryOperator;
        operand: UnaryExpression;
    }
    type PostfixUnaryOperator = SyntaxKind.PlusPlusToken | SyntaxKind.MinusMinusToken;
    interface PostfixUnaryExpression extends UpdateExpression {
        kind: SyntaxKind.PostfixUnaryExpression;
        operand: LeftHandSideExpression;
        operator: PostfixUnaryOperator;
    }
    interface LeftHandSideExpression extends UpdateExpression {
        _leftHandSideExpressionBrand: any;
    }
    interface MemberExpression extends LeftHandSideExpression {
        _memberExpressionBrand: any;
    }
    interface PrimaryExpression extends MemberExpression {
        _primaryExpressionBrand: any;
    }
    interface NullLiteral extends PrimaryExpression, TypeNode {
        kind: SyntaxKind.NullKeyword;
    }
    interface BooleanLiteral extends PrimaryExpression, TypeNode {
        kind: SyntaxKind.TrueKeyword | SyntaxKind.FalseKeyword;
    }
    interface ThisExpression extends PrimaryExpression, KeywordTypeNode {
        kind: SyntaxKind.ThisKeyword;
    }
    interface SuperExpression extends PrimaryExpression {
        kind: SyntaxKind.SuperKeyword;
    }
    interface ImportExpression extends PrimaryExpression {
        kind: SyntaxKind.ImportKeyword;
    }
    interface DeleteExpression extends UnaryExpression {
        kind: SyntaxKind.DeleteExpression;
        expression: UnaryExpression;
    }
    interface TypeOfExpression extends UnaryExpression {
        kind: SyntaxKind.TypeOfExpression;
        expression: UnaryExpression;
    }
    interface VoidExpression extends UnaryExpression {
        kind: SyntaxKind.VoidExpression;
        expression: UnaryExpression;
    }
    interface AwaitExpression extends UnaryExpression {
        kind: SyntaxKind.AwaitExpression;
        expression: UnaryExpression;
    }
    interface YieldExpression extends Expression {
        kind: SyntaxKind.YieldExpression;
        asteriskToken?: AsteriskToken;
        expression?: Expression;
    }
    type ExponentiationOperator = SyntaxKind.AsteriskAsteriskToken;
    type MultiplicativeOperator = SyntaxKind.AsteriskToken | SyntaxKind.SlashToken | SyntaxKind.PercentToken;
    type MultiplicativeOperatorOrHigher = ExponentiationOperator | MultiplicativeOperator;
    type AdditiveOperator = SyntaxKind.PlusToken | SyntaxKind.MinusToken;
    type AdditiveOperatorOrHigher = MultiplicativeOperatorOrHigher | AdditiveOperator;
    type ShiftOperator = SyntaxKind.LessThanLessThanToken | SyntaxKind.GreaterThanGreaterThanToken | SyntaxKind.GreaterThanGreaterThanGreaterThanToken;
    type ShiftOperatorOrHigher = AdditiveOperatorOrHigher | ShiftOperator;
    type RelationalOperator = SyntaxKind.LessThanToken | SyntaxKind.LessThanEqualsToken | SyntaxKind.GreaterThanToken | SyntaxKind.GreaterThanEqualsToken | SyntaxKind.InstanceOfKeyword | SyntaxKind.InKeyword;
    type RelationalOperatorOrHigher = ShiftOperatorOrHigher | RelationalOperator;
    type EqualityOperator = SyntaxKind.EqualsEqualsToken | SyntaxKind.EqualsEqualsEqualsToken | SyntaxKind.ExclamationEqualsEqualsToken | SyntaxKind.ExclamationEqualsToken;
    type EqualityOperatorOrHigher = RelationalOperatorOrHigher | EqualityOperator;
    type BitwiseOperator = SyntaxKind.AmpersandToken | SyntaxKind.BarToken | SyntaxKind.CaretToken;
    type BitwiseOperatorOrHigher = EqualityOperatorOrHigher | BitwiseOperator;
    type LogicalOperator = SyntaxKind.AmpersandAmpersandToken | SyntaxKind.BarBarToken;
    type LogicalOperatorOrHigher = BitwiseOperatorOrHigher | LogicalOperator;
    type CompoundAssignmentOperator = SyntaxKind.PlusEqualsToken | SyntaxKind.MinusEqualsToken | SyntaxKind.AsteriskAsteriskEqualsToken | SyntaxKind.AsteriskEqualsToken | SyntaxKind.SlashEqualsToken | SyntaxKind.PercentEqualsToken | SyntaxKind.AmpersandEqualsToken | SyntaxKind.BarEqualsToken | SyntaxKind.CaretEqualsToken | SyntaxKind.LessThanLessThanEqualsToken | SyntaxKind.GreaterThanGreaterThanGreaterThanEqualsToken | SyntaxKind.GreaterThanGreaterThanEqualsToken;
    type AssignmentOperator = SyntaxKind.EqualsToken | CompoundAssignmentOperator;
    type AssignmentOperatorOrHigher = LogicalOperatorOrHigher | AssignmentOperator;
    type BinaryOperator = AssignmentOperatorOrHigher | SyntaxKind.CommaToken;
    type BinaryOperatorToken = Token<BinaryOperator>;
    interface BinaryExpression extends Expression, Declaration {
        kind: SyntaxKind.BinaryExpression;
        left: Expression;
        operatorToken: BinaryOperatorToken;
        right: Expression;
    }
    type AssignmentOperatorToken = Token<AssignmentOperator>;
    interface AssignmentExpression<TOperator extends AssignmentOperatorToken> extends BinaryExpression {
        left: LeftHandSideExpression;
        operatorToken: TOperator;
    }
    interface ObjectDestructuringAssignment extends AssignmentExpression<EqualsToken> {
        left: ObjectLiteralExpression;
    }
    interface ArrayDestructuringAssignment extends AssignmentExpression<EqualsToken> {
        left: ArrayLiteralExpression;
    }
    type DestructuringAssignment = ObjectDestructuringAssignment | ArrayDestructuringAssignment;
    type BindingOrAssignmentElement = VariableDeclaration | ParameterDeclaration | BindingElement | PropertyAssignment | ShorthandPropertyAssignment | SpreadAssignment | OmittedExpression | SpreadElement | ArrayLiteralExpression | ObjectLiteralExpression | AssignmentExpression<EqualsToken> | Identifier | PropertyAccessExpression | ElementAccessExpression;
    type BindingOrAssignmentElementRestIndicator = DotDotDotToken | SpreadElement | SpreadAssignment;
    type BindingOrAssignmentElementTarget = BindingOrAssignmentPattern | Identifier | PropertyAccessExpression | ElementAccessExpression | OmittedExpression;
    type ObjectBindingOrAssignmentPattern = ObjectBindingPattern | ObjectLiteralExpression;
    type ArrayBindingOrAssignmentPattern = ArrayBindingPattern | ArrayLiteralExpression;
    type AssignmentPattern = ObjectLiteralExpression | ArrayLiteralExpression;
    type BindingOrAssignmentPattern = ObjectBindingOrAssignmentPattern | ArrayBindingOrAssignmentPattern;
    interface ConditionalExpression extends Expression {
        kind: SyntaxKind.ConditionalExpression;
        condition: Expression;
        questionToken: QuestionToken;
        whenTrue: Expression;
        colonToken: ColonToken;
        whenFalse: Expression;
    }
    type FunctionBody = Block;
    type ConciseBody = FunctionBody | Expression;
    interface FunctionExpression extends PrimaryExpression, FunctionLikeDeclarationBase, JSDocContainer {
        kind: SyntaxKind.FunctionExpression;
        name?: Identifier;
        body: FunctionBody;
    }
    interface ArrowFunction extends Expression, FunctionLikeDeclarationBase, JSDocContainer {
        kind: SyntaxKind.ArrowFunction;
        equalsGreaterThanToken: EqualsGreaterThanToken;
        body: ConciseBody;
        name: never;
    }
    interface LiteralLikeNode extends Node {
        text: string;
        isUnterminated?: boolean;
        hasExtendedUnicodeEscape?: boolean;
    }
    interface LiteralExpression extends LiteralLikeNode, PrimaryExpression {
        _literalExpressionBrand: any;
    }
    interface RegularExpressionLiteral extends LiteralExpression {
        kind: SyntaxKind.RegularExpressionLiteral;
    }
    interface NoSubstitutionTemplateLiteral extends LiteralExpression {
        kind: SyntaxKind.NoSubstitutionTemplateLiteral;
    }
    interface NumericLiteral extends LiteralExpression {
        kind: SyntaxKind.NumericLiteral;
    }
    interface TemplateHead extends LiteralLikeNode {
        kind: SyntaxKind.TemplateHead;
        parent?: TemplateExpression;
    }
    interface TemplateMiddle extends LiteralLikeNode {
        kind: SyntaxKind.TemplateMiddle;
        parent?: TemplateSpan;
    }
    interface TemplateTail extends LiteralLikeNode {
        kind: SyntaxKind.TemplateTail;
        parent?: TemplateSpan;
    }
    type TemplateLiteral = TemplateExpression | NoSubstitutionTemplateLiteral;
    interface TemplateExpression extends PrimaryExpression {
        kind: SyntaxKind.TemplateExpression;
        head: TemplateHead;
        templateSpans: NodeArray<TemplateSpan>;
    }
    interface TemplateSpan extends Node {
        kind: SyntaxKind.TemplateSpan;
        parent?: TemplateExpression;
        expression: Expression;
        literal: TemplateMiddle | TemplateTail;
    }
    interface ParenthesizedExpression extends PrimaryExpression, JSDocContainer {
        kind: SyntaxKind.ParenthesizedExpression;
        expression: Expression;
    }
    interface ArrayLiteralExpression extends PrimaryExpression {
        kind: SyntaxKind.ArrayLiteralExpression;
        elements: NodeArray<Expression>;
    }
    interface SpreadElement extends Expression {
        kind: SyntaxKind.SpreadElement;
        parent?: ArrayLiteralExpression | CallExpression | NewExpression;
        expression: Expression;
    }
    /**
     * This interface is a base interface for ObjectLiteralExpression and JSXAttributes to extend from. JSXAttributes is similar to
     * ObjectLiteralExpression in that it contains array of properties; however, JSXAttributes' properties can only be
     * JSXAttribute or JSXSpreadAttribute. ObjectLiteralExpression, on the other hand, can only have properties of type
     * ObjectLiteralElement (e.g. PropertyAssignment, ShorthandPropertyAssignment etc.)
     */
    interface ObjectLiteralExpressionBase<T extends ObjectLiteralElement> extends PrimaryExpression, Declaration {
        properties: NodeArray<T>;
    }
    interface ObjectLiteralExpression extends ObjectLiteralExpressionBase<ObjectLiteralElementLike> {
        kind: SyntaxKind.ObjectLiteralExpression;
    }
    type EntityNameExpression = Identifier | PropertyAccessEntityNameExpression;
    type EntityNameOrEntityNameExpression = EntityName | EntityNameExpression;
    interface PropertyAccessExpression extends MemberExpression, NamedDeclaration {
        kind: SyntaxKind.PropertyAccessExpression;
        expression: LeftHandSideExpression;
        name: Identifier;
    }
    interface SuperPropertyAccessExpression extends PropertyAccessExpression {
        expression: SuperExpression;
    }
    /** Brand for a PropertyAccessExpression which, like a QualifiedName, consists of a sequence of identifiers separated by dots. */
    interface PropertyAccessEntityNameExpression extends PropertyAccessExpression {
        _propertyAccessExpressionLikeQualifiedNameBrand?: any;
        expression: EntityNameExpression;
    }
    interface ElementAccessExpression extends MemberExpression {
        kind: SyntaxKind.ElementAccessExpression;
        expression: LeftHandSideExpression;
        argumentExpression?: Expression;
    }
    interface SuperElementAccessExpression extends ElementAccessExpression {
        expression: SuperExpression;
    }
    type SuperProperty = SuperPropertyAccessExpression | SuperElementAccessExpression;
    interface CallExpression extends LeftHandSideExpression, Declaration {
        kind: SyntaxKind.CallExpression;
        expression: LeftHandSideExpression;
        typeArguments?: NodeArray<TypeNode>;
        arguments: NodeArray<Expression>;
    }
    interface SuperCall extends CallExpression {
        expression: SuperExpression;
    }
    interface ImportCall extends CallExpression {
        expression: ImportExpression;
    }
    interface ExpressionWithTypeArguments extends TypeNode {
        kind: SyntaxKind.ExpressionWithTypeArguments;
        parent?: HeritageClause;
        expression: LeftHandSideExpression;
        typeArguments?: NodeArray<TypeNode>;
    }
    interface NewExpression extends PrimaryExpression, Declaration {
        kind: SyntaxKind.NewExpression;
        expression: LeftHandSideExpression;
        typeArguments?: NodeArray<TypeNode>;
        arguments?: NodeArray<Expression>;
    }
    interface TaggedTemplateExpression extends MemberExpression {
        kind: SyntaxKind.TaggedTemplateExpression;
        tag: LeftHandSideExpression;
        template: TemplateLiteral;
    }
    type CallLikeExpression = CallExpression | NewExpression | TaggedTemplateExpression | Decorator | JsxOpeningLikeElement;
    interface AsExpression extends Expression {
        kind: SyntaxKind.AsExpression;
        expression: Expression;
        type: TypeNode;
    }
    interface TypeAssertion extends UnaryExpression {
        kind: SyntaxKind.TypeAssertionExpression;
        type: TypeNode;
        expression: UnaryExpression;
    }
    type AssertionExpression = TypeAssertion | AsExpression;
    interface NonNullExpression extends LeftHandSideExpression {
        kind: SyntaxKind.NonNullExpression;
        expression: Expression;
    }
    interface MetaProperty extends PrimaryExpression {
        kind: SyntaxKind.MetaProperty;
        keywordToken: SyntaxKind.NewKeyword;
        name: Identifier;
    }
    interface JsxElement extends PrimaryExpression {
        kind: SyntaxKind.JsxElement;
        openingElement: JsxOpeningElement;
        children: NodeArray<JsxChild>;
        closingElement: JsxClosingElement;
    }
    type JsxOpeningLikeElement = JsxSelfClosingElement | JsxOpeningElement;
    type JsxAttributeLike = JsxAttribute | JsxSpreadAttribute;
    type JsxTagNameExpression = PrimaryExpression | PropertyAccessExpression;
    interface JsxAttributes extends ObjectLiteralExpressionBase<JsxAttributeLike> {
        parent?: JsxOpeningLikeElement;
    }
    interface JsxOpeningElement extends Expression {
        kind: SyntaxKind.JsxOpeningElement;
        parent?: JsxElement;
        tagName: JsxTagNameExpression;
        attributes: JsxAttributes;
    }
    interface JsxSelfClosingElement extends PrimaryExpression {
        kind: SyntaxKind.JsxSelfClosingElement;
        tagName: JsxTagNameExpression;
        attributes: JsxAttributes;
    }
    interface JsxFragment extends PrimaryExpression {
        kind: SyntaxKind.JsxFragment;
        openingFragment: JsxOpeningFragment;
        children: NodeArray<JsxChild>;
        closingFragment: JsxClosingFragment;
    }
    interface JsxOpeningFragment extends Expression {
        kind: SyntaxKind.JsxOpeningFragment;
        parent?: JsxFragment;
    }
    interface JsxClosingFragment extends Expression {
        kind: SyntaxKind.JsxClosingFragment;
        parent?: JsxFragment;
    }
    interface JsxAttribute extends ObjectLiteralElement {
        kind: SyntaxKind.JsxAttribute;
        parent?: JsxAttributes;
        name: Identifier;
        initializer?: StringLiteral | JsxExpression;
    }
    interface JsxSpreadAttribute extends ObjectLiteralElement {
        kind: SyntaxKind.JsxSpreadAttribute;
        parent?: JsxAttributes;
        expression: Expression;
    }
    interface JsxClosingElement extends Node {
        kind: SyntaxKind.JsxClosingElement;
        parent?: JsxElement;
        tagName: JsxTagNameExpression;
    }
    interface JsxExpression extends Expression {
        kind: SyntaxKind.JsxExpression;
        parent?: JsxElement | JsxAttributeLike;
        dotDotDotToken?: Token<SyntaxKind.DotDotDotToken>;
        expression?: Expression;
    }
    interface JsxText extends Node {
        kind: SyntaxKind.JsxText;
        containsOnlyWhiteSpaces: boolean;
        parent?: JsxElement;
    }
    type JsxChild = JsxText | JsxExpression | JsxElement | JsxSelfClosingElement | JsxFragment;
    interface Statement extends Node {
        _statementBrand: any;
    }
    /** Type for statements that appear only in statement position. */
    interface StatementOnly extends Statement {
        parent?: BlockLike | IterationStatementLike | IfStatement | WithStatement | LabeledStatement;
    }
    interface NotEmittedStatement extends StatementOnly {
        kind: SyntaxKind.NotEmittedStatement;
    }
    /**
     * A list of comma-seperated expressions. This node is only created by transformations.
     */
    interface CommaListExpression extends Expression {
        kind: SyntaxKind.CommaListExpression;
        elements: NodeArray<Expression>;
    }
    interface EmptyStatement extends StatementOnly {
        kind: SyntaxKind.EmptyStatement;
    }
    interface DebuggerStatement extends StatementOnly {
        kind: SyntaxKind.DebuggerStatement;
    }
    interface MissingDeclaration extends DeclarationStatement, ClassElement, ObjectLiteralElement, TypeElement {
        kind: SyntaxKind.MissingDeclaration;
        name?: Identifier;
    }
    type BlockLike = SourceFile | Block | ModuleBlock | CaseOrDefaultClause;
    interface Block extends Statement {
        kind: SyntaxKind.Block;
        statements: NodeArray<Statement>;
    }
    interface VariableStatement extends StatementOnly, JSDocContainer {
        kind: SyntaxKind.VariableStatement;
        declarationList: VariableDeclarationList;
    }
    interface ExpressionStatement extends StatementOnly, JSDocContainer {
        kind: SyntaxKind.ExpressionStatement;
        expression: Expression;
    }
    interface IfStatement extends StatementOnly {
        kind: SyntaxKind.IfStatement;
        expression: Expression;
        thenStatement: Statement;
        elseStatement?: Statement;
    }
    type IterationStatementLike = DoStatement | WhileStatement | ForStatement | ForInOrOfStatement;
    interface IterationStatement extends StatementOnly {
        statement: Statement;
    }
    interface DoStatement extends IterationStatement {
        kind: SyntaxKind.DoStatement;
        expression: Expression;
    }
    interface WhileStatement extends IterationStatement {
        kind: SyntaxKind.WhileStatement;
        expression: Expression;
    }
    type ForInitializer = VariableDeclarationList | Expression;
    interface ForStatement extends IterationStatement {
        kind: SyntaxKind.ForStatement;
        initializer?: ForInitializer;
        condition?: Expression;
        incrementor?: Expression;
    }
    type ForInOrOfStatement = ForInStatement | ForOfStatement;
    interface ForInStatement extends IterationStatement {
        kind: SyntaxKind.ForInStatement;
        initializer: ForInitializer;
        expression: Expression;
    }
    interface ForOfStatement extends IterationStatement {
        kind: SyntaxKind.ForOfStatement;
        awaitModifier?: AwaitKeywordToken;
        initializer: ForInitializer;
        expression: Expression;
    }
    interface BreakStatement extends StatementOnly {
        kind: SyntaxKind.BreakStatement;
        label?: Identifier;
    }
    interface ContinueStatement extends StatementOnly {
        kind: SyntaxKind.ContinueStatement;
        label?: Identifier;
    }
    type BreakOrContinueStatement = BreakStatement | ContinueStatement;
    interface ReturnStatement extends StatementOnly {
        kind: SyntaxKind.ReturnStatement;
        expression?: Expression;
    }
    interface WithStatement extends StatementOnly {
        kind: SyntaxKind.WithStatement;
        expression: Expression;
        statement: Statement;
    }
    interface SwitchStatement extends StatementOnly {
        kind: SyntaxKind.SwitchStatement;
        expression: Expression;
        caseBlock: CaseBlock;
        possiblyExhaustive?: boolean;
    }
    interface CaseBlock extends Node {
        kind: SyntaxKind.CaseBlock;
        parent?: SwitchStatement;
        clauses: NodeArray<CaseOrDefaultClause>;
    }
    interface CaseClause extends Node {
        kind: SyntaxKind.CaseClause;
        parent?: CaseBlock;
        expression: Expression;
        statements: NodeArray<Statement>;
    }
    interface DefaultClause extends Node {
        kind: SyntaxKind.DefaultClause;
        parent?: CaseBlock;
        statements: NodeArray<Statement>;
    }
    type CaseOrDefaultClause = CaseClause | DefaultClause;
    interface LabeledStatement extends StatementOnly, JSDocContainer {
        kind: SyntaxKind.LabeledStatement;
        label: Identifier;
        statement: Statement;
    }
    interface ThrowStatement extends StatementOnly {
        kind: SyntaxKind.ThrowStatement;
        expression: Expression;
    }
    interface TryStatement extends StatementOnly {
        kind: SyntaxKind.TryStatement;
        tryBlock: Block;
        catchClause?: CatchClause;
        finallyBlock?: Block;
    }
    interface CatchClause extends Node {
        kind: SyntaxKind.CatchClause;
        parent?: TryStatement;
        variableDeclaration?: VariableDeclaration;
        block: Block;
    }
    type DeclarationWithTypeParameters = SignatureDeclaration | ClassLikeDeclaration | InterfaceDeclaration | TypeAliasDeclaration | JSDocTemplateTag;
    interface ClassLikeDeclarationBase extends NamedDeclaration, JSDocContainer {
        kind: SyntaxKind.ClassDeclaration | SyntaxKind.ClassExpression;
        name?: Identifier;
        typeParameters?: NodeArray<TypeParameterDeclaration>;
        heritageClauses?: NodeArray<HeritageClause>;
        members: NodeArray<ClassElement>;
    }
    interface ClassDeclaration extends ClassLikeDeclarationBase, DeclarationStatementOnly {
        kind: SyntaxKind.ClassDeclaration;
        parent?: DeclarationStatementOnly["parent"];
        /** May be undefined in `export default class { ... }`. */
        name?: Identifier;
    }
    interface ClassExpression extends ClassLikeDeclarationBase, PrimaryExpression {
        kind: SyntaxKind.ClassExpression;
    }
    type ClassLikeDeclaration = ClassDeclaration | ClassExpression;
    interface ClassElement extends NamedDeclaration {
        _classElementBrand: any;
        name?: PropertyName;
    }
    interface TypeElement extends NamedDeclaration {
        _typeElementBrand: any;
        name?: PropertyName;
        questionToken?: QuestionToken;
    }
    interface InterfaceDeclaration extends DeclarationStatementOnly, JSDocContainer {
        kind: SyntaxKind.InterfaceDeclaration;
        name: Identifier;
        typeParameters?: NodeArray<TypeParameterDeclaration>;
        heritageClauses?: NodeArray<HeritageClause>;
        members: NodeArray<TypeElement>;
    }
    interface HeritageClause extends Node {
        kind: SyntaxKind.HeritageClause;
        parent?: InterfaceDeclaration | ClassLikeDeclaration;
        token: SyntaxKind.ExtendsKeyword | SyntaxKind.ImplementsKeyword;
        types: NodeArray<ExpressionWithTypeArguments>;
    }
    interface TypeAliasDeclaration extends DeclarationStatementOnly, JSDocContainer {
        kind: SyntaxKind.TypeAliasDeclaration;
        name: Identifier;
        typeParameters?: NodeArray<TypeParameterDeclaration>;
        type: TypeNode;
    }
    interface EnumMember extends NamedDeclaration, JSDocContainer {
        kind: SyntaxKind.EnumMember;
        parent?: EnumDeclaration;
        name: PropertyName;
        initializer?: Expression;
    }
    interface EnumDeclaration extends DeclarationStatementOnly, JSDocContainer {
        kind: SyntaxKind.EnumDeclaration;
        name: Identifier;
        members: NodeArray<EnumMember>;
    }
    type ModuleName = Identifier | StringLiteral;
    type ModuleBody = NamespaceBody | JSDocNamespaceBody;
    interface ModuleDeclaration extends DeclarationStatement, JSDocContainer {
        kind: SyntaxKind.ModuleDeclaration;
        parent?: ModuleBlock | SourceFile;
        name: ModuleName;
        body?: ModuleBody | JSDocNamespaceDeclaration;
    }
    type NamespaceBody = ModuleBlock | NamespaceDeclaration;
    interface NamespaceDeclaration extends ModuleDeclaration {
        name: Identifier;
        body: NamespaceBody;
    }
    type JSDocNamespaceBody = Identifier | JSDocNamespaceDeclaration;
    interface JSDocNamespaceDeclaration extends ModuleDeclaration {
        name: Identifier;
        body: JSDocNamespaceBody;
    }
    interface ModuleBlock extends Node {
        kind: SyntaxKind.ModuleBlock;
        parent?: ModuleDeclaration;
        statements: NodeArray<Statement>;
    }
    type ModuleReference = EntityName | ExternalModuleReference;
    /**
     * One of:
     * - import x = require("mod");
     * - import x = M.x;
     */
    interface ImportEqualsDeclaration extends DeclarationStatementOnly, JSDocContainer {
        kind: SyntaxKind.ImportEqualsDeclaration;
        parent?: SourceFile | ModuleBlock;
        name: Identifier;
        moduleReference: ModuleReference;
    }
    interface ExternalModuleReference extends Node {
        kind: SyntaxKind.ExternalModuleReference;
        parent?: ImportEqualsDeclaration;
        expression?: Expression;
    }
    interface ImportDeclaration extends StatementOnly {
        kind: SyntaxKind.ImportDeclaration;
        parent?: SourceFile | ModuleBlock;
        importClause?: ImportClause;
        /** If this is not a StringLiteral it will be a grammar error. */
        moduleSpecifier: Expression;
    }
    type NamedImportBindings = NamespaceImport | NamedImports;
    interface ImportClause extends NamedDeclaration {
        kind: SyntaxKind.ImportClause;
        parent?: ImportDeclaration;
        name?: Identifier;
        namedBindings?: NamedImportBindings;
    }
    interface NamespaceImport extends NamedDeclaration {
        kind: SyntaxKind.NamespaceImport;
        parent?: ImportClause;
        name: Identifier;
    }
    interface NamespaceExportDeclaration extends DeclarationStatementOnly {
        kind: SyntaxKind.NamespaceExportDeclaration;
        name: Identifier;
    }
    interface ExportDeclaration extends DeclarationStatementOnly {
        kind: SyntaxKind.ExportDeclaration;
        parent?: SourceFile | ModuleBlock;
        /** Will not be assigned in the case of `export * from "foo";` */
        exportClause?: NamedExports;
        /** If this is not a StringLiteral it will be a grammar error. */
        moduleSpecifier?: Expression;
    }
    interface NamedImports extends Node {
        kind: SyntaxKind.NamedImports;
        parent?: ImportClause;
        elements: NodeArray<ImportSpecifier>;
    }
    interface NamedExports extends Node {
        kind: SyntaxKind.NamedExports;
        parent?: ExportDeclaration;
        elements: NodeArray<ExportSpecifier>;
    }
    type NamedImportsOrExports = NamedImports | NamedExports;
    interface ImportSpecifier extends NamedDeclaration {
        kind: SyntaxKind.ImportSpecifier;
        parent?: NamedImports;
        propertyName?: Identifier;
        name: Identifier;
    }
    interface ExportSpecifier extends NamedDeclaration {
        kind: SyntaxKind.ExportSpecifier;
        parent?: NamedExports;
        propertyName?: Identifier;
        name: Identifier;
    }
    type ImportOrExportSpecifier = ImportSpecifier | ExportSpecifier;
<<<<<<< HEAD
    interface ExportAssignment extends DeclarationStatementOnly {
=======
    /**
     * This is either an `export =` or an `export default` declaration.
     * Unless `isExportEquals` is set, this node was parsed as an `export default`.
     */
    interface ExportAssignment extends DeclarationStatement {
>>>>>>> bb2c58b9
        kind: SyntaxKind.ExportAssignment;
        parent?: SourceFile;
        isExportEquals?: boolean;
        expression: Expression;
    }
    interface FileReference extends TextRange {
        fileName: string;
    }
    interface CheckJsDirective extends TextRange {
        enabled: boolean;
    }
    type CommentKind = SyntaxKind.SingleLineCommentTrivia | SyntaxKind.MultiLineCommentTrivia;
    interface CommentRange extends TextRange {
        hasTrailingNewLine?: boolean;
        kind: CommentKind;
    }
    interface SynthesizedComment extends CommentRange {
        text: string;
        pos: -1;
        end: -1;
    }
    interface JSDocTypeExpression extends TypeNode {
        kind: SyntaxKind.JSDocTypeExpression;
        type: TypeNode;
    }
    interface JSDocType extends TypeNode {
        _jsDocTypeBrand: any;
    }
    interface JSDocAllType extends JSDocType {
        kind: SyntaxKind.JSDocAllType;
    }
    interface JSDocUnknownType extends JSDocType {
        kind: SyntaxKind.JSDocUnknownType;
    }
    interface JSDocNonNullableType extends JSDocType {
        kind: SyntaxKind.JSDocNonNullableType;
        type: TypeNode;
    }
    interface JSDocNullableType extends JSDocType {
        kind: SyntaxKind.JSDocNullableType;
        type: TypeNode;
    }
    interface JSDocOptionalType extends JSDocType {
        kind: SyntaxKind.JSDocOptionalType;
        type: TypeNode;
    }
    interface JSDocFunctionType extends JSDocType, SignatureDeclarationBase {
        kind: SyntaxKind.JSDocFunctionType;
    }
    interface JSDocVariadicType extends JSDocType {
        kind: SyntaxKind.JSDocVariadicType;
        type: TypeNode;
    }
    type JSDocTypeReferencingNode = JSDocVariadicType | JSDocOptionalType | JSDocNullableType | JSDocNonNullableType;
    interface JSDoc extends Node {
        kind: SyntaxKind.JSDocComment;
        parent?: HasJSDoc;
        tags: NodeArray<JSDocTag> | undefined;
        comment: string | undefined;
    }
    interface JSDocTag extends Node {
        parent: JSDoc;
        atToken: AtToken;
        tagName: Identifier;
        comment: string | undefined;
    }
    interface JSDocUnknownTag extends JSDocTag {
        kind: SyntaxKind.JSDocTag;
    }
    /**
     * Note that `@extends` is a synonym of `@augments`.
     * Both tags are represented by this interface.
     */
    interface JSDocAugmentsTag extends JSDocTag {
        kind: SyntaxKind.JSDocAugmentsTag;
        class: ExpressionWithTypeArguments & {
            expression: Identifier | PropertyAccessEntityNameExpression;
        };
    }
    interface JSDocClassTag extends JSDocTag {
        kind: SyntaxKind.JSDocClassTag;
    }
    interface JSDocTemplateTag extends JSDocTag {
        kind: SyntaxKind.JSDocTemplateTag;
        typeParameters: NodeArray<TypeParameterDeclaration>;
    }
    interface JSDocReturnTag extends JSDocTag {
        kind: SyntaxKind.JSDocReturnTag;
        typeExpression: JSDocTypeExpression;
    }
    interface JSDocTypeTag extends JSDocTag {
        kind: SyntaxKind.JSDocTypeTag;
        typeExpression: JSDocTypeExpression;
    }
    interface JSDocTypedefTag extends JSDocTag, NamedDeclaration {
        parent: JSDoc;
        kind: SyntaxKind.JSDocTypedefTag;
        fullName?: JSDocNamespaceDeclaration | Identifier;
        name?: Identifier;
        typeExpression?: JSDocTypeExpression | JSDocTypeLiteral;
    }
    interface JSDocPropertyLikeTag extends JSDocTag, Declaration {
        parent: JSDoc;
        name: EntityName;
        typeExpression?: JSDocTypeExpression;
        /** Whether the property name came before the type -- non-standard for JSDoc, but Typescript-like */
        isNameFirst: boolean;
        isBracketed: boolean;
    }
    interface JSDocPropertyTag extends JSDocPropertyLikeTag {
        kind: SyntaxKind.JSDocPropertyTag;
    }
    interface JSDocParameterTag extends JSDocPropertyLikeTag {
        kind: SyntaxKind.JSDocParameterTag;
    }
    interface JSDocTypeLiteral extends JSDocType {
        kind: SyntaxKind.JSDocTypeLiteral;
        jsDocPropertyTags?: ReadonlyArray<JSDocPropertyLikeTag>;
        /** If true, then this type literal represents an *array* of its type. */
        isArrayType?: boolean;
    }
    enum FlowFlags {
        Unreachable = 1,
        Start = 2,
        BranchLabel = 4,
        LoopLabel = 8,
        Assignment = 16,
        TrueCondition = 32,
        FalseCondition = 64,
        SwitchClause = 128,
        ArrayMutation = 256,
        Referenced = 512,
        Shared = 1024,
        PreFinally = 2048,
        AfterFinally = 4096,
        Label = 12,
        Condition = 96,
    }
    interface FlowLock {
        locked?: boolean;
    }
    interface AfterFinallyFlow extends FlowNodeBase, FlowLock {
        antecedent: FlowNode;
    }
    interface PreFinallyFlow extends FlowNodeBase {
        antecedent: FlowNode;
        lock: FlowLock;
    }
    type FlowNode = AfterFinallyFlow | PreFinallyFlow | FlowStart | FlowLabel | FlowAssignment | FlowCondition | FlowSwitchClause | FlowArrayMutation;
    interface FlowNodeBase {
        flags: FlowFlags;
        id?: number;
    }
    interface FlowStart extends FlowNodeBase {
        container?: FunctionExpression | ArrowFunction | MethodDeclaration;
    }
    interface FlowLabel extends FlowNodeBase {
        antecedents: FlowNode[];
    }
    interface FlowAssignment extends FlowNodeBase {
        node: Expression | VariableDeclaration | BindingElement;
        antecedent: FlowNode;
    }
    interface FlowCondition extends FlowNodeBase {
        expression: Expression;
        antecedent: FlowNode;
    }
    interface FlowSwitchClause extends FlowNodeBase {
        switchStatement: SwitchStatement;
        clauseStart: number;
        clauseEnd: number;
        antecedent: FlowNode;
    }
    interface FlowArrayMutation extends FlowNodeBase {
        node: CallExpression | BinaryExpression;
        antecedent: FlowNode;
    }
    type FlowType = Type | IncompleteType;
    interface IncompleteType {
        flags: TypeFlags;
        type: Type;
    }
    interface AmdDependency {
        path: string;
        name: string;
    }
    interface SourceFile extends Declaration {
        kind: SyntaxKind.SourceFile;
        statements: NodeArray<Statement>;
        endOfFileToken: Token<SyntaxKind.EndOfFileToken>;
        fileName: string;
        text: string;
        amdDependencies: ReadonlyArray<AmdDependency>;
        moduleName: string;
        referencedFiles: ReadonlyArray<FileReference>;
        typeReferenceDirectives: ReadonlyArray<FileReference>;
        languageVariant: LanguageVariant;
        isDeclarationFile: boolean;
        /**
         * lib.d.ts should have a reference comment like
         *
         *  /// <reference no-default-lib="true"/>
         *
         * If any other file has this comment, it signals not to include lib.d.ts
         * because this containing file is intended to act as a default library.
         */
        hasNoDefaultLib: boolean;
        languageVersion: ScriptTarget;
    }
    interface Bundle extends Node {
        kind: SyntaxKind.Bundle;
        sourceFiles: ReadonlyArray<SourceFile>;
    }
    interface JsonSourceFile extends SourceFile {
        jsonObject?: ObjectLiteralExpression;
        extendedSourceFiles?: string[];
    }
    interface ScriptReferenceHost {
        getCompilerOptions(): CompilerOptions;
        getSourceFile(fileName: string): SourceFile | undefined;
        getSourceFileByPath(path: Path): SourceFile | undefined;
        getCurrentDirectory(): string;
    }
    interface ParseConfigHost {
        useCaseSensitiveFileNames: boolean;
        readDirectory(rootDir: string, extensions: ReadonlyArray<string>, excludes: ReadonlyArray<string> | undefined, includes: ReadonlyArray<string>, depth?: number): string[];
        /**
         * Gets a value indicating whether the specified path exists and is a file.
         * @param path The path to test.
         */
        fileExists(path: string): boolean;
        readFile(path: string): string | undefined;
    }
    type WriteFileCallback = (fileName: string, data: string, writeByteOrderMark: boolean, onError: ((message: string) => void) | undefined, sourceFiles: ReadonlyArray<SourceFile>) => void;
    class OperationCanceledException {
    }
    interface CancellationToken {
        isCancellationRequested(): boolean;
        /** @throws OperationCanceledException if isCancellationRequested is true */
        throwIfCancellationRequested(): void;
    }
    interface Program extends ScriptReferenceHost {
        /**
         * Get a list of root file names that were passed to a 'createProgram'
         */
        getRootFileNames(): ReadonlyArray<string>;
        /**
         * Get a list of files in the program
         */
        getSourceFiles(): ReadonlyArray<SourceFile>;
        /**
         * Emits the JavaScript and declaration files.  If targetSourceFile is not specified, then
         * the JavaScript and declaration files will be produced for all the files in this program.
         * If targetSourceFile is specified, then only the JavaScript and declaration for that
         * specific file will be generated.
         *
         * If writeFile is not specified then the writeFile callback from the compiler host will be
         * used for writing the JavaScript and declaration files.  Otherwise, the writeFile parameter
         * will be invoked when writing the JavaScript and declaration files.
         */
        emit(targetSourceFile?: SourceFile, writeFile?: WriteFileCallback, cancellationToken?: CancellationToken, emitOnlyDtsFiles?: boolean, customTransformers?: CustomTransformers): EmitResult;
        getOptionsDiagnostics(cancellationToken?: CancellationToken): ReadonlyArray<Diagnostic>;
        getGlobalDiagnostics(cancellationToken?: CancellationToken): ReadonlyArray<Diagnostic>;
        getSyntacticDiagnostics(sourceFile?: SourceFile, cancellationToken?: CancellationToken): ReadonlyArray<Diagnostic>;
        getSemanticDiagnostics(sourceFile?: SourceFile, cancellationToken?: CancellationToken): ReadonlyArray<Diagnostic>;
        getDeclarationDiagnostics(sourceFile?: SourceFile, cancellationToken?: CancellationToken): ReadonlyArray<Diagnostic>;
        /**
         * Gets a type checker that can be used to semantically analyze source files in the program.
         */
        getTypeChecker(): TypeChecker;
        isSourceFileFromExternalLibrary(file: SourceFile): boolean;
    }
    interface CustomTransformers {
        /** Custom transformers to evaluate before built-in transformations. */
        before?: TransformerFactory<SourceFile>[];
        /** Custom transformers to evaluate after built-in transformations. */
        after?: TransformerFactory<SourceFile>[];
    }
    interface SourceMapSpan {
        /** Line number in the .js file. */
        emittedLine: number;
        /** Column number in the .js file. */
        emittedColumn: number;
        /** Line number in the .ts file. */
        sourceLine: number;
        /** Column number in the .ts file. */
        sourceColumn: number;
        /** Optional name (index into names array) associated with this span. */
        nameIndex?: number;
        /** .ts file (index into sources array) associated with this span */
        sourceIndex: number;
    }
    interface SourceMapData {
        sourceMapFilePath: string;
        jsSourceMappingURL: string;
        sourceMapFile: string;
        sourceMapSourceRoot: string;
        sourceMapSources: string[];
        sourceMapSourcesContent?: string[];
        inputSourceFileNames: string[];
        sourceMapNames?: string[];
        sourceMapMappings: string;
        sourceMapDecodedMappings: SourceMapSpan[];
    }
    /** Return code used by getEmitOutput function to indicate status of the function */
    enum ExitStatus {
        Success = 0,
        DiagnosticsPresent_OutputsSkipped = 1,
        DiagnosticsPresent_OutputsGenerated = 2,
    }
    interface EmitResult {
        emitSkipped: boolean;
        /** Contains declaration emit diagnostics */
        diagnostics: ReadonlyArray<Diagnostic>;
        emittedFiles: string[];
    }
    interface TypeChecker {
        getTypeOfSymbolAtLocation(symbol: Symbol, node: Node): Type;
        getDeclaredTypeOfSymbol(symbol: Symbol): Type;
        getPropertiesOfType(type: Type): Symbol[];
        getPropertyOfType(type: Type, propertyName: string): Symbol | undefined;
        getIndexInfoOfType(type: Type, kind: IndexKind): IndexInfo | undefined;
        getSignaturesOfType(type: Type, kind: SignatureKind): Signature[];
        getIndexTypeOfType(type: Type, kind: IndexKind): Type | undefined;
        getBaseTypes(type: InterfaceType): BaseType[];
        getBaseTypeOfLiteralType(type: Type): Type;
        getWidenedType(type: Type): Type;
        getReturnTypeOfSignature(signature: Signature): Type;
        getNullableType(type: Type, flags: TypeFlags): Type;
        getNonNullableType(type: Type): Type;
        /** Note that the resulting nodes cannot be checked. */
        typeToTypeNode(type: Type, enclosingDeclaration?: Node, flags?: NodeBuilderFlags): TypeNode;
        /** Note that the resulting nodes cannot be checked. */
        signatureToSignatureDeclaration(signature: Signature, kind: SyntaxKind, enclosingDeclaration?: Node, flags?: NodeBuilderFlags): SignatureDeclaration & {
            typeArguments?: NodeArray<TypeNode>;
        } | undefined;
        /** Note that the resulting nodes cannot be checked. */
        indexInfoToIndexSignatureDeclaration(indexInfo: IndexInfo, kind: IndexKind, enclosingDeclaration?: Node, flags?: NodeBuilderFlags): IndexSignatureDeclaration | undefined;
        /** Note that the resulting nodes cannot be checked. */
        symbolToEntityName(symbol: Symbol, meaning: SymbolFlags, enclosingDeclaration?: Node, flags?: NodeBuilderFlags): EntityName | undefined;
        /** Note that the resulting nodes cannot be checked. */
        symbolToExpression(symbol: Symbol, meaning: SymbolFlags, enclosingDeclaration?: Node, flags?: NodeBuilderFlags): Expression | undefined;
        /** Note that the resulting nodes cannot be checked. */
        symbolToTypeParameterDeclarations(symbol: Symbol, enclosingDeclaration?: Node, flags?: NodeBuilderFlags): NodeArray<TypeParameterDeclaration> | undefined;
        /** Note that the resulting nodes cannot be checked. */
        symbolToParameterDeclaration(symbol: Symbol, enclosingDeclaration?: Node, flags?: NodeBuilderFlags): ParameterDeclaration | undefined;
        /** Note that the resulting nodes cannot be checked. */
        typeParameterToDeclaration(parameter: TypeParameter, enclosingDeclaration?: Node, flags?: NodeBuilderFlags): TypeParameterDeclaration | undefined;
        getSymbolsInScope(location: Node, meaning: SymbolFlags): Symbol[];
        getSymbolAtLocation(node: Node): Symbol | undefined;
        getSymbolsOfParameterPropertyDeclaration(parameter: ParameterDeclaration, parameterName: string): Symbol[];
        getShorthandAssignmentValueSymbol(location: Node): Symbol | undefined;
        getExportSpecifierLocalTargetSymbol(location: ExportSpecifier): Symbol | undefined;
        /**
         * If a symbol is a local symbol with an associated exported symbol, returns the exported symbol.
         * Otherwise returns its input.
         * For example, at `export type T = number;`:
         *     - `getSymbolAtLocation` at the location `T` will return the exported symbol for `T`.
         *     - But the result of `getSymbolsInScope` will contain the *local* symbol for `T`, not the exported symbol.
         *     - Calling `getExportSymbolOfSymbol` on that local symbol will return the exported symbol.
         */
        getExportSymbolOfSymbol(symbol: Symbol): Symbol;
        getPropertySymbolOfDestructuringAssignment(location: Identifier): Symbol | undefined;
        getTypeAtLocation(node: Node): Type;
        getTypeFromTypeNode(node: TypeNode): Type;
        signatureToString(signature: Signature, enclosingDeclaration?: Node, flags?: TypeFormatFlags, kind?: SignatureKind): string;
        typeToString(type: Type, enclosingDeclaration?: Node, flags?: TypeFormatFlags): string;
        symbolToString(symbol: Symbol, enclosingDeclaration?: Node, meaning?: SymbolFlags, flags?: SymbolFormatFlags): string;
        typePredicateToString(predicate: TypePredicate, enclosingDeclaration?: Node, flags?: TypeFormatFlags): string;
        /**
         * @deprecated Use the createX factory functions or XToY typechecker methods and `createPrinter` or the `xToString` methods instead
         * This will be removed in a future version.
         */
        getSymbolDisplayBuilder(): SymbolDisplayBuilder;
        getFullyQualifiedName(symbol: Symbol): string;
        getAugmentedPropertiesOfType(type: Type): Symbol[];
        getRootSymbols(symbol: Symbol): Symbol[];
        getContextualType(node: Expression): Type | undefined;
        /**
         * returns unknownSignature in the case of an error.
         * @param argumentCount Apparent number of arguments, passed in case of a possibly incomplete call. This should come from an ArgumentListInfo. See `signatureHelp.ts`.
         */
        getResolvedSignature(node: CallLikeExpression, candidatesOutArray?: Signature[], argumentCount?: number): Signature;
        getSignatureFromDeclaration(declaration: SignatureDeclaration): Signature | undefined;
        isImplementationOfOverload(node: FunctionLike): boolean | undefined;
        isUndefinedSymbol(symbol: Symbol): boolean;
        isArgumentsSymbol(symbol: Symbol): boolean;
        isUnknownSymbol(symbol: Symbol): boolean;
        getConstantValue(node: EnumMember | PropertyAccessExpression | ElementAccessExpression): string | number | undefined;
        isValidPropertyAccess(node: PropertyAccessExpression | QualifiedName, propertyName: string): boolean;
        /** Follow all aliases to get the original symbol. */
        getAliasedSymbol(symbol: Symbol): Symbol;
        getExportsOfModule(moduleSymbol: Symbol): Symbol[];
        getAllAttributesTypeFromJsxOpeningLikeElement(elementNode: JsxOpeningLikeElement): Type | undefined;
        getJsxIntrinsicTagNames(): Symbol[];
        isOptionalParameter(node: ParameterDeclaration): boolean;
        getAmbientModules(): Symbol[];
        tryGetMemberInModuleExports(memberName: string, moduleSymbol: Symbol): Symbol | undefined;
        getApparentType(type: Type): Type;
        getSuggestionForNonexistentProperty(node: Identifier, containingType: Type): string | undefined;
        getSuggestionForNonexistentSymbol(location: Node, name: string, meaning: SymbolFlags): string | undefined;
        getBaseConstraintOfType(type: Type): Type | undefined;
        getDefaultFromTypeParameter(type: Type): Type | undefined;
    }
    enum NodeBuilderFlags {
        None = 0,
        NoTruncation = 1,
        WriteArrayAsGenericType = 2,
        UseStructuralFallback = 8,
        WriteTypeArgumentsOfSignature = 32,
        UseFullyQualifiedType = 64,
        UseOnlyExternalAliasing = 128,
        SuppressAnyReturnType = 256,
        WriteTypeParametersInQualifiedName = 512,
        MultilineObjectLiterals = 1024,
        WriteClassExpressionAsTypeLiteral = 2048,
        UseTypeOfFunction = 4096,
        OmitParameterModifiers = 8192,
        UseAliasDefinedOutsideCurrentScope = 16384,
        AllowThisInObjectLiteral = 32768,
        AllowQualifedNameInPlaceOfIdentifier = 65536,
        AllowAnonymousIdentifier = 131072,
        AllowEmptyUnionOrIntersection = 262144,
        AllowEmptyTuple = 524288,
        AllowUniqueESSymbolType = 1048576,
        AllowEmptyIndexInfoType = 2097152,
        IgnoreErrors = 3112960,
        InObjectTypeLiteral = 4194304,
        InTypeAlias = 8388608,
        InInitialEntityName = 16777216,
        InReverseMappedType = 33554432,
    }
    enum TypeFormatFlags {
        None = 0,
        NoTruncation = 1,
        WriteArrayAsGenericType = 2,
        UseStructuralFallback = 8,
        WriteTypeArgumentsOfSignature = 32,
        UseFullyQualifiedType = 64,
        SuppressAnyReturnType = 256,
        MultilineObjectLiterals = 1024,
        WriteClassExpressionAsTypeLiteral = 2048,
        UseTypeOfFunction = 4096,
        OmitParameterModifiers = 8192,
        UseAliasDefinedOutsideCurrentScope = 16384,
        AllowUniqueESSymbolType = 1048576,
        AddUndefined = 131072,
        WriteArrowStyleSignature = 262144,
        InArrayType = 524288,
        InElementType = 2097152,
        InFirstTypeArgument = 4194304,
        InTypeAlias = 8388608,
        /** @deprecated */ WriteOwnNameForAnyLike = 0,
        NodeBuilderFlagsMask = 9469291,
    }
    enum SymbolFormatFlags {
        None = 0,
        WriteTypeParametersOrArguments = 1,
        UseOnlyExternalAliasing = 2,
        AllowAnyNodeKind = 4,
        UseAliasDefinedOutsideCurrentScope = 8,
    }
    /**
     * @deprecated
     */
    interface SymbolDisplayBuilder {
        /** @deprecated */ buildTypeDisplay(type: Type, writer: SymbolWriter, enclosingDeclaration?: Node, flags?: TypeFormatFlags): void;
        /** @deprecated */ buildSymbolDisplay(symbol: Symbol, writer: SymbolWriter, enclosingDeclaration?: Node, meaning?: SymbolFlags, flags?: SymbolFormatFlags): void;
        /** @deprecated */ buildSignatureDisplay(signature: Signature, writer: SymbolWriter, enclosingDeclaration?: Node, flags?: TypeFormatFlags, kind?: SignatureKind): void;
        /** @deprecated */ buildIndexSignatureDisplay(info: IndexInfo, writer: SymbolWriter, kind: IndexKind, enclosingDeclaration?: Node, globalFlags?: TypeFormatFlags, symbolStack?: Symbol[]): void;
        /** @deprecated */ buildParameterDisplay(parameter: Symbol, writer: SymbolWriter, enclosingDeclaration?: Node, flags?: TypeFormatFlags): void;
        /** @deprecated */ buildTypeParameterDisplay(tp: TypeParameter, writer: SymbolWriter, enclosingDeclaration?: Node, flags?: TypeFormatFlags): void;
        /** @deprecated */ buildTypePredicateDisplay(predicate: TypePredicate, writer: SymbolWriter, enclosingDeclaration?: Node, flags?: TypeFormatFlags): void;
        /** @deprecated */ buildTypeParameterDisplayFromSymbol(symbol: Symbol, writer: SymbolWriter, enclosingDeclaration?: Node, flags?: TypeFormatFlags): void;
        /** @deprecated */ buildDisplayForParametersAndDelimiters(thisParameter: Symbol, parameters: Symbol[], writer: SymbolWriter, enclosingDeclaration?: Node, flags?: TypeFormatFlags): void;
        /** @deprecated */ buildDisplayForTypeParametersAndDelimiters(typeParameters: TypeParameter[], writer: SymbolWriter, enclosingDeclaration?: Node, flags?: TypeFormatFlags): void;
        /** @deprecated */ buildReturnTypeDisplay(signature: Signature, writer: SymbolWriter, enclosingDeclaration?: Node, flags?: TypeFormatFlags): void;
    }
    /**
     * @deprecated Migrate to other methods of generating symbol names, ex symbolToEntityName + a printer or symbolToString
     */
    interface SymbolWriter extends SymbolTracker {
        writeKeyword(text: string): void;
        writeOperator(text: string): void;
        writePunctuation(text: string): void;
        writeSpace(text: string): void;
        writeStringLiteral(text: string): void;
        writeParameter(text: string): void;
        writeProperty(text: string): void;
        writeSymbol(text: string, symbol: Symbol): void;
        writeLine(): void;
        increaseIndent(): void;
        decreaseIndent(): void;
        clear(): void;
    }
    enum TypePredicateKind {
        This = 0,
        Identifier = 1,
    }
    interface TypePredicateBase {
        kind: TypePredicateKind;
        type: Type;
    }
    interface ThisTypePredicate extends TypePredicateBase {
        kind: TypePredicateKind.This;
    }
    interface IdentifierTypePredicate extends TypePredicateBase {
        kind: TypePredicateKind.Identifier;
        parameterName: string;
        parameterIndex: number;
    }
    type TypePredicate = IdentifierTypePredicate | ThisTypePredicate;
    enum SymbolFlags {
        None = 0,
        FunctionScopedVariable = 1,
        BlockScopedVariable = 2,
        Property = 4,
        EnumMember = 8,
        Function = 16,
        Class = 32,
        Interface = 64,
        ConstEnum = 128,
        RegularEnum = 256,
        ValueModule = 512,
        NamespaceModule = 1024,
        TypeLiteral = 2048,
        ObjectLiteral = 4096,
        Method = 8192,
        Constructor = 16384,
        GetAccessor = 32768,
        SetAccessor = 65536,
        Signature = 131072,
        TypeParameter = 262144,
        TypeAlias = 524288,
        ExportValue = 1048576,
        Alias = 2097152,
        Prototype = 4194304,
        ExportStar = 8388608,
        Optional = 16777216,
        Transient = 33554432,
        JSContainer = 67108864,
        Enum = 384,
        Variable = 3,
        Value = 107455,
        Type = 793064,
        Namespace = 1920,
        Module = 1536,
        Accessor = 98304,
        FunctionScopedVariableExcludes = 107454,
        BlockScopedVariableExcludes = 107455,
        ParameterExcludes = 107455,
        PropertyExcludes = 0,
        EnumMemberExcludes = 900095,
        FunctionExcludes = 106927,
        ClassExcludes = 899519,
        InterfaceExcludes = 792968,
        RegularEnumExcludes = 899327,
        ConstEnumExcludes = 899967,
        ValueModuleExcludes = 106639,
        NamespaceModuleExcludes = 0,
        MethodExcludes = 99263,
        GetAccessorExcludes = 41919,
        SetAccessorExcludes = 74687,
        TypeParameterExcludes = 530920,
        TypeAliasExcludes = 793064,
        AliasExcludes = 2097152,
        ModuleMember = 2623475,
        ExportHasLocal = 944,
        HasExports = 1952,
        HasMembers = 6240,
        BlockScoped = 418,
        PropertyOrAccessor = 98308,
        ClassMember = 106500,
    }
    interface Symbol {
        flags: SymbolFlags;
        escapedName: __String;
        declarations?: Declaration[];
        valueDeclaration?: Declaration;
        members?: SymbolTable;
        exports?: SymbolTable;
        globalExports?: SymbolTable;
    }
    enum InternalSymbolName {
        Call = "__call",
        Constructor = "__constructor",
        New = "__new",
        Index = "__index",
        ExportStar = "__export",
        Global = "__global",
        Missing = "__missing",
        Type = "__type",
        Object = "__object",
        JSXAttributes = "__jsxAttributes",
        Class = "__class",
        Function = "__function",
        Computed = "__computed",
        Resolving = "__resolving__",
        ExportEquals = "export=",
        Default = "default",
    }
    /**
     * This represents a string whose leading underscore have been escaped by adding extra leading underscores.
     * The shape of this brand is rather unique compared to others we've used.
     * Instead of just an intersection of a string and an object, it is that union-ed
     * with an intersection of void and an object. This makes it wholly incompatible
     * with a normal string (which is good, it cannot be misused on assignment or on usage),
     * while still being comparable with a normal string via === (also good) and castable from a string.
     */
    type __String = (string & {
        __escapedIdentifier: void;
    }) | (void & {
        __escapedIdentifier: void;
    }) | InternalSymbolName;
    /** ReadonlyMap where keys are `__String`s. */
    interface ReadonlyUnderscoreEscapedMap<T> {
        get(key: __String): T | undefined;
        has(key: __String): boolean;
        forEach(action: (value: T, key: __String) => void): void;
        readonly size: number;
        keys(): Iterator<__String>;
        values(): Iterator<T>;
        entries(): Iterator<[__String, T]>;
    }
    /** Map where keys are `__String`s. */
    interface UnderscoreEscapedMap<T> extends ReadonlyUnderscoreEscapedMap<T> {
        set(key: __String, value: T): this;
        delete(key: __String): boolean;
        clear(): void;
    }
    /** SymbolTable based on ES6 Map interface. */
    type SymbolTable = UnderscoreEscapedMap<Symbol>;
    enum TypeFlags {
        Any = 1,
        String = 2,
        Number = 4,
        Boolean = 8,
        Enum = 16,
        StringLiteral = 32,
        NumberLiteral = 64,
        BooleanLiteral = 128,
        EnumLiteral = 256,
        ESSymbol = 512,
        UniqueESSymbol = 1024,
        Void = 2048,
        Undefined = 4096,
        Null = 8192,
        Never = 16384,
        TypeParameter = 32768,
        Object = 65536,
        Union = 131072,
        Intersection = 262144,
        Index = 524288,
        IndexedAccess = 1048576,
        Conditional = 2097152,
        Substitution = 4194304,
        NonPrimitive = 134217728,
        Literal = 224,
        Unit = 13536,
        StringOrNumberLiteral = 96,
        PossiblyFalsy = 14574,
        StringLike = 524322,
        NumberLike = 84,
        BooleanLike = 136,
        EnumLike = 272,
        ESSymbolLike = 1536,
        UnionOrIntersection = 393216,
        StructuredType = 458752,
        TypeVariable = 1081344,
        InstantiableNonPrimitive = 7372800,
        InstantiablePrimitive = 524288,
        Instantiable = 7897088,
        StructuredOrInstantiable = 8355840,
        Narrowable = 142575359,
        NotUnionOrUnit = 134283777,
    }
    type DestructuringPattern = BindingPattern | ObjectLiteralExpression | ArrayLiteralExpression;
    interface Type {
        flags: TypeFlags;
        symbol?: Symbol;
        pattern?: DestructuringPattern;
        aliasSymbol?: Symbol;
        aliasTypeArguments?: Type[];
    }
    interface LiteralType extends Type {
        value: string | number;
        freshType?: LiteralType;
        regularType?: LiteralType;
    }
    interface UniqueESSymbolType extends Type {
        symbol: Symbol;
    }
    interface StringLiteralType extends LiteralType {
        value: string;
    }
    interface NumberLiteralType extends LiteralType {
        value: number;
    }
    interface EnumType extends Type {
    }
    enum ObjectFlags {
        Class = 1,
        Interface = 2,
        Reference = 4,
        Tuple = 8,
        Anonymous = 16,
        Mapped = 32,
        Instantiated = 64,
        ObjectLiteral = 128,
        EvolvingArray = 256,
        ObjectLiteralPatternWithComputedProperties = 512,
        ContainsSpread = 1024,
        ReverseMapped = 2048,
        JsxAttributes = 4096,
        MarkerType = 8192,
        ClassOrInterface = 3,
    }
    interface ObjectType extends Type {
        objectFlags: ObjectFlags;
    }
    /** Class and interface types (ObjectFlags.Class and ObjectFlags.Interface). */
    interface InterfaceType extends ObjectType {
        typeParameters: TypeParameter[];
        outerTypeParameters: TypeParameter[];
        localTypeParameters: TypeParameter[];
        thisType: TypeParameter;
    }
    type BaseType = ObjectType | IntersectionType;
    interface InterfaceTypeWithDeclaredMembers extends InterfaceType {
        declaredProperties: Symbol[];
        declaredCallSignatures: Signature[];
        declaredConstructSignatures: Signature[];
        declaredStringIndexInfo: IndexInfo;
        declaredNumberIndexInfo: IndexInfo;
    }
    /**
     * Type references (ObjectFlags.Reference). When a class or interface has type parameters or
     * a "this" type, references to the class or interface are made using type references. The
     * typeArguments property specifies the types to substitute for the type parameters of the
     * class or interface and optionally includes an extra element that specifies the type to
     * substitute for "this" in the resulting instantiation. When no extra argument is present,
     * the type reference itself is substituted for "this". The typeArguments property is undefined
     * if the class or interface has no type parameters and the reference isn't specifying an
     * explicit "this" argument.
     */
    interface TypeReference extends ObjectType {
        target: GenericType;
        typeArguments?: Type[];
    }
    interface GenericType extends InterfaceType, TypeReference {
    }
    interface UnionOrIntersectionType extends Type {
        types: Type[];
    }
    interface UnionType extends UnionOrIntersectionType {
    }
    interface IntersectionType extends UnionOrIntersectionType {
    }
    type StructuredType = ObjectType | UnionType | IntersectionType;
    interface EvolvingArrayType extends ObjectType {
        elementType: Type;
        finalArrayType?: Type;
    }
    interface InstantiableType extends Type {
    }
    interface TypeParameter extends InstantiableType {
    }
    interface IndexedAccessType extends InstantiableType {
        objectType: Type;
        indexType: Type;
        constraint?: Type;
    }
    interface IndexType extends InstantiableType {
        type: InstantiableType | UnionOrIntersectionType;
    }
    interface ConditionalType extends InstantiableType {
        checkType: Type;
        extendsType: Type;
        trueType: Type;
        falseType: Type;
    }
    interface SubstitutionType extends InstantiableType {
        typeParameter: TypeParameter;
        substitute: Type;
    }
    enum SignatureKind {
        Call = 0,
        Construct = 1,
    }
    interface Signature {
        declaration: SignatureDeclaration;
        typeParameters?: TypeParameter[];
        parameters: Symbol[];
    }
    enum IndexKind {
        String = 0,
        Number = 1,
    }
    interface IndexInfo {
        type: Type;
        isReadonly: boolean;
        declaration?: SignatureDeclaration;
    }
    enum InferencePriority {
        NakedTypeVariable = 1,
        MappedType = 2,
        ReturnType = 4,
        NoConstraints = 8,
        AlwaysStrict = 16,
    }
    interface InferenceInfo {
        typeParameter: TypeParameter;
        candidates: Type[];
        contraCandidates: Type[];
        inferredType: Type;
        priority: InferencePriority;
        topLevel: boolean;
        isFixed: boolean;
    }
    enum InferenceFlags {
        None = 0,
        InferUnionTypes = 1,
        NoDefault = 2,
        AnyDefault = 4,
    }
    /**
     * Ternary values are defined such that
     * x & y is False if either x or y is False.
     * x & y is Maybe if either x or y is Maybe, but neither x or y is False.
     * x & y is True if both x and y are True.
     * x | y is False if both x and y are False.
     * x | y is Maybe if either x or y is Maybe, but neither x or y is True.
     * x | y is True if either x or y is True.
     */
    enum Ternary {
        False = 0,
        Maybe = 1,
        True = -1,
    }
    type TypeComparer = (s: Type, t: Type, reportErrors?: boolean) => Ternary;
    interface JsFileExtensionInfo {
        extension: string;
        isMixedContent: boolean;
        scriptKind?: ScriptKind;
    }
    interface DiagnosticMessage {
        key: string;
        category: DiagnosticCategory;
        code: number;
        message: string;
    }
    /**
     * A linked list of formatted diagnostic messages to be used as part of a multiline message.
     * It is built from the bottom up, leaving the head to be the "main" diagnostic.
     * While it seems that DiagnosticMessageChain is structurally similar to DiagnosticMessage,
     * the difference is that messages are all preformatted in DMC.
     */
    interface DiagnosticMessageChain {
        messageText: string;
        category: DiagnosticCategory;
        code: number;
        next?: DiagnosticMessageChain;
    }
    interface Diagnostic {
        file: SourceFile | undefined;
        start: number | undefined;
        length: number | undefined;
        messageText: string | DiagnosticMessageChain;
        category: DiagnosticCategory;
        code: number;
        source?: string;
    }
    enum DiagnosticCategory {
        Warning = 0,
        Error = 1,
        Message = 2,
    }
    enum ModuleResolutionKind {
        Classic = 1,
        NodeJs = 2,
    }
    interface PluginImport {
        name: string;
    }
    type CompilerOptionsValue = string | number | boolean | (string | number)[] | string[] | MapLike<string[]> | PluginImport[] | null | undefined;
    interface CompilerOptions {
        allowJs?: boolean;
        allowSyntheticDefaultImports?: boolean;
        allowUnreachableCode?: boolean;
        allowUnusedLabels?: boolean;
        alwaysStrict?: boolean;
        baseUrl?: string;
        charset?: string;
        checkJs?: boolean;
        declaration?: boolean;
        emitDeclarationOnly?: boolean;
        declarationDir?: string;
        disableSizeLimit?: boolean;
        downlevelIteration?: boolean;
        emitBOM?: boolean;
        emitDecoratorMetadata?: boolean;
        experimentalDecorators?: boolean;
        forceConsistentCasingInFileNames?: boolean;
        importHelpers?: boolean;
        inlineSourceMap?: boolean;
        inlineSources?: boolean;
        isolatedModules?: boolean;
        jsx?: JsxEmit;
        lib?: string[];
        locale?: string;
        mapRoot?: string;
        maxNodeModuleJsDepth?: number;
        module?: ModuleKind;
        moduleResolution?: ModuleResolutionKind;
        newLine?: NewLineKind;
        noEmit?: boolean;
        noEmitHelpers?: boolean;
        noEmitOnError?: boolean;
        noErrorTruncation?: boolean;
        noFallthroughCasesInSwitch?: boolean;
        noImplicitAny?: boolean;
        noImplicitReturns?: boolean;
        noImplicitThis?: boolean;
        noStrictGenericChecks?: boolean;
        noUnusedLocals?: boolean;
        noUnusedParameters?: boolean;
        noImplicitUseStrict?: boolean;
        noLib?: boolean;
        noResolve?: boolean;
        out?: string;
        outDir?: string;
        outFile?: string;
        paths?: MapLike<string[]>;
        preserveConstEnums?: boolean;
        preserveSymlinks?: boolean;
        project?: string;
        reactNamespace?: string;
        jsxFactory?: string;
        removeComments?: boolean;
        rootDir?: string;
        rootDirs?: string[];
        skipLibCheck?: boolean;
        skipDefaultLibCheck?: boolean;
        sourceMap?: boolean;
        sourceRoot?: string;
        strict?: boolean;
        strictFunctionTypes?: boolean;
        strictNullChecks?: boolean;
        strictPropertyInitialization?: boolean;
        suppressExcessPropertyErrors?: boolean;
        suppressImplicitAnyIndexErrors?: boolean;
        target?: ScriptTarget;
        traceResolution?: boolean;
        types?: string[];
        /** Paths used to compute primary types search locations */
        typeRoots?: string[];
        esModuleInterop?: boolean;
        [option: string]: CompilerOptionsValue | JsonSourceFile | undefined;
    }
    interface TypeAcquisition {
        enableAutoDiscovery?: boolean;
        enable?: boolean;
        include?: string[];
        exclude?: string[];
        [option: string]: string[] | boolean | undefined;
    }
    enum ModuleKind {
        None = 0,
        CommonJS = 1,
        AMD = 2,
        UMD = 3,
        System = 4,
        ES2015 = 5,
        ESNext = 6,
    }
    enum JsxEmit {
        None = 0,
        Preserve = 1,
        React = 2,
        ReactNative = 3,
    }
    enum NewLineKind {
        CarriageReturnLineFeed = 0,
        LineFeed = 1,
    }
    interface LineAndCharacter {
        /** 0-based. */
        line: number;
        character: number;
    }
    enum ScriptKind {
        Unknown = 0,
        JS = 1,
        JSX = 2,
        TS = 3,
        TSX = 4,
        External = 5,
        JSON = 6,
    }
    enum ScriptTarget {
        ES3 = 0,
        ES5 = 1,
        ES2015 = 2,
        ES2016 = 3,
        ES2017 = 4,
        ES2018 = 5,
        ESNext = 6,
        Latest = 6,
    }
    enum LanguageVariant {
        Standard = 0,
        JSX = 1,
    }
    /** Either a parsed command line or a parsed tsconfig.json */
    interface ParsedCommandLine {
        options: CompilerOptions;
        typeAcquisition?: TypeAcquisition;
        fileNames: string[];
        raw?: any;
        errors: Diagnostic[];
        wildcardDirectories?: MapLike<WatchDirectoryFlags>;
        compileOnSave?: boolean;
    }
    enum WatchDirectoryFlags {
        None = 0,
        Recursive = 1,
    }
    interface ExpandResult {
        fileNames: string[];
        wildcardDirectories: MapLike<WatchDirectoryFlags>;
    }
    interface ModuleResolutionHost {
        fileExists(fileName: string): boolean;
        readFile(fileName: string): string | undefined;
        trace?(s: string): void;
        directoryExists?(directoryName: string): boolean;
        /**
         * Resolve a symbolic link.
         * @see https://nodejs.org/api/fs.html#fs_fs_realpathsync_path_options
         */
        realpath?(path: string): string;
        getCurrentDirectory?(): string;
        getDirectories?(path: string): string[];
    }
    /**
     * Represents the result of module resolution.
     * Module resolution will pick up tsx/jsx/js files even if '--jsx' and '--allowJs' are turned off.
     * The Program will then filter results based on these flags.
     *
     * Prefer to return a `ResolvedModuleFull` so that the file type does not have to be inferred.
     */
    interface ResolvedModule {
        /** Path of the file the module was resolved to. */
        resolvedFileName: string;
        /** True if `resolvedFileName` comes from `node_modules`. */
        isExternalLibraryImport?: boolean;
    }
    /**
     * ResolvedModule with an explicitly provided `extension` property.
     * Prefer this over `ResolvedModule`.
     * If changing this, remember to change `moduleResolutionIsEqualTo`.
     */
    interface ResolvedModuleFull extends ResolvedModule {
        /**
         * Extension of resolvedFileName. This must match what's at the end of resolvedFileName.
         * This is optional for backwards-compatibility, but will be added if not provided.
         */
        extension: Extension;
        packageId?: PackageId;
    }
    /**
     * Unique identifier with a package name and version.
     * If changing this, remember to change `packageIdIsEqual`.
     */
    interface PackageId {
        /**
         * Name of the package.
         * Should not include `@types`.
         * If accessing a non-index file, this should include its name e.g. "foo/bar".
         */
        name: string;
        /**
         * Name of a submodule within this package.
         * May be "".
         */
        subModuleName: string;
        /** Version of the package, e.g. "1.2.3" */
        version: string;
    }
    enum Extension {
        Ts = ".ts",
        Tsx = ".tsx",
        Dts = ".d.ts",
        Js = ".js",
        Jsx = ".jsx",
        Json = ".json",
    }
    interface ResolvedModuleWithFailedLookupLocations {
        readonly resolvedModule: ResolvedModuleFull | undefined;
    }
    interface ResolvedTypeReferenceDirective {
        primary: boolean;
        resolvedFileName: string | undefined;
        packageId?: PackageId;
    }
    interface ResolvedTypeReferenceDirectiveWithFailedLookupLocations {
        readonly resolvedTypeReferenceDirective: ResolvedTypeReferenceDirective;
        readonly failedLookupLocations: ReadonlyArray<string>;
    }
    interface CompilerHost extends ModuleResolutionHost {
        getSourceFile(fileName: string, languageVersion: ScriptTarget, onError?: (message: string) => void, shouldCreateNewSourceFile?: boolean): SourceFile | undefined;
        getSourceFileByPath?(fileName: string, path: Path, languageVersion: ScriptTarget, onError?: (message: string) => void, shouldCreateNewSourceFile?: boolean): SourceFile | undefined;
        getCancellationToken?(): CancellationToken;
        getDefaultLibFileName(options: CompilerOptions): string;
        getDefaultLibLocation?(): string;
        writeFile: WriteFileCallback;
        getCurrentDirectory(): string;
        getDirectories(path: string): string[];
        getCanonicalFileName(fileName: string): string;
        useCaseSensitiveFileNames(): boolean;
        getNewLine(): string;
        resolveModuleNames?(moduleNames: string[], containingFile: string, reusedNames?: string[]): (ResolvedModule | undefined)[];
        /**
         * This method is a companion for 'resolveModuleNames' and is used to resolve 'types' references to actual type declaration files
         */
        resolveTypeReferenceDirectives?(typeReferenceDirectiveNames: string[], containingFile: string): (ResolvedTypeReferenceDirective | undefined)[];
        getEnvironmentVariable?(name: string): string;
        createHash?(data: string): string;
    }
    interface SourceMapRange extends TextRange {
        source?: SourceMapSource;
    }
    interface SourceMapSource {
        fileName: string;
        text: string;
        skipTrivia?: (pos: number) => number;
    }
    enum EmitFlags {
        SingleLine = 1,
        AdviseOnEmitNode = 2,
        NoSubstitution = 4,
        CapturesThis = 8,
        NoLeadingSourceMap = 16,
        NoTrailingSourceMap = 32,
        NoSourceMap = 48,
        NoNestedSourceMaps = 64,
        NoTokenLeadingSourceMaps = 128,
        NoTokenTrailingSourceMaps = 256,
        NoTokenSourceMaps = 384,
        NoLeadingComments = 512,
        NoTrailingComments = 1024,
        NoComments = 1536,
        NoNestedComments = 2048,
        HelperName = 4096,
        ExportName = 8192,
        LocalName = 16384,
        InternalName = 32768,
        Indented = 65536,
        NoIndentation = 131072,
        AsyncFunctionBody = 262144,
        ReuseTempVariableScope = 524288,
        CustomPrologue = 1048576,
        NoHoisting = 2097152,
        HasEndOfDeclarationMarker = 4194304,
        Iterator = 8388608,
        NoAsciiEscaping = 16777216,
    }
    interface EmitHelper {
        readonly name: string;
        readonly scoped: boolean;
        readonly text: string;
        readonly priority?: number;
    }
    enum EmitHint {
        SourceFile = 0,
        Expression = 1,
        IdentifierName = 2,
        MappedTypeParameter = 3,
        Unspecified = 4,
    }
    interface TransformationContext {
        /** Gets the compiler options supplied to the transformer. */
        getCompilerOptions(): CompilerOptions;
        /** Starts a new lexical environment. */
        startLexicalEnvironment(): void;
        /** Suspends the current lexical environment, usually after visiting a parameter list. */
        suspendLexicalEnvironment(): void;
        /** Resumes a suspended lexical environment, usually before visiting a function body. */
        resumeLexicalEnvironment(): void;
        /** Ends a lexical environment, returning any declarations. */
        endLexicalEnvironment(): Statement[];
        /** Hoists a function declaration to the containing scope. */
        hoistFunctionDeclaration(node: FunctionDeclaration): void;
        /** Hoists a variable declaration to the containing scope. */
        hoistVariableDeclaration(node: Identifier): void;
        /** Records a request for a non-scoped emit helper in the current context. */
        requestEmitHelper(helper: EmitHelper): void;
        /** Gets and resets the requested non-scoped emit helpers. */
        readEmitHelpers(): EmitHelper[] | undefined;
        /** Enables expression substitutions in the pretty printer for the provided SyntaxKind. */
        enableSubstitution(kind: SyntaxKind): void;
        /** Determines whether expression substitutions are enabled for the provided node. */
        isSubstitutionEnabled(node: Node): boolean;
        /**
         * Hook used by transformers to substitute expressions just before they
         * are emitted by the pretty printer.
         *
         * NOTE: Transformation hooks should only be modified during `Transformer` initialization,
         * before returning the `NodeTransformer` callback.
         */
        onSubstituteNode: (hint: EmitHint, node: Node) => Node;
        /**
         * Enables before/after emit notifications in the pretty printer for the provided
         * SyntaxKind.
         */
        enableEmitNotification(kind: SyntaxKind): void;
        /**
         * Determines whether before/after emit notifications should be raised in the pretty
         * printer when it emits a node.
         */
        isEmitNotificationEnabled(node: Node): boolean;
        /**
         * Hook used to allow transformers to capture state before or after
         * the printer emits a node.
         *
         * NOTE: Transformation hooks should only be modified during `Transformer` initialization,
         * before returning the `NodeTransformer` callback.
         */
        onEmitNode: (hint: EmitHint, node: Node, emitCallback: (hint: EmitHint, node: Node) => void) => void;
    }
    interface TransformationResult<T extends Node> {
        /** Gets the transformed source files. */
        transformed: T[];
        /** Gets diagnostics for the transformation. */
        diagnostics?: Diagnostic[];
        /**
         * Gets a substitute for a node, if one is available; otherwise, returns the original node.
         *
         * @param hint A hint as to the intended usage of the node.
         * @param node The node to substitute.
         */
        substituteNode(hint: EmitHint, node: Node): Node;
        /**
         * Emits a node with possible notification.
         *
         * @param hint A hint as to the intended usage of the node.
         * @param node The node to emit.
         * @param emitCallback A callback used to emit the node.
         */
        emitNodeWithNotification(hint: EmitHint, node: Node, emitCallback: (hint: EmitHint, node: Node) => void): void;
        /**
         * Clean up EmitNode entries on any parse-tree nodes.
         */
        dispose(): void;
    }
    /**
     * A function that is used to initialize and return a `Transformer` callback, which in turn
     * will be used to transform one or more nodes.
     */
    type TransformerFactory<T extends Node> = (context: TransformationContext) => Transformer<T>;
    /**
     * A function that transforms a node.
     */
    type Transformer<T extends Node> = (node: T) => T;
    /**
     * A function that accepts and possibly transforms a node.
     */
    type Visitor = (node: Node) => VisitResult<Node>;
    type VisitResult<T extends Node> = T | T[] | undefined;
    interface Printer {
        /**
         * Print a node and its subtree as-is, without any emit transformations.
         * @param hint A value indicating the purpose of a node. This is primarily used to
         * distinguish between an `Identifier` used in an expression position, versus an
         * `Identifier` used as an `IdentifierName` as part of a declaration. For most nodes you
         * should just pass `Unspecified`.
         * @param node The node to print. The node and its subtree are printed as-is, without any
         * emit transformations.
         * @param sourceFile A source file that provides context for the node. The source text of
         * the file is used to emit the original source content for literals and identifiers, while
         * the identifiers of the source file are used when generating unique names to avoid
         * collisions.
         */
        printNode(hint: EmitHint, node: Node, sourceFile: SourceFile): string;
        /**
         * Prints a list of nodes using the given format flags
         */
        printList<T extends Node>(format: ListFormat, list: NodeArray<T>, sourceFile: SourceFile): string;
        /**
         * Prints a source file as-is, without any emit transformations.
         */
        printFile(sourceFile: SourceFile): string;
        /**
         * Prints a bundle of source files as-is, without any emit transformations.
         */
        printBundle(bundle: Bundle): string;
    }
    interface PrintHandlers {
        /**
         * A hook used by the Printer when generating unique names to avoid collisions with
         * globally defined names that exist outside of the current source file.
         */
        hasGlobalName?(name: string): boolean;
        /**
         * A hook used by the Printer to provide notifications prior to emitting a node. A
         * compatible implementation **must** invoke `emitCallback` with the provided `hint` and
         * `node` values.
         * @param hint A hint indicating the intended purpose of the node.
         * @param node The node to emit.
         * @param emitCallback A callback that, when invoked, will emit the node.
         * @example
         * ```ts
         * var printer = createPrinter(printerOptions, {
         *   onEmitNode(hint, node, emitCallback) {
         *     // set up or track state prior to emitting the node...
         *     emitCallback(hint, node);
         *     // restore state after emitting the node...
         *   }
         * });
         * ```
         */
        onEmitNode?(hint: EmitHint, node: Node, emitCallback: (hint: EmitHint, node: Node) => void): void;
        /**
         * A hook used by the Printer to perform just-in-time substitution of a node. This is
         * primarily used by node transformations that need to substitute one node for another,
         * such as replacing `myExportedVar` with `exports.myExportedVar`.
         * @param hint A hint indicating the intended purpose of the node.
         * @param node The node to emit.
         * @example
         * ```ts
         * var printer = createPrinter(printerOptions, {
         *   substituteNode(hint, node) {
         *     // perform substitution if necessary...
         *     return node;
         *   }
         * });
         * ```
         */
        substituteNode?(hint: EmitHint, node: Node): Node;
    }
    interface PrinterOptions {
        removeComments?: boolean;
        newLine?: NewLineKind;
        omitTrailingSemicolon?: boolean;
    }
    interface SymbolTracker {
        trackSymbol?(symbol: Symbol, enclosingDeclaration?: Node, meaning?: SymbolFlags): void;
        reportInaccessibleThisError?(): void;
        reportPrivateInBaseOfClassExpression?(propertyName: string): void;
        reportInaccessibleUniqueSymbolError?(): void;
    }
    interface TextSpan {
        start: number;
        length: number;
    }
    interface TextChangeRange {
        span: TextSpan;
        newLength: number;
    }
    interface SortedArray<T> extends Array<T> {
        " __sortedArrayBrand": any;
    }
    interface SyntaxList extends Node {
        _children: Node[];
    }
    enum ListFormat {
        None = 0,
        SingleLine = 0,
        MultiLine = 1,
        PreserveLines = 2,
        LinesMask = 3,
        NotDelimited = 0,
        BarDelimited = 4,
        AmpersandDelimited = 8,
        CommaDelimited = 16,
        DelimitersMask = 28,
        AllowTrailingComma = 32,
        Indented = 64,
        SpaceBetweenBraces = 128,
        SpaceBetweenSiblings = 256,
        Braces = 512,
        Parenthesis = 1024,
        AngleBrackets = 2048,
        SquareBrackets = 4096,
        BracketsMask = 7680,
        OptionalIfUndefined = 8192,
        OptionalIfEmpty = 16384,
        Optional = 24576,
        PreferNewLine = 32768,
        NoTrailingNewLine = 65536,
        NoInterveningComments = 131072,
        NoSpaceIfEmpty = 262144,
        SingleElement = 524288,
        Modifiers = 131328,
        HeritageClauses = 256,
        SingleLineTypeLiteralMembers = 448,
        MultiLineTypeLiteralMembers = 65,
        TupleTypeElements = 336,
        UnionTypeConstituents = 260,
        IntersectionTypeConstituents = 264,
        ObjectBindingPatternElements = 262576,
        ArrayBindingPatternElements = 262448,
        ObjectLiteralExpressionProperties = 263122,
        ArrayLiteralExpressionElements = 4466,
        CommaListElements = 272,
        CallExpressionArguments = 1296,
        NewExpressionArguments = 9488,
        TemplateExpressionSpans = 131072,
        SingleLineBlockStatements = 384,
        MultiLineBlockStatements = 65,
        VariableDeclarationList = 272,
        SingleLineFunctionBodyStatements = 384,
        MultiLineFunctionBodyStatements = 1,
        ClassHeritageClauses = 256,
        ClassMembers = 65,
        InterfaceMembers = 65,
        EnumMembers = 81,
        CaseBlockClauses = 65,
        NamedImportsOrExportsElements = 432,
        JsxElementOrFragmentChildren = 131072,
        JsxElementAttributes = 131328,
        CaseOrDefaultClauseStatements = 81985,
        HeritageClauseTypes = 272,
        SourceFileStatements = 65537,
        Decorators = 24577,
        TypeArguments = 26896,
        TypeParameters = 26896,
        Parameters = 1296,
        IndexSignatureParameters = 4432,
    }
}
declare namespace ts {
    const versionMajorMinor = "2.8";
    /** The version of the TypeScript compiler release */
    const version: string;
}
declare namespace ts {
    function isExternalModuleNameRelative(moduleName: string): boolean;
    function sortAndDeduplicateDiagnostics(diagnostics: ReadonlyArray<Diagnostic>): Diagnostic[];
}
declare function setTimeout(handler: (...args: any[]) => void, timeout: number): any;
declare function clearTimeout(handle: any): void;
declare namespace ts {
    enum FileWatcherEventKind {
        Created = 0,
        Changed = 1,
        Deleted = 2,
    }
    type FileWatcherCallback = (fileName: string, eventKind: FileWatcherEventKind) => void;
    type DirectoryWatcherCallback = (fileName: string) => void;
    interface WatchedFile {
        fileName: string;
        callback: FileWatcherCallback;
        mtime?: Date;
    }
    interface System {
        args: string[];
        newLine: string;
        useCaseSensitiveFileNames: boolean;
        write(s: string): void;
        readFile(path: string, encoding?: string): string | undefined;
        getFileSize?(path: string): number;
        writeFile(path: string, data: string, writeByteOrderMark?: boolean): void;
        /**
         * @pollingInterval - this parameter is used in polling-based watchers and ignored in watchers that
         * use native OS file watching
         */
        watchFile?(path: string, callback: FileWatcherCallback, pollingInterval?: number): FileWatcher;
        watchDirectory?(path: string, callback: DirectoryWatcherCallback, recursive?: boolean): FileWatcher;
        resolvePath(path: string): string;
        fileExists(path: string): boolean;
        directoryExists(path: string): boolean;
        createDirectory(path: string): void;
        getExecutingFilePath(): string;
        getCurrentDirectory(): string;
        getDirectories(path: string): string[];
        readDirectory(path: string, extensions?: ReadonlyArray<string>, exclude?: ReadonlyArray<string>, include?: ReadonlyArray<string>, depth?: number): string[];
        getModifiedTime?(path: string): Date;
        /**
         * This should be cryptographically secure.
         * A good implementation is node.js' `crypto.createHash`. (https://nodejs.org/api/crypto.html#crypto_crypto_createhash_algorithm)
         */
        createHash?(data: string): string;
        getMemoryUsage?(): number;
        exit(exitCode?: number): void;
        realpath?(path: string): string;
        setTimeout?(callback: (...args: any[]) => void, ms: number, ...args: any[]): any;
        clearTimeout?(timeoutId: any): void;
        clearScreen?(): void;
    }
    interface FileWatcher {
        close(): void;
    }
    function getNodeMajorVersion(): number;
    let sys: System;
}
declare namespace ts {
    type ErrorCallback = (message: DiagnosticMessage, length: number) => void;
    interface Scanner {
        getStartPos(): number;
        getToken(): SyntaxKind;
        getTextPos(): number;
        getTokenPos(): number;
        getTokenText(): string;
        getTokenValue(): string;
        hasExtendedUnicodeEscape(): boolean;
        hasPrecedingLineBreak(): boolean;
        isIdentifier(): boolean;
        isReservedWord(): boolean;
        isUnterminated(): boolean;
        reScanGreaterToken(): SyntaxKind;
        reScanSlashToken(): SyntaxKind;
        reScanTemplateToken(): SyntaxKind;
        scanJsxIdentifier(): SyntaxKind;
        scanJsxAttributeValue(): SyntaxKind;
        reScanJsxToken(): SyntaxKind;
        scanJsxToken(): SyntaxKind;
        scanJSDocToken(): JsDocSyntaxKind;
        scan(): SyntaxKind;
        getText(): string;
        setText(text: string, start?: number, length?: number): void;
        setOnError(onError: ErrorCallback): void;
        setScriptTarget(scriptTarget: ScriptTarget): void;
        setLanguageVariant(variant: LanguageVariant): void;
        setTextPos(textPos: number): void;
        lookAhead<T>(callback: () => T): T;
        scanRange<T>(start: number, length: number, callback: () => T): T;
        tryScan<T>(callback: () => T): T;
    }
    function tokenToString(t: SyntaxKind): string | undefined;
    function getPositionOfLineAndCharacter(sourceFile: SourceFile, line: number, character: number): number;
    function getLineAndCharacterOfPosition(sourceFile: SourceFileLike, position: number): LineAndCharacter;
    function isWhiteSpaceLike(ch: number): boolean;
    /** Does not include line breaks. For that, see isWhiteSpaceLike. */
    function isWhiteSpaceSingleLine(ch: number): boolean;
    function isLineBreak(ch: number): boolean;
    function couldStartTrivia(text: string, pos: number): boolean;
    function forEachLeadingCommentRange<U>(text: string, pos: number, cb: (pos: number, end: number, kind: CommentKind, hasTrailingNewLine: boolean) => U): U | undefined;
    function forEachLeadingCommentRange<T, U>(text: string, pos: number, cb: (pos: number, end: number, kind: CommentKind, hasTrailingNewLine: boolean, state: T) => U, state: T): U | undefined;
    function forEachTrailingCommentRange<U>(text: string, pos: number, cb: (pos: number, end: number, kind: CommentKind, hasTrailingNewLine: boolean) => U): U | undefined;
    function forEachTrailingCommentRange<T, U>(text: string, pos: number, cb: (pos: number, end: number, kind: CommentKind, hasTrailingNewLine: boolean, state: T) => U, state: T): U | undefined;
    function reduceEachLeadingCommentRange<T, U>(text: string, pos: number, cb: (pos: number, end: number, kind: CommentKind, hasTrailingNewLine: boolean, state: T, memo: U) => U, state: T, initial: U): U;
    function reduceEachTrailingCommentRange<T, U>(text: string, pos: number, cb: (pos: number, end: number, kind: CommentKind, hasTrailingNewLine: boolean, state: T, memo: U) => U, state: T, initial: U): U;
    function getLeadingCommentRanges(text: string, pos: number): CommentRange[] | undefined;
    function getTrailingCommentRanges(text: string, pos: number): CommentRange[] | undefined;
    /** Optionally, get the shebang */
    function getShebang(text: string): string | undefined;
    function isIdentifierStart(ch: number, languageVersion: ScriptTarget): boolean;
    function isIdentifierPart(ch: number, languageVersion: ScriptTarget): boolean;
    function createScanner(languageVersion: ScriptTarget, skipTrivia: boolean, languageVariant?: LanguageVariant, text?: string, onError?: ErrorCallback, start?: number, length?: number): Scanner;
}
declare namespace ts {
    function getDefaultLibFileName(options: CompilerOptions): string;
    function textSpanEnd(span: TextSpan): number;
    function textSpanIsEmpty(span: TextSpan): boolean;
    function textSpanContainsPosition(span: TextSpan, position: number): boolean;
    function textSpanContainsTextSpan(span: TextSpan, other: TextSpan): boolean;
    function textSpanOverlapsWith(span: TextSpan, other: TextSpan): boolean;
    function textSpanOverlap(span1: TextSpan, span2: TextSpan): TextSpan;
    function textSpanIntersectsWithTextSpan(span: TextSpan, other: TextSpan): boolean;
    function textSpanIntersectsWith(span: TextSpan, start: number, length: number): boolean;
    function decodedTextSpanIntersectsWith(start1: number, length1: number, start2: number, length2: number): boolean;
    function textSpanIntersectsWithPosition(span: TextSpan, position: number): boolean;
    function textSpanIntersection(span1: TextSpan, span2: TextSpan): TextSpan;
    function createTextSpan(start: number, length: number): TextSpan;
    function createTextSpanFromBounds(start: number, end: number): TextSpan;
    function textChangeRangeNewSpan(range: TextChangeRange): TextSpan;
    function textChangeRangeIsUnchanged(range: TextChangeRange): boolean;
    function createTextChangeRange(span: TextSpan, newLength: number): TextChangeRange;
    let unchangedTextChangeRange: TextChangeRange;
    /**
     * Called to merge all the changes that occurred across several versions of a script snapshot
     * into a single change.  i.e. if a user keeps making successive edits to a script we will
     * have a text change from V1 to V2, V2 to V3, ..., Vn.
     *
     * This function will then merge those changes into a single change range valid between V1 and
     * Vn.
     */
    function collapseTextChangeRangesAcrossMultipleVersions(changes: ReadonlyArray<TextChangeRange>): TextChangeRange;
    function getTypeParameterOwner(d: Declaration): Declaration;
    function isParameterPropertyDeclaration(node: Node): boolean;
    function isEmptyBindingPattern(node: BindingName): node is BindingPattern;
    function isEmptyBindingElement(node: BindingElement): boolean;
    function getCombinedModifierFlags(node: Node): ModifierFlags;
    function getCombinedNodeFlags(node: Node): NodeFlags;
    /**
     * Checks to see if the locale is in the appropriate format,
     * and if it is, attempts to set the appropriate language.
     */
    function validateLocaleAndSetLanguage(locale: string, sys: {
        getExecutingFilePath(): string;
        resolvePath(path: string): string;
        fileExists(fileName: string): boolean;
        readFile(fileName: string): string | undefined;
    }, errors?: Push<Diagnostic>): void;
    function getOriginalNode(node: Node): Node;
    function getOriginalNode<T extends Node>(node: Node, nodeTest: (node: Node) => node is T): T;
    /**
     * Gets a value indicating whether a node originated in the parse tree.
     *
     * @param node The node to test.
     */
    function isParseTreeNode(node: Node): boolean;
    /**
     * Gets the original parse tree node for a node.
     *
     * @param node The original node.
     * @returns The original parse tree node if found; otherwise, undefined.
     */
    function getParseTreeNode(node: Node): Node;
    /**
     * Gets the original parse tree node for a node.
     *
     * @param node The original node.
     * @param nodeTest A callback used to ensure the correct type of parse tree node is returned.
     * @returns The original parse tree node if found; otherwise, undefined.
     */
    function getParseTreeNode<T extends Node>(node: Node, nodeTest?: (node: Node) => node is T): T;
    /**
     * Remove extra underscore from escaped identifier text content.
     *
     * @param identifier The escaped identifier text.
     * @returns The unescaped identifier text.
     */
    function unescapeLeadingUnderscores(identifier: __String): string;
    function idText(identifier: Identifier): string;
    function symbolName(symbol: Symbol): string;
    /**
     * Remove extra underscore from escaped identifier text content.
     * @deprecated Use `id.text` for the unescaped text.
     * @param identifier The escaped identifier text.
     * @returns The unescaped identifier text.
     */
    function unescapeIdentifier(id: string): string;
    function getNameOfJSDocTypedef(declaration: JSDocTypedefTag): Identifier | undefined;
    function getNameOfDeclaration(declaration: Declaration | Expression): DeclarationName | undefined;
    /**
     * Gets the JSDoc parameter tags for the node if present.
     *
     * @remarks Returns any JSDoc param tag that matches the provided
     * parameter, whether a param tag on a containing function
     * expression, or a param tag on a variable declaration whose
     * initializer is the containing function. The tags closest to the
     * node are returned first, so in the previous example, the param
     * tag on the containing function expression would be first.
     *
     * Does not return tags for binding patterns, because JSDoc matches
     * parameters by name and binding patterns do not have a name.
     */
    function getJSDocParameterTags(param: ParameterDeclaration): ReadonlyArray<JSDocParameterTag> | undefined;
    /**
     * Return true if the node has JSDoc parameter tags.
     *
     * @remarks Includes parameter tags that are not directly on the node,
     * for example on a variable declaration whose initializer is a function expression.
     */
    function hasJSDocParameterTags(node: FunctionLikeDeclaration | SignatureDeclaration): boolean;
    /** Gets the JSDoc augments tag for the node if present */
    function getJSDocAugmentsTag(node: Node): JSDocAugmentsTag | undefined;
    /** Gets the JSDoc class tag for the node if present */
    function getJSDocClassTag(node: Node): JSDocClassTag | undefined;
    /** Gets the JSDoc return tag for the node if present */
    function getJSDocReturnTag(node: Node): JSDocReturnTag | undefined;
    /** Gets the JSDoc template tag for the node if present */
    function getJSDocTemplateTag(node: Node): JSDocTemplateTag | undefined;
    /** Gets the JSDoc type tag for the node if present and valid */
    function getJSDocTypeTag(node: Node): JSDocTypeTag | undefined;
    /**
     * Gets the type node for the node if provided via JSDoc.
     *
     * @remarks The search includes any JSDoc param tag that relates
     * to the provided parameter, for example a type tag on the
     * parameter itself, or a param tag on a containing function
     * expression, or a param tag on a variable declaration whose
     * initializer is the containing function. The tags closest to the
     * node are examined first, so in the previous example, the type
     * tag directly on the node would be returned.
     */
    function getJSDocType(node: Node): TypeNode | undefined;
    /**
     * Gets the return type node for the node if provided via JSDoc's return tag.
     *
     * @remarks `getJSDocReturnTag` just gets the whole JSDoc tag. This function
     * gets the type from inside the braces.
     */
    function getJSDocReturnType(node: Node): TypeNode | undefined;
    /** Get all JSDoc tags related to a node, including those on parent nodes. */
    function getJSDocTags(node: Node): ReadonlyArray<JSDocTag> | undefined;
    /** Gets all JSDoc tags of a specified kind, or undefined if not present. */
    function getAllJSDocTagsOfKind(node: Node, kind: SyntaxKind): ReadonlyArray<JSDocTag> | undefined;
}
declare namespace ts {
    function isNumericLiteral(node: Node): node is NumericLiteral;
    function isStringLiteral(node: Node): node is StringLiteral;
    function isJsxText(node: Node): node is JsxText;
    function isRegularExpressionLiteral(node: Node): node is RegularExpressionLiteral;
    function isNoSubstitutionTemplateLiteral(node: Node): node is NoSubstitutionTemplateLiteral;
    function isTemplateHead(node: Node): node is TemplateHead;
    function isTemplateMiddle(node: Node): node is TemplateMiddle;
    function isTemplateTail(node: Node): node is TemplateTail;
    function isIdentifier(node: Node): node is Identifier;
    function isQualifiedName(node: Node): node is QualifiedName;
    function isComputedPropertyName(node: Node): node is ComputedPropertyName;
    function isTypeParameterDeclaration(node: Node): node is TypeParameterDeclaration;
    function isParameter(node: Node): node is ParameterDeclaration;
    function isDecorator(node: Node): node is Decorator;
    function isPropertySignature(node: Node): node is PropertySignature;
    function isPropertyDeclaration(node: Node): node is PropertyDeclaration;
    function isMethodSignature(node: Node): node is MethodSignature;
    function isMethodDeclaration(node: Node): node is MethodDeclaration;
    function isConstructorDeclaration(node: Node): node is ConstructorDeclaration;
    function isGetAccessorDeclaration(node: Node): node is GetAccessorDeclaration;
    function isSetAccessorDeclaration(node: Node): node is SetAccessorDeclaration;
    function isCallSignatureDeclaration(node: Node): node is CallSignatureDeclaration;
    function isConstructSignatureDeclaration(node: Node): node is ConstructSignatureDeclaration;
    function isIndexSignatureDeclaration(node: Node): node is IndexSignatureDeclaration;
    function isTypePredicateNode(node: Node): node is TypePredicateNode;
    function isTypeReferenceNode(node: Node): node is TypeReferenceNode;
    function isFunctionTypeNode(node: Node): node is FunctionTypeNode;
    function isConstructorTypeNode(node: Node): node is ConstructorTypeNode;
    function isTypeQueryNode(node: Node): node is TypeQueryNode;
    function isTypeLiteralNode(node: Node): node is TypeLiteralNode;
    function isArrayTypeNode(node: Node): node is ArrayTypeNode;
    function isTupleTypeNode(node: Node): node is TupleTypeNode;
    function isUnionTypeNode(node: Node): node is UnionTypeNode;
    function isIntersectionTypeNode(node: Node): node is IntersectionTypeNode;
    function isConditionalTypeNode(node: Node): node is ConditionalTypeNode;
    function isInferTypeNode(node: Node): node is InferTypeNode;
    function isParenthesizedTypeNode(node: Node): node is ParenthesizedTypeNode;
    function isThisTypeNode(node: Node): node is ThisTypeNode;
    function isTypeOperatorNode(node: Node): node is TypeOperatorNode;
    function isIndexedAccessTypeNode(node: Node): node is IndexedAccessTypeNode;
    function isMappedTypeNode(node: Node): node is MappedTypeNode;
    function isLiteralTypeNode(node: Node): node is LiteralTypeNode;
    function isObjectBindingPattern(node: Node): node is ObjectBindingPattern;
    function isArrayBindingPattern(node: Node): node is ArrayBindingPattern;
    function isBindingElement(node: Node): node is BindingElement;
    function isArrayLiteralExpression(node: Node): node is ArrayLiteralExpression;
    function isObjectLiteralExpression(node: Node): node is ObjectLiteralExpression;
    function isPropertyAccessExpression(node: Node): node is PropertyAccessExpression;
    function isElementAccessExpression(node: Node): node is ElementAccessExpression;
    function isCallExpression(node: Node): node is CallExpression;
    function isNewExpression(node: Node): node is NewExpression;
    function isTaggedTemplateExpression(node: Node): node is TaggedTemplateExpression;
    function isTypeAssertion(node: Node): node is TypeAssertion;
    function isParenthesizedExpression(node: Node): node is ParenthesizedExpression;
    function skipPartiallyEmittedExpressions(node: Expression): Expression;
    function skipPartiallyEmittedExpressions(node: Node): Node;
    function isFunctionExpression(node: Node): node is FunctionExpression;
    function isArrowFunction(node: Node): node is ArrowFunction;
    function isDeleteExpression(node: Node): node is DeleteExpression;
    function isTypeOfExpression(node: Node): node is TypeOfExpression;
    function isVoidExpression(node: Node): node is VoidExpression;
    function isAwaitExpression(node: Node): node is AwaitExpression;
    function isPrefixUnaryExpression(node: Node): node is PrefixUnaryExpression;
    function isPostfixUnaryExpression(node: Node): node is PostfixUnaryExpression;
    function isBinaryExpression(node: Node): node is BinaryExpression;
    function isConditionalExpression(node: Node): node is ConditionalExpression;
    function isTemplateExpression(node: Node): node is TemplateExpression;
    function isYieldExpression(node: Node): node is YieldExpression;
    function isSpreadElement(node: Node): node is SpreadElement;
    function isClassExpression(node: Node): node is ClassExpression;
    function isOmittedExpression(node: Node): node is OmittedExpression;
    function isExpressionWithTypeArguments(node: Node): node is ExpressionWithTypeArguments;
    function isAsExpression(node: Node): node is AsExpression;
    function isNonNullExpression(node: Node): node is NonNullExpression;
    function isMetaProperty(node: Node): node is MetaProperty;
    function isTemplateSpan(node: Node): node is TemplateSpan;
    function isSemicolonClassElement(node: Node): node is SemicolonClassElement;
    function isBlock(node: Node): node is Block;
    function isVariableStatement(node: Node): node is VariableStatement;
    function isEmptyStatement(node: Node): node is EmptyStatement;
    function isExpressionStatement(node: Node): node is ExpressionStatement;
    function isIfStatement(node: Node): node is IfStatement;
    function isDoStatement(node: Node): node is DoStatement;
    function isWhileStatement(node: Node): node is WhileStatement;
    function isForStatement(node: Node): node is ForStatement;
    function isForInStatement(node: Node): node is ForInStatement;
    function isForOfStatement(node: Node): node is ForOfStatement;
    function isContinueStatement(node: Node): node is ContinueStatement;
    function isBreakStatement(node: Node): node is BreakStatement;
    function isBreakOrContinueStatement(node: Node): node is BreakOrContinueStatement;
    function isReturnStatement(node: Node): node is ReturnStatement;
    function isWithStatement(node: Node): node is WithStatement;
    function isSwitchStatement(node: Node): node is SwitchStatement;
    function isLabeledStatement(node: Node): node is LabeledStatement;
    function isThrowStatement(node: Node): node is ThrowStatement;
    function isTryStatement(node: Node): node is TryStatement;
    function isDebuggerStatement(node: Node): node is DebuggerStatement;
    function isVariableDeclaration(node: Node): node is VariableDeclaration;
    function isVariableDeclarationList(node: Node): node is VariableDeclarationList;
    function isFunctionDeclaration(node: Node): node is FunctionDeclaration;
    function isClassDeclaration(node: Node): node is ClassDeclaration;
    function isInterfaceDeclaration(node: Node): node is InterfaceDeclaration;
    function isTypeAliasDeclaration(node: Node): node is TypeAliasDeclaration;
    function isEnumDeclaration(node: Node): node is EnumDeclaration;
    function isModuleDeclaration(node: Node): node is ModuleDeclaration;
    function isModuleBlock(node: Node): node is ModuleBlock;
    function isCaseBlock(node: Node): node is CaseBlock;
    function isNamespaceExportDeclaration(node: Node): node is NamespaceExportDeclaration;
    function isImportEqualsDeclaration(node: Node): node is ImportEqualsDeclaration;
    function isImportDeclaration(node: Node): node is ImportDeclaration;
    function isImportClause(node: Node): node is ImportClause;
    function isNamespaceImport(node: Node): node is NamespaceImport;
    function isNamedImports(node: Node): node is NamedImports;
    function isImportSpecifier(node: Node): node is ImportSpecifier;
    function isExportAssignment(node: Node): node is ExportAssignment;
    function isExportDeclaration(node: Node): node is ExportDeclaration;
    function isNamedExports(node: Node): node is NamedExports;
    function isExportSpecifier(node: Node): node is ExportSpecifier;
    function isMissingDeclaration(node: Node): node is MissingDeclaration;
    function isExternalModuleReference(node: Node): node is ExternalModuleReference;
    function isJsxElement(node: Node): node is JsxElement;
    function isJsxSelfClosingElement(node: Node): node is JsxSelfClosingElement;
    function isJsxOpeningElement(node: Node): node is JsxOpeningElement;
    function isJsxClosingElement(node: Node): node is JsxClosingElement;
    function isJsxFragment(node: Node): node is JsxFragment;
    function isJsxOpeningFragment(node: Node): node is JsxOpeningFragment;
    function isJsxClosingFragment(node: Node): node is JsxClosingFragment;
    function isJsxAttribute(node: Node): node is JsxAttribute;
    function isJsxAttributes(node: Node): node is JsxAttributes;
    function isJsxSpreadAttribute(node: Node): node is JsxSpreadAttribute;
    function isJsxExpression(node: Node): node is JsxExpression;
    function isCaseClause(node: Node): node is CaseClause;
    function isDefaultClause(node: Node): node is DefaultClause;
    function isHeritageClause(node: Node): node is HeritageClause;
    function isCatchClause(node: Node): node is CatchClause;
    function isPropertyAssignment(node: Node): node is PropertyAssignment;
    function isShorthandPropertyAssignment(node: Node): node is ShorthandPropertyAssignment;
    function isSpreadAssignment(node: Node): node is SpreadAssignment;
    function isEnumMember(node: Node): node is EnumMember;
    function isSourceFile(node: Node): node is SourceFile;
    function isBundle(node: Node): node is Bundle;
    function isJSDocTypeExpression(node: Node): node is JSDocTypeExpression;
    function isJSDocAllType(node: JSDocAllType): node is JSDocAllType;
    function isJSDocUnknownType(node: Node): node is JSDocUnknownType;
    function isJSDocNullableType(node: Node): node is JSDocNullableType;
    function isJSDocNonNullableType(node: Node): node is JSDocNonNullableType;
    function isJSDocOptionalType(node: Node): node is JSDocOptionalType;
    function isJSDocFunctionType(node: Node): node is JSDocFunctionType;
    function isJSDocVariadicType(node: Node): node is JSDocVariadicType;
    function isJSDoc(node: Node): node is JSDoc;
    function isJSDocAugmentsTag(node: Node): node is JSDocAugmentsTag;
    function isJSDocParameterTag(node: Node): node is JSDocParameterTag;
    function isJSDocReturnTag(node: Node): node is JSDocReturnTag;
    function isJSDocTypeTag(node: Node): node is JSDocTypeTag;
    function isJSDocTemplateTag(node: Node): node is JSDocTemplateTag;
    function isJSDocTypedefTag(node: Node): node is JSDocTypedefTag;
    function isJSDocPropertyTag(node: Node): node is JSDocPropertyTag;
    function isJSDocPropertyLikeTag(node: Node): node is JSDocPropertyLikeTag;
    function isJSDocTypeLiteral(node: Node): node is JSDocTypeLiteral;
}
declare namespace ts {
    /**
     * True if node is of some token syntax kind.
     * For example, this is true for an IfKeyword but not for an IfStatement.
     * Literals are considered tokens, except TemplateLiteral, but does include TemplateHead/Middle/Tail.
     */
    function isToken(n: Node): boolean;
    function isLiteralExpression(node: Node): node is LiteralExpression;
    function isTemplateMiddleOrTemplateTail(node: Node): node is TemplateMiddle | TemplateTail;
    function isStringTextContainingNode(node: Node): boolean;
    function isModifier(node: Node): node is Modifier;
    function isEntityName(node: Node): node is EntityName;
    function isPropertyName(node: Node): node is PropertyName;
    function isBindingName(node: Node): node is BindingName;
    function isFunctionLike(node: Node): node is FunctionLike;
    function isClassElement(node: Node): node is ClassElement;
    function isClassLike(node: Node): node is ClassLikeDeclaration;
    function isAccessor(node: Node): node is AccessorDeclaration;
    function isTypeElement(node: Node): node is TypeElement;
    function isObjectLiteralElementLike(node: Node): node is ObjectLiteralElementLike;
    /**
     * Node test that determines whether a node is a valid type node.
     * This differs from the `isPartOfTypeNode` function which determines whether a node is *part*
     * of a TypeNode.
     */
    function isTypeNode(node: Node): node is TypeNode;
    function isFunctionOrConstructorTypeNode(node: Node): node is FunctionTypeNode | ConstructorTypeNode;
    function isPropertyAccessOrQualifiedName(node: Node): node is PropertyAccessExpression | QualifiedName;
    function isCallLikeExpression(node: Node): node is CallLikeExpression;
    function isCallOrNewExpression(node: Node): node is CallExpression | NewExpression;
    function isTemplateLiteral(node: Node): node is TemplateLiteral;
    function isAssertionExpression(node: Node): node is AssertionExpression;
    function isIterationStatement(node: Node, lookInLabeledStatements: boolean): node is IterationStatement;
    function isJsxOpeningLikeElement(node: Node): node is JsxOpeningLikeElement;
    function isCaseOrDefaultClause(node: Node): node is CaseOrDefaultClause;
    /** True if node is of a kind that may contain comment text. */
    function isJSDocCommentContainingNode(node: Node): boolean;
    function isSetAccessor(node: Node): node is SetAccessorDeclaration;
    function isGetAccessor(node: Node): node is GetAccessorDeclaration;
    function isObjectLiteralElement(node: Node): node is ObjectLiteralElement;
    function isStringLiteralLike(node: Node): node is StringLiteralLike;
}
declare namespace ts {
    function createNode(kind: SyntaxKind, pos?: number, end?: number): Node;
    /**
     * Invokes a callback for each child of the given node. The 'cbNode' callback is invoked for all child nodes
     * stored in properties. If a 'cbNodes' callback is specified, it is invoked for embedded arrays; otherwise,
     * embedded arrays are flattened and the 'cbNode' callback is invoked for each element. If a callback returns
     * a truthy value, iteration stops and that value is returned. Otherwise, undefined is returned.
     *
     * @param node a given node to visit its children
     * @param cbNode a callback to be invoked for all child nodes
     * @param cbNodes a callback to be invoked for embedded array
     *
     * @remarks `forEachChild` must visit the children of a node in the order
     * that they appear in the source code. The language service depends on this property to locate nodes by position.
     */
    function forEachChild<T>(node: Node, cbNode: (node: Node) => T | undefined, cbNodes?: (nodes: NodeArray<Node>) => T | undefined): T | undefined;
    function createSourceFile(fileName: string, sourceText: string, languageVersion: ScriptTarget, setParentNodes?: boolean, scriptKind?: ScriptKind): SourceFile;
    function parseIsolatedEntityName(text: string, languageVersion: ScriptTarget): EntityName;
    /**
     * Parse json text into SyntaxTree and return node and parse errors if any
     * @param fileName
     * @param sourceText
     */
    function parseJsonText(fileName: string, sourceText: string): JsonSourceFile;
    function isExternalModule(file: SourceFile): boolean;
    function updateSourceFile(sourceFile: SourceFile, newText: string, textChangeRange: TextChangeRange, aggressiveChecks?: boolean): SourceFile;
}
declare namespace ts {
    interface GetEffectiveTypeRootsHost {
        directoryExists?(directoryName: string): boolean;
        getCurrentDirectory?(): string;
    }
    function getEffectiveTypeRoots(options: CompilerOptions, host: GetEffectiveTypeRootsHost): string[] | undefined;
    /**
     * @param {string | undefined} containingFile - file that contains type reference directive, can be undefined if containing file is unknown.
     * This is possible in case if resolution is performed for directives specified via 'types' parameter. In this case initial path for secondary lookups
     * is assumed to be the same as root directory of the project.
     */
    function resolveTypeReferenceDirective(typeReferenceDirectiveName: string, containingFile: string | undefined, options: CompilerOptions, host: ModuleResolutionHost): ResolvedTypeReferenceDirectiveWithFailedLookupLocations;
    /**
     * Given a set of options, returns the set of type directive names
     *   that should be included for this program automatically.
     * This list could either come from the config file,
     *   or from enumerating the types root + initial secondary types lookup location.
     * More type directives might appear in the program later as a result of loading actual source files;
     *   this list is only the set of defaults that are implicitly included.
     */
    function getAutomaticTypeDirectiveNames(options: CompilerOptions, host: ModuleResolutionHost): string[];
    /**
     * Cached module resolutions per containing directory.
     * This assumes that any module id will have the same resolution for sibling files located in the same folder.
     */
    interface ModuleResolutionCache extends NonRelativeModuleNameResolutionCache {
        getOrCreateCacheForDirectory(directoryName: string): Map<ResolvedModuleWithFailedLookupLocations>;
    }
    /**
     * Stored map from non-relative module name to a table: directory -> result of module lookup in this directory
     * We support only non-relative module names because resolution of relative module names is usually more deterministic and thus less expensive.
     */
    interface NonRelativeModuleNameResolutionCache {
        getOrCreateCacheForModuleName(nonRelativeModuleName: string): PerModuleNameCache;
    }
    interface PerModuleNameCache {
        get(directory: string): ResolvedModuleWithFailedLookupLocations;
        set(directory: string, result: ResolvedModuleWithFailedLookupLocations): void;
    }
    function createModuleResolutionCache(currentDirectory: string, getCanonicalFileName: (s: string) => string): ModuleResolutionCache;
    function resolveModuleName(moduleName: string, containingFile: string, compilerOptions: CompilerOptions, host: ModuleResolutionHost, cache?: ModuleResolutionCache): ResolvedModuleWithFailedLookupLocations;
    function nodeModuleNameResolver(moduleName: string, containingFile: string, compilerOptions: CompilerOptions, host: ModuleResolutionHost, cache?: ModuleResolutionCache): ResolvedModuleWithFailedLookupLocations;
    function classicNameResolver(moduleName: string, containingFile: string, compilerOptions: CompilerOptions, host: ModuleResolutionHost, cache?: NonRelativeModuleNameResolutionCache): ResolvedModuleWithFailedLookupLocations;
}
declare namespace ts {
    function createNodeArray<T extends Node>(elements?: ReadonlyArray<T>, hasTrailingComma?: boolean): NodeArray<T>;
    /** If a node is passed, creates a string literal whose source text is read from a source node during emit. */
    function createLiteral(value: string | StringLiteral | NoSubstitutionTemplateLiteral | NumericLiteral | Identifier): StringLiteral;
    function createLiteral(value: number): NumericLiteral;
    function createLiteral(value: boolean): BooleanLiteral;
    function createLiteral(value: string | number | boolean): PrimaryExpression;
    function createNumericLiteral(value: string): NumericLiteral;
    function createIdentifier(text: string): Identifier;
    function updateIdentifier(node: Identifier): Identifier;
    /** Create a unique temporary variable. */
    function createTempVariable(recordTempVariable: ((node: Identifier) => void) | undefined): Identifier;
    /** Create a unique temporary variable for use in a loop. */
    function createLoopVariable(): Identifier;
    /** Create a unique name based on the supplied text. */
    function createUniqueName(text: string): Identifier;
    /** Create a unique name generated for a node. */
    function getGeneratedNameForNode(node: Node): Identifier;
    function createToken<TKind extends SyntaxKind>(token: TKind): Token<TKind>;
    function createSuper(): SuperExpression;
    function createThis(): ThisExpression & Token<SyntaxKind.ThisKeyword>;
    function createNull(): NullLiteral & Token<SyntaxKind.NullKeyword>;
    function createTrue(): BooleanLiteral & Token<SyntaxKind.TrueKeyword>;
    function createFalse(): BooleanLiteral & Token<SyntaxKind.FalseKeyword>;
    function createQualifiedName(left: EntityName, right: string | Identifier): QualifiedName;
    function updateQualifiedName(node: QualifiedName, left: EntityName, right: Identifier): QualifiedName;
    function createComputedPropertyName(expression: Expression): ComputedPropertyName;
    function updateComputedPropertyName(node: ComputedPropertyName, expression: Expression): ComputedPropertyName;
    function createTypeParameterDeclaration(name: string | Identifier, constraint?: TypeNode, defaultType?: TypeNode): TypeParameterDeclaration;
    function updateTypeParameterDeclaration(node: TypeParameterDeclaration, name: Identifier, constraint: TypeNode | undefined, defaultType: TypeNode | undefined): TypeParameterDeclaration;
    function createParameter(decorators: ReadonlyArray<Decorator> | undefined, modifiers: ReadonlyArray<Modifier> | undefined, dotDotDotToken: DotDotDotToken | undefined, name: string | BindingName, questionToken?: QuestionToken, type?: TypeNode, initializer?: Expression): ParameterDeclaration;
    function updateParameter(node: ParameterDeclaration, decorators: ReadonlyArray<Decorator> | undefined, modifiers: ReadonlyArray<Modifier> | undefined, dotDotDotToken: DotDotDotToken | undefined, name: string | BindingName, questionToken: QuestionToken | undefined, type: TypeNode | undefined, initializer: Expression | undefined): ParameterDeclaration;
    function createDecorator(expression: Expression): Decorator;
    function updateDecorator(node: Decorator, expression: Expression): Decorator;
    function createPropertySignature(modifiers: ReadonlyArray<Modifier> | undefined, name: PropertyName | string, questionToken: QuestionToken | undefined, type: TypeNode | undefined, initializer: Expression | undefined): PropertySignature;
    function updatePropertySignature(node: PropertySignature, modifiers: ReadonlyArray<Modifier> | undefined, name: PropertyName, questionToken: QuestionToken | undefined, type: TypeNode | undefined, initializer: Expression | undefined): PropertySignature;
    function createProperty(decorators: ReadonlyArray<Decorator> | undefined, modifiers: ReadonlyArray<Modifier> | undefined, name: string | PropertyName, questionOrExclamationToken: QuestionToken | ExclamationToken | undefined, type: TypeNode | undefined, initializer: Expression | undefined): PropertyDeclaration;
    function updateProperty(node: PropertyDeclaration, decorators: ReadonlyArray<Decorator> | undefined, modifiers: ReadonlyArray<Modifier> | undefined, name: string | PropertyName, questionOrExclamationToken: QuestionToken | ExclamationToken | undefined, type: TypeNode | undefined, initializer: Expression | undefined): PropertyDeclaration;
    function createMethodSignature(typeParameters: ReadonlyArray<TypeParameterDeclaration> | undefined, parameters: ReadonlyArray<ParameterDeclaration>, type: TypeNode | undefined, name: string | PropertyName, questionToken: QuestionToken | undefined): MethodSignature;
    function updateMethodSignature(node: MethodSignature, typeParameters: NodeArray<TypeParameterDeclaration> | undefined, parameters: NodeArray<ParameterDeclaration>, type: TypeNode | undefined, name: PropertyName, questionToken: QuestionToken | undefined): MethodSignature;
    function createMethod(decorators: ReadonlyArray<Decorator> | undefined, modifiers: ReadonlyArray<Modifier> | undefined, asteriskToken: AsteriskToken | undefined, name: string | PropertyName, questionToken: QuestionToken | undefined, typeParameters: ReadonlyArray<TypeParameterDeclaration> | undefined, parameters: ReadonlyArray<ParameterDeclaration>, type: TypeNode | undefined, body: Block | undefined): MethodDeclaration;
    function updateMethod(node: MethodDeclaration, decorators: ReadonlyArray<Decorator> | undefined, modifiers: ReadonlyArray<Modifier> | undefined, asteriskToken: AsteriskToken | undefined, name: PropertyName, questionToken: QuestionToken | undefined, typeParameters: ReadonlyArray<TypeParameterDeclaration> | undefined, parameters: ReadonlyArray<ParameterDeclaration>, type: TypeNode | undefined, body: Block | undefined): MethodDeclaration;
    function createConstructor(decorators: ReadonlyArray<Decorator> | undefined, modifiers: ReadonlyArray<Modifier> | undefined, parameters: ReadonlyArray<ParameterDeclaration>, body: Block | undefined): ConstructorDeclaration;
    function updateConstructor(node: ConstructorDeclaration, decorators: ReadonlyArray<Decorator> | undefined, modifiers: ReadonlyArray<Modifier> | undefined, parameters: ReadonlyArray<ParameterDeclaration>, body: Block | undefined): ConstructorDeclaration;
    function createGetAccessor(decorators: ReadonlyArray<Decorator> | undefined, modifiers: ReadonlyArray<Modifier> | undefined, name: string | PropertyName, parameters: ReadonlyArray<ParameterDeclaration>, type: TypeNode | undefined, body: Block | undefined): GetAccessorDeclaration;
    function updateGetAccessor(node: GetAccessorDeclaration, decorators: ReadonlyArray<Decorator> | undefined, modifiers: ReadonlyArray<Modifier> | undefined, name: PropertyName, parameters: ReadonlyArray<ParameterDeclaration>, type: TypeNode | undefined, body: Block | undefined): GetAccessorDeclaration;
    function createSetAccessor(decorators: ReadonlyArray<Decorator> | undefined, modifiers: ReadonlyArray<Modifier> | undefined, name: string | PropertyName, parameters: ReadonlyArray<ParameterDeclaration>, body: Block | undefined): SetAccessorDeclaration;
    function updateSetAccessor(node: SetAccessorDeclaration, decorators: ReadonlyArray<Decorator> | undefined, modifiers: ReadonlyArray<Modifier> | undefined, name: PropertyName, parameters: ReadonlyArray<ParameterDeclaration>, body: Block | undefined): SetAccessorDeclaration;
    function createCallSignature(typeParameters: TypeParameterDeclaration[] | undefined, parameters: ParameterDeclaration[], type: TypeNode | undefined): CallSignatureDeclaration;
    function updateCallSignature(node: CallSignatureDeclaration, typeParameters: NodeArray<TypeParameterDeclaration> | undefined, parameters: NodeArray<ParameterDeclaration>, type: TypeNode | undefined): CallSignatureDeclaration;
    function createConstructSignature(typeParameters: TypeParameterDeclaration[] | undefined, parameters: ParameterDeclaration[], type: TypeNode | undefined): ConstructSignatureDeclaration;
    function updateConstructSignature(node: ConstructSignatureDeclaration, typeParameters: NodeArray<TypeParameterDeclaration> | undefined, parameters: NodeArray<ParameterDeclaration>, type: TypeNode | undefined): ConstructSignatureDeclaration;
    function createIndexSignature(decorators: ReadonlyArray<Decorator> | undefined, modifiers: ReadonlyArray<Modifier> | undefined, parameters: ReadonlyArray<ParameterDeclaration>, type: TypeNode): IndexSignatureDeclaration;
    function updateIndexSignature(node: IndexSignatureDeclaration, decorators: ReadonlyArray<Decorator> | undefined, modifiers: ReadonlyArray<Modifier> | undefined, parameters: ReadonlyArray<ParameterDeclaration>, type: TypeNode): IndexSignatureDeclaration;
    function createKeywordTypeNode(kind: KeywordTypeNode["kind"]): KeywordTypeNode;
    function createTypePredicateNode(parameterName: Identifier | ThisTypeNode | string, type: TypeNode): TypePredicateNode;
    function updateTypePredicateNode(node: TypePredicateNode, parameterName: Identifier | ThisTypeNode, type: TypeNode): TypePredicateNode;
    function createTypeReferenceNode(typeName: string | EntityName, typeArguments: ReadonlyArray<TypeNode> | undefined): TypeReferenceNode;
    function updateTypeReferenceNode(node: TypeReferenceNode, typeName: EntityName, typeArguments: NodeArray<TypeNode> | undefined): TypeReferenceNode;
    function createFunctionTypeNode(typeParameters: TypeParameterDeclaration[] | undefined, parameters: ParameterDeclaration[], type: TypeNode | undefined): FunctionTypeNode;
    function updateFunctionTypeNode(node: FunctionTypeNode, typeParameters: NodeArray<TypeParameterDeclaration> | undefined, parameters: NodeArray<ParameterDeclaration>, type: TypeNode | undefined): FunctionTypeNode;
    function createConstructorTypeNode(typeParameters: TypeParameterDeclaration[] | undefined, parameters: ParameterDeclaration[], type: TypeNode | undefined): ConstructorTypeNode;
    function updateConstructorTypeNode(node: ConstructorTypeNode, typeParameters: NodeArray<TypeParameterDeclaration> | undefined, parameters: NodeArray<ParameterDeclaration>, type: TypeNode | undefined): ConstructorTypeNode;
    function createTypeQueryNode(exprName: EntityName): TypeQueryNode;
    function updateTypeQueryNode(node: TypeQueryNode, exprName: EntityName): TypeQueryNode;
    function createTypeLiteralNode(members: ReadonlyArray<TypeElement>): TypeLiteralNode;
    function updateTypeLiteralNode(node: TypeLiteralNode, members: NodeArray<TypeElement>): TypeLiteralNode;
    function createArrayTypeNode(elementType: TypeNode): ArrayTypeNode;
    function updateArrayTypeNode(node: ArrayTypeNode, elementType: TypeNode): ArrayTypeNode;
    function createTupleTypeNode(elementTypes: ReadonlyArray<TypeNode>): TupleTypeNode;
    function updateTypleTypeNode(node: TupleTypeNode, elementTypes: ReadonlyArray<TypeNode>): TupleTypeNode;
    function createUnionTypeNode(types: TypeNode[]): UnionTypeNode;
    function updateUnionTypeNode(node: UnionTypeNode, types: NodeArray<TypeNode>): UnionTypeNode;
    function createIntersectionTypeNode(types: TypeNode[]): IntersectionTypeNode;
    function updateIntersectionTypeNode(node: IntersectionTypeNode, types: NodeArray<TypeNode>): IntersectionTypeNode;
    function createUnionOrIntersectionTypeNode(kind: SyntaxKind.UnionType | SyntaxKind.IntersectionType, types: ReadonlyArray<TypeNode>): UnionOrIntersectionTypeNode;
    function createConditionalTypeNode(checkType: TypeNode, extendsType: TypeNode, trueType: TypeNode, falseType: TypeNode): ConditionalTypeNode;
    function updateConditionalTypeNode(node: ConditionalTypeNode, checkType: TypeNode, extendsType: TypeNode, trueType: TypeNode, falseType: TypeNode): ConditionalTypeNode;
    function createInferTypeNode(typeParameter: TypeParameterDeclaration): InferTypeNode;
    function updateInferTypeNode(node: InferTypeNode, typeParameter: TypeParameterDeclaration): InferTypeNode;
    function createParenthesizedType(type: TypeNode): ParenthesizedTypeNode;
    function updateParenthesizedType(node: ParenthesizedTypeNode, type: TypeNode): ParenthesizedTypeNode;
    function createThisTypeNode(): ThisTypeNode;
    function createTypeOperatorNode(type: TypeNode): TypeOperatorNode;
    function createTypeOperatorNode(operator: SyntaxKind.KeyOfKeyword | SyntaxKind.UniqueKeyword, type: TypeNode): TypeOperatorNode;
    function updateTypeOperatorNode(node: TypeOperatorNode, type: TypeNode): TypeOperatorNode;
    function createIndexedAccessTypeNode(objectType: TypeNode, indexType: TypeNode): IndexedAccessTypeNode;
    function updateIndexedAccessTypeNode(node: IndexedAccessTypeNode, objectType: TypeNode, indexType: TypeNode): IndexedAccessTypeNode;
    function createMappedTypeNode(readonlyToken: ReadonlyToken | PlusToken | MinusToken | undefined, typeParameter: TypeParameterDeclaration, questionToken: QuestionToken | PlusToken | MinusToken | undefined, type: TypeNode | undefined): MappedTypeNode;
    function updateMappedTypeNode(node: MappedTypeNode, readonlyToken: ReadonlyToken | PlusToken | MinusToken | undefined, typeParameter: TypeParameterDeclaration, questionToken: QuestionToken | PlusToken | MinusToken | undefined, type: TypeNode | undefined): MappedTypeNode;
    function createLiteralTypeNode(literal: LiteralTypeNode["literal"]): LiteralTypeNode;
    function updateLiteralTypeNode(node: LiteralTypeNode, literal: LiteralTypeNode["literal"]): LiteralTypeNode;
    function createObjectBindingPattern(elements: ReadonlyArray<BindingElement>): ObjectBindingPattern;
    function updateObjectBindingPattern(node: ObjectBindingPattern, elements: ReadonlyArray<BindingElement>): ObjectBindingPattern;
    function createArrayBindingPattern(elements: ReadonlyArray<ArrayBindingElement>): ArrayBindingPattern;
    function updateArrayBindingPattern(node: ArrayBindingPattern, elements: ReadonlyArray<ArrayBindingElement>): ArrayBindingPattern;
    function createBindingElement(dotDotDotToken: DotDotDotToken | undefined, propertyName: string | PropertyName | undefined, name: string | BindingName, initializer?: Expression): BindingElement;
    function updateBindingElement(node: BindingElement, dotDotDotToken: DotDotDotToken | undefined, propertyName: PropertyName | undefined, name: BindingName, initializer: Expression | undefined): BindingElement;
    function createArrayLiteral(elements?: ReadonlyArray<Expression>, multiLine?: boolean): ArrayLiteralExpression;
    function updateArrayLiteral(node: ArrayLiteralExpression, elements: ReadonlyArray<Expression>): ArrayLiteralExpression;
    function createObjectLiteral(properties?: ReadonlyArray<ObjectLiteralElementLike>, multiLine?: boolean): ObjectLiteralExpression;
    function updateObjectLiteral(node: ObjectLiteralExpression, properties: ReadonlyArray<ObjectLiteralElementLike>): ObjectLiteralExpression;
    function createPropertyAccess(expression: Expression, name: string | Identifier): PropertyAccessExpression;
    function updatePropertyAccess(node: PropertyAccessExpression, expression: Expression, name: Identifier): PropertyAccessExpression;
    function createElementAccess(expression: Expression, index: number | Expression): ElementAccessExpression;
    function updateElementAccess(node: ElementAccessExpression, expression: Expression, argumentExpression: Expression): ElementAccessExpression;
    function createCall(expression: Expression, typeArguments: ReadonlyArray<TypeNode> | undefined, argumentsArray: ReadonlyArray<Expression>): CallExpression;
    function updateCall(node: CallExpression, expression: Expression, typeArguments: ReadonlyArray<TypeNode> | undefined, argumentsArray: ReadonlyArray<Expression>): CallExpression;
    function createNew(expression: Expression, typeArguments: ReadonlyArray<TypeNode> | undefined, argumentsArray: ReadonlyArray<Expression> | undefined): NewExpression;
    function updateNew(node: NewExpression, expression: Expression, typeArguments: ReadonlyArray<TypeNode> | undefined, argumentsArray: ReadonlyArray<Expression> | undefined): NewExpression;
    function createTaggedTemplate(tag: Expression, template: TemplateLiteral): TaggedTemplateExpression;
    function updateTaggedTemplate(node: TaggedTemplateExpression, tag: Expression, template: TemplateLiteral): TaggedTemplateExpression;
    function createTypeAssertion(type: TypeNode, expression: Expression): TypeAssertion;
    function updateTypeAssertion(node: TypeAssertion, type: TypeNode, expression: Expression): TypeAssertion;
    function createParen(expression: Expression): ParenthesizedExpression;
    function updateParen(node: ParenthesizedExpression, expression: Expression): ParenthesizedExpression;
    function createFunctionExpression(modifiers: ReadonlyArray<Modifier> | undefined, asteriskToken: AsteriskToken | undefined, name: string | Identifier | undefined, typeParameters: ReadonlyArray<TypeParameterDeclaration> | undefined, parameters: ReadonlyArray<ParameterDeclaration>, type: TypeNode | undefined, body: Block): FunctionExpression;
    function updateFunctionExpression(node: FunctionExpression, modifiers: ReadonlyArray<Modifier> | undefined, asteriskToken: AsteriskToken | undefined, name: Identifier | undefined, typeParameters: ReadonlyArray<TypeParameterDeclaration> | undefined, parameters: ReadonlyArray<ParameterDeclaration>, type: TypeNode | undefined, body: Block): FunctionExpression;
    function createArrowFunction(modifiers: ReadonlyArray<Modifier> | undefined, typeParameters: ReadonlyArray<TypeParameterDeclaration> | undefined, parameters: ReadonlyArray<ParameterDeclaration>, type: TypeNode | undefined, equalsGreaterThanToken: EqualsGreaterThanToken | undefined, body: ConciseBody): ArrowFunction;
    function updateArrowFunction(node: ArrowFunction, modifiers: ReadonlyArray<Modifier> | undefined, typeParameters: ReadonlyArray<TypeParameterDeclaration> | undefined, parameters: ReadonlyArray<ParameterDeclaration>, type: TypeNode | undefined, body: ConciseBody): ArrowFunction;
    function updateArrowFunction(node: ArrowFunction, modifiers: ReadonlyArray<Modifier> | undefined, typeParameters: ReadonlyArray<TypeParameterDeclaration> | undefined, parameters: ReadonlyArray<ParameterDeclaration>, type: TypeNode | undefined, equalsGreaterThanToken: Token<SyntaxKind.EqualsGreaterThanToken>, body: ConciseBody): ArrowFunction;
    function createDelete(expression: Expression): DeleteExpression;
    function updateDelete(node: DeleteExpression, expression: Expression): DeleteExpression;
    function createTypeOf(expression: Expression): TypeOfExpression;
    function updateTypeOf(node: TypeOfExpression, expression: Expression): TypeOfExpression;
    function createVoid(expression: Expression): VoidExpression;
    function updateVoid(node: VoidExpression, expression: Expression): VoidExpression;
    function createAwait(expression: Expression): AwaitExpression;
    function updateAwait(node: AwaitExpression, expression: Expression): AwaitExpression;
    function createPrefix(operator: PrefixUnaryOperator, operand: Expression): PrefixUnaryExpression;
    function updatePrefix(node: PrefixUnaryExpression, operand: Expression): PrefixUnaryExpression;
    function createPostfix(operand: Expression, operator: PostfixUnaryOperator): PostfixUnaryExpression;
    function updatePostfix(node: PostfixUnaryExpression, operand: Expression): PostfixUnaryExpression;
    function createBinary(left: Expression, operator: BinaryOperator | BinaryOperatorToken, right: Expression): BinaryExpression;
    function updateBinary(node: BinaryExpression, left: Expression, right: Expression, operator?: BinaryOperator | BinaryOperatorToken): BinaryExpression;
    function createConditional(condition: Expression, whenTrue: Expression, whenFalse: Expression): ConditionalExpression;
    function createConditional(condition: Expression, questionToken: QuestionToken, whenTrue: Expression, colonToken: ColonToken, whenFalse: Expression): ConditionalExpression;
    function updateConditional(node: ConditionalExpression, condition: Expression, whenTrue: Expression, whenFalse: Expression): ConditionalExpression;
    function updateConditional(node: ConditionalExpression, condition: Expression, questionToken: Token<SyntaxKind.QuestionToken>, whenTrue: Expression, colonToken: Token<SyntaxKind.ColonToken>, whenFalse: Expression): ConditionalExpression;
    function createTemplateExpression(head: TemplateHead, templateSpans: ReadonlyArray<TemplateSpan>): TemplateExpression;
    function updateTemplateExpression(node: TemplateExpression, head: TemplateHead, templateSpans: ReadonlyArray<TemplateSpan>): TemplateExpression;
    function createTemplateHead(text: string): TemplateHead;
    function createTemplateMiddle(text: string): TemplateMiddle;
    function createTemplateTail(text: string): TemplateTail;
    function createNoSubstitutionTemplateLiteral(text: string): NoSubstitutionTemplateLiteral;
    function createYield(expression?: Expression): YieldExpression;
    function createYield(asteriskToken: AsteriskToken, expression: Expression): YieldExpression;
    function updateYield(node: YieldExpression, asteriskToken: AsteriskToken | undefined, expression: Expression): YieldExpression;
    function createSpread(expression: Expression): SpreadElement;
    function updateSpread(node: SpreadElement, expression: Expression): SpreadElement;
    function createClassExpression(modifiers: ReadonlyArray<Modifier> | undefined, name: string | Identifier | undefined, typeParameters: ReadonlyArray<TypeParameterDeclaration> | undefined, heritageClauses: ReadonlyArray<HeritageClause>, members: ReadonlyArray<ClassElement>): ClassExpression;
    function updateClassExpression(node: ClassExpression, modifiers: ReadonlyArray<Modifier> | undefined, name: Identifier | undefined, typeParameters: ReadonlyArray<TypeParameterDeclaration> | undefined, heritageClauses: ReadonlyArray<HeritageClause>, members: ReadonlyArray<ClassElement>): ClassExpression;
    function createOmittedExpression(): OmittedExpression;
    function createExpressionWithTypeArguments(typeArguments: ReadonlyArray<TypeNode>, expression: Expression): ExpressionWithTypeArguments;
    function updateExpressionWithTypeArguments(node: ExpressionWithTypeArguments, typeArguments: ReadonlyArray<TypeNode>, expression: Expression): ExpressionWithTypeArguments;
    function createAsExpression(expression: Expression, type: TypeNode): AsExpression;
    function updateAsExpression(node: AsExpression, expression: Expression, type: TypeNode): AsExpression;
    function createNonNullExpression(expression: Expression): NonNullExpression;
    function updateNonNullExpression(node: NonNullExpression, expression: Expression): NonNullExpression;
    function createMetaProperty(keywordToken: MetaProperty["keywordToken"], name: Identifier): MetaProperty;
    function updateMetaProperty(node: MetaProperty, name: Identifier): MetaProperty;
    function createTemplateSpan(expression: Expression, literal: TemplateMiddle | TemplateTail): TemplateSpan;
    function updateTemplateSpan(node: TemplateSpan, expression: Expression, literal: TemplateMiddle | TemplateTail): TemplateSpan;
    function createSemicolonClassElement(): SemicolonClassElement;
    function createBlock(statements: ReadonlyArray<Statement>, multiLine?: boolean): Block;
    function updateBlock(node: Block, statements: ReadonlyArray<Statement>): Block;
    function createVariableStatement(modifiers: ReadonlyArray<Modifier> | undefined, declarationList: VariableDeclarationList | ReadonlyArray<VariableDeclaration>): VariableStatement;
    function updateVariableStatement(node: VariableStatement, modifiers: ReadonlyArray<Modifier> | undefined, declarationList: VariableDeclarationList): VariableStatement;
    function createEmptyStatement(): EmptyStatement;
    function createStatement(expression: Expression): ExpressionStatement;
    function updateStatement(node: ExpressionStatement, expression: Expression): ExpressionStatement;
    function createIf(expression: Expression, thenStatement: Statement, elseStatement?: Statement): IfStatement;
    function updateIf(node: IfStatement, expression: Expression, thenStatement: Statement, elseStatement: Statement | undefined): IfStatement;
    function createDo(statement: Statement, expression: Expression): DoStatement;
    function updateDo(node: DoStatement, statement: Statement, expression: Expression): DoStatement;
    function createWhile(expression: Expression, statement: Statement): WhileStatement;
    function updateWhile(node: WhileStatement, expression: Expression, statement: Statement): WhileStatement;
    function createFor(initializer: ForInitializer | undefined, condition: Expression | undefined, incrementor: Expression | undefined, statement: Statement): ForStatement;
    function updateFor(node: ForStatement, initializer: ForInitializer | undefined, condition: Expression | undefined, incrementor: Expression | undefined, statement: Statement): ForStatement;
    function createForIn(initializer: ForInitializer, expression: Expression, statement: Statement): ForInStatement;
    function updateForIn(node: ForInStatement, initializer: ForInitializer, expression: Expression, statement: Statement): ForInStatement;
    function createForOf(awaitModifier: AwaitKeywordToken, initializer: ForInitializer, expression: Expression, statement: Statement): ForOfStatement;
    function updateForOf(node: ForOfStatement, awaitModifier: AwaitKeywordToken, initializer: ForInitializer, expression: Expression, statement: Statement): ForOfStatement;
    function createContinue(label?: string | Identifier): ContinueStatement;
    function updateContinue(node: ContinueStatement, label: Identifier | undefined): ContinueStatement;
    function createBreak(label?: string | Identifier): BreakStatement;
    function updateBreak(node: BreakStatement, label: Identifier | undefined): BreakStatement;
    function createReturn(expression?: Expression): ReturnStatement;
    function updateReturn(node: ReturnStatement, expression: Expression | undefined): ReturnStatement;
    function createWith(expression: Expression, statement: Statement): WithStatement;
    function updateWith(node: WithStatement, expression: Expression, statement: Statement): WithStatement;
    function createSwitch(expression: Expression, caseBlock: CaseBlock): SwitchStatement;
    function updateSwitch(node: SwitchStatement, expression: Expression, caseBlock: CaseBlock): SwitchStatement;
    function createLabel(label: string | Identifier, statement: Statement): LabeledStatement;
    function updateLabel(node: LabeledStatement, label: Identifier, statement: Statement): LabeledStatement;
    function createThrow(expression: Expression): ThrowStatement;
    function updateThrow(node: ThrowStatement, expression: Expression): ThrowStatement;
    function createTry(tryBlock: Block, catchClause: CatchClause | undefined, finallyBlock: Block | undefined): TryStatement;
    function updateTry(node: TryStatement, tryBlock: Block, catchClause: CatchClause | undefined, finallyBlock: Block | undefined): TryStatement;
    function createDebuggerStatement(): DebuggerStatement;
    function createVariableDeclaration(name: string | BindingName, type?: TypeNode, initializer?: Expression): VariableDeclaration;
    function updateVariableDeclaration(node: VariableDeclaration, name: BindingName, type: TypeNode | undefined, initializer: Expression | undefined): VariableDeclaration;
    function createVariableDeclarationList(declarations: ReadonlyArray<VariableDeclaration>, flags?: NodeFlags): VariableDeclarationList;
    function updateVariableDeclarationList(node: VariableDeclarationList, declarations: ReadonlyArray<VariableDeclaration>): VariableDeclarationList;
    function createFunctionDeclaration(decorators: ReadonlyArray<Decorator> | undefined, modifiers: ReadonlyArray<Modifier> | undefined, asteriskToken: AsteriskToken | undefined, name: string | Identifier | undefined, typeParameters: ReadonlyArray<TypeParameterDeclaration> | undefined, parameters: ReadonlyArray<ParameterDeclaration>, type: TypeNode | undefined, body: Block | undefined): FunctionDeclaration;
    function updateFunctionDeclaration(node: FunctionDeclaration, decorators: ReadonlyArray<Decorator> | undefined, modifiers: ReadonlyArray<Modifier> | undefined, asteriskToken: AsteriskToken | undefined, name: Identifier | undefined, typeParameters: ReadonlyArray<TypeParameterDeclaration> | undefined, parameters: ReadonlyArray<ParameterDeclaration>, type: TypeNode | undefined, body: Block | undefined): FunctionDeclaration;
    function createClassDeclaration(decorators: ReadonlyArray<Decorator> | undefined, modifiers: ReadonlyArray<Modifier> | undefined, name: string | Identifier | undefined, typeParameters: ReadonlyArray<TypeParameterDeclaration> | undefined, heritageClauses: ReadonlyArray<HeritageClause>, members: ReadonlyArray<ClassElement>): ClassDeclaration;
    function updateClassDeclaration(node: ClassDeclaration, decorators: ReadonlyArray<Decorator> | undefined, modifiers: ReadonlyArray<Modifier> | undefined, name: Identifier | undefined, typeParameters: ReadonlyArray<TypeParameterDeclaration> | undefined, heritageClauses: ReadonlyArray<HeritageClause>, members: ReadonlyArray<ClassElement>): ClassDeclaration;
    function createInterfaceDeclaration(decorators: ReadonlyArray<Decorator> | undefined, modifiers: ReadonlyArray<Modifier> | undefined, name: string | Identifier, typeParameters: ReadonlyArray<TypeParameterDeclaration> | undefined, heritageClauses: ReadonlyArray<HeritageClause> | undefined, members: ReadonlyArray<TypeElement>): InterfaceDeclaration;
    function updateInterfaceDeclaration(node: InterfaceDeclaration, decorators: ReadonlyArray<Decorator> | undefined, modifiers: ReadonlyArray<Modifier> | undefined, name: Identifier, typeParameters: ReadonlyArray<TypeParameterDeclaration> | undefined, heritageClauses: ReadonlyArray<HeritageClause> | undefined, members: ReadonlyArray<TypeElement>): InterfaceDeclaration;
    function createTypeAliasDeclaration(decorators: ReadonlyArray<Decorator> | undefined, modifiers: ReadonlyArray<Modifier> | undefined, name: string | Identifier, typeParameters: ReadonlyArray<TypeParameterDeclaration> | undefined, type: TypeNode): TypeAliasDeclaration;
    function updateTypeAliasDeclaration(node: TypeAliasDeclaration, decorators: ReadonlyArray<Decorator> | undefined, modifiers: ReadonlyArray<Modifier> | undefined, name: Identifier, typeParameters: ReadonlyArray<TypeParameterDeclaration> | undefined, type: TypeNode): TypeAliasDeclaration;
    function createEnumDeclaration(decorators: ReadonlyArray<Decorator> | undefined, modifiers: ReadonlyArray<Modifier> | undefined, name: string | Identifier, members: ReadonlyArray<EnumMember>): EnumDeclaration;
    function updateEnumDeclaration(node: EnumDeclaration, decorators: ReadonlyArray<Decorator> | undefined, modifiers: ReadonlyArray<Modifier> | undefined, name: Identifier, members: ReadonlyArray<EnumMember>): EnumDeclaration;
    function createModuleDeclaration(decorators: ReadonlyArray<Decorator> | undefined, modifiers: ReadonlyArray<Modifier> | undefined, name: ModuleName, body: ModuleBody | undefined, flags?: NodeFlags): ModuleDeclaration;
    function updateModuleDeclaration(node: ModuleDeclaration, decorators: ReadonlyArray<Decorator> | undefined, modifiers: ReadonlyArray<Modifier> | undefined, name: ModuleName, body: ModuleBody | undefined): ModuleDeclaration;
    function createModuleBlock(statements: ReadonlyArray<Statement>): ModuleBlock;
    function updateModuleBlock(node: ModuleBlock, statements: ReadonlyArray<Statement>): ModuleBlock;
    function createCaseBlock(clauses: ReadonlyArray<CaseOrDefaultClause>): CaseBlock;
    function updateCaseBlock(node: CaseBlock, clauses: ReadonlyArray<CaseOrDefaultClause>): CaseBlock;
    function createNamespaceExportDeclaration(name: string | Identifier): NamespaceExportDeclaration;
    function updateNamespaceExportDeclaration(node: NamespaceExportDeclaration, name: Identifier): NamespaceExportDeclaration;
    function createImportEqualsDeclaration(decorators: ReadonlyArray<Decorator> | undefined, modifiers: ReadonlyArray<Modifier> | undefined, name: string | Identifier, moduleReference: ModuleReference): ImportEqualsDeclaration;
    function updateImportEqualsDeclaration(node: ImportEqualsDeclaration, decorators: ReadonlyArray<Decorator> | undefined, modifiers: ReadonlyArray<Modifier> | undefined, name: Identifier, moduleReference: ModuleReference): ImportEqualsDeclaration;
    function createImportDeclaration(decorators: ReadonlyArray<Decorator> | undefined, modifiers: ReadonlyArray<Modifier> | undefined, importClause: ImportClause | undefined, moduleSpecifier?: Expression): ImportDeclaration;
    function updateImportDeclaration(node: ImportDeclaration, decorators: ReadonlyArray<Decorator> | undefined, modifiers: ReadonlyArray<Modifier> | undefined, importClause: ImportClause | undefined, moduleSpecifier: Expression | undefined): ImportDeclaration;
    function createImportClause(name: Identifier | undefined, namedBindings: NamedImportBindings | undefined): ImportClause;
    function updateImportClause(node: ImportClause, name: Identifier | undefined, namedBindings: NamedImportBindings | undefined): ImportClause;
    function createNamespaceImport(name: Identifier): NamespaceImport;
    function updateNamespaceImport(node: NamespaceImport, name: Identifier): NamespaceImport;
    function createNamedImports(elements: ReadonlyArray<ImportSpecifier>): NamedImports;
    function updateNamedImports(node: NamedImports, elements: ReadonlyArray<ImportSpecifier>): NamedImports;
    function createImportSpecifier(propertyName: Identifier | undefined, name: Identifier): ImportSpecifier;
    function updateImportSpecifier(node: ImportSpecifier, propertyName: Identifier | undefined, name: Identifier): ImportSpecifier;
    function createExportAssignment(decorators: ReadonlyArray<Decorator> | undefined, modifiers: ReadonlyArray<Modifier> | undefined, isExportEquals: boolean, expression: Expression): ExportAssignment;
    function updateExportAssignment(node: ExportAssignment, decorators: ReadonlyArray<Decorator> | undefined, modifiers: ReadonlyArray<Modifier> | undefined, expression: Expression): ExportAssignment;
    function createExportDeclaration(decorators: ReadonlyArray<Decorator> | undefined, modifiers: ReadonlyArray<Modifier> | undefined, exportClause: NamedExports | undefined, moduleSpecifier?: Expression): ExportDeclaration;
    function updateExportDeclaration(node: ExportDeclaration, decorators: ReadonlyArray<Decorator> | undefined, modifiers: ReadonlyArray<Modifier> | undefined, exportClause: NamedExports | undefined, moduleSpecifier: Expression | undefined): ExportDeclaration;
    function createNamedExports(elements: ReadonlyArray<ExportSpecifier>): NamedExports;
    function updateNamedExports(node: NamedExports, elements: ReadonlyArray<ExportSpecifier>): NamedExports;
    function createExportSpecifier(propertyName: string | Identifier | undefined, name: string | Identifier): ExportSpecifier;
    function updateExportSpecifier(node: ExportSpecifier, propertyName: Identifier | undefined, name: Identifier): ExportSpecifier;
    function createExternalModuleReference(expression: Expression): ExternalModuleReference;
    function updateExternalModuleReference(node: ExternalModuleReference, expression: Expression): ExternalModuleReference;
    function createJsxElement(openingElement: JsxOpeningElement, children: ReadonlyArray<JsxChild>, closingElement: JsxClosingElement): JsxElement;
    function updateJsxElement(node: JsxElement, openingElement: JsxOpeningElement, children: ReadonlyArray<JsxChild>, closingElement: JsxClosingElement): JsxElement;
    function createJsxSelfClosingElement(tagName: JsxTagNameExpression, attributes: JsxAttributes): JsxSelfClosingElement;
    function updateJsxSelfClosingElement(node: JsxSelfClosingElement, tagName: JsxTagNameExpression, attributes: JsxAttributes): JsxSelfClosingElement;
    function createJsxOpeningElement(tagName: JsxTagNameExpression, attributes: JsxAttributes): JsxOpeningElement;
    function updateJsxOpeningElement(node: JsxOpeningElement, tagName: JsxTagNameExpression, attributes: JsxAttributes): JsxOpeningElement;
    function createJsxClosingElement(tagName: JsxTagNameExpression): JsxClosingElement;
    function updateJsxClosingElement(node: JsxClosingElement, tagName: JsxTagNameExpression): JsxClosingElement;
    function createJsxFragment(openingFragment: JsxOpeningFragment, children: ReadonlyArray<JsxChild>, closingFragment: JsxClosingFragment): JsxFragment;
    function updateJsxFragment(node: JsxFragment, openingFragment: JsxOpeningFragment, children: ReadonlyArray<JsxChild>, closingFragment: JsxClosingFragment): JsxFragment;
    function createJsxAttribute(name: Identifier, initializer: StringLiteral | JsxExpression): JsxAttribute;
    function updateJsxAttribute(node: JsxAttribute, name: Identifier, initializer: StringLiteral | JsxExpression): JsxAttribute;
    function createJsxAttributes(properties: ReadonlyArray<JsxAttributeLike>): JsxAttributes;
    function updateJsxAttributes(node: JsxAttributes, properties: ReadonlyArray<JsxAttributeLike>): JsxAttributes;
    function createJsxSpreadAttribute(expression: Expression): JsxSpreadAttribute;
    function updateJsxSpreadAttribute(node: JsxSpreadAttribute, expression: Expression): JsxSpreadAttribute;
    function createJsxExpression(dotDotDotToken: DotDotDotToken | undefined, expression: Expression | undefined): JsxExpression;
    function updateJsxExpression(node: JsxExpression, expression: Expression | undefined): JsxExpression;
    function createCaseClause(expression: Expression, statements: ReadonlyArray<Statement>): CaseClause;
    function updateCaseClause(node: CaseClause, expression: Expression, statements: ReadonlyArray<Statement>): CaseClause;
    function createDefaultClause(statements: ReadonlyArray<Statement>): DefaultClause;
    function updateDefaultClause(node: DefaultClause, statements: ReadonlyArray<Statement>): DefaultClause;
    function createHeritageClause(token: HeritageClause["token"], types: ReadonlyArray<ExpressionWithTypeArguments>): HeritageClause;
    function updateHeritageClause(node: HeritageClause, types: ReadonlyArray<ExpressionWithTypeArguments>): HeritageClause;
    function createCatchClause(variableDeclaration: string | VariableDeclaration | undefined, block: Block): CatchClause;
    function updateCatchClause(node: CatchClause, variableDeclaration: VariableDeclaration | undefined, block: Block): CatchClause;
    function createPropertyAssignment(name: string | PropertyName, initializer: Expression): PropertyAssignment;
    function updatePropertyAssignment(node: PropertyAssignment, name: PropertyName, initializer: Expression): PropertyAssignment;
    function createShorthandPropertyAssignment(name: string | Identifier, objectAssignmentInitializer?: Expression): ShorthandPropertyAssignment;
    function updateShorthandPropertyAssignment(node: ShorthandPropertyAssignment, name: Identifier, objectAssignmentInitializer: Expression | undefined): ShorthandPropertyAssignment;
    function createSpreadAssignment(expression: Expression): SpreadAssignment;
    function updateSpreadAssignment(node: SpreadAssignment, expression: Expression): SpreadAssignment;
    function createEnumMember(name: string | PropertyName, initializer?: Expression): EnumMember;
    function updateEnumMember(node: EnumMember, name: PropertyName, initializer: Expression | undefined): EnumMember;
    function updateSourceFileNode(node: SourceFile, statements: ReadonlyArray<Statement>): SourceFile;
    /**
     * Creates a shallow, memberwise clone of a node for mutation.
     */
    function getMutableClone<T extends Node>(node: T): T;
    /**
     * Creates a synthetic statement to act as a placeholder for a not-emitted statement in
     * order to preserve comments.
     *
     * @param original The original statement.
     */
    function createNotEmittedStatement(original: Node): NotEmittedStatement;
    /**
     * Creates a synthetic expression to act as a placeholder for a not-emitted expression in
     * order to preserve comments or sourcemap positions.
     *
     * @param expression The inner expression to emit.
     * @param original The original outer expression.
     * @param location The location for the expression. Defaults to the positions from "original" if provided.
     */
    function createPartiallyEmittedExpression(expression: Expression, original?: Node): PartiallyEmittedExpression;
    function updatePartiallyEmittedExpression(node: PartiallyEmittedExpression, expression: Expression): PartiallyEmittedExpression;
    function createCommaList(elements: ReadonlyArray<Expression>): CommaListExpression;
    function updateCommaList(node: CommaListExpression, elements: ReadonlyArray<Expression>): CommaListExpression;
    function createBundle(sourceFiles: ReadonlyArray<SourceFile>): Bundle;
    function updateBundle(node: Bundle, sourceFiles: ReadonlyArray<SourceFile>): Bundle;
    function createImmediatelyInvokedFunctionExpression(statements: Statement[]): CallExpression;
    function createImmediatelyInvokedFunctionExpression(statements: Statement[], param: ParameterDeclaration, paramValue: Expression): CallExpression;
    function createImmediatelyInvokedArrowFunction(statements: Statement[]): CallExpression;
    function createImmediatelyInvokedArrowFunction(statements: Statement[], param: ParameterDeclaration, paramValue: Expression): CallExpression;
    function createComma(left: Expression, right: Expression): Expression;
    function createLessThan(left: Expression, right: Expression): Expression;
    function createAssignment(left: ObjectLiteralExpression | ArrayLiteralExpression, right: Expression): DestructuringAssignment;
    function createAssignment(left: Expression, right: Expression): BinaryExpression;
    function createStrictEquality(left: Expression, right: Expression): BinaryExpression;
    function createStrictInequality(left: Expression, right: Expression): BinaryExpression;
    function createAdd(left: Expression, right: Expression): BinaryExpression;
    function createSubtract(left: Expression, right: Expression): BinaryExpression;
    function createPostfixIncrement(operand: Expression): PostfixUnaryExpression;
    function createLogicalAnd(left: Expression, right: Expression): BinaryExpression;
    function createLogicalOr(left: Expression, right: Expression): BinaryExpression;
    function createLogicalNot(operand: Expression): PrefixUnaryExpression;
    function createVoidZero(): VoidExpression;
    function createExportDefault(expression: Expression): ExportAssignment;
    function createExternalModuleExport(exportName: Identifier): ExportDeclaration;
    /**
     * Clears any EmitNode entries from parse-tree nodes.
     * @param sourceFile A source file.
     */
    function disposeEmitNodes(sourceFile: SourceFile): void;
    function setTextRange<T extends TextRange>(range: T, location: TextRange | undefined): T;
    /**
     * Sets flags that control emit behavior of a node.
     */
    function setEmitFlags<T extends Node>(node: T, emitFlags: EmitFlags): T;
    /**
     * Gets a custom text range to use when emitting source maps.
     */
    function getSourceMapRange(node: Node): SourceMapRange;
    /**
     * Sets a custom text range to use when emitting source maps.
     */
    function setSourceMapRange<T extends Node>(node: T, range: SourceMapRange | undefined): T;
    /**
     * Create an external source map source file reference
     */
    function createSourceMapSource(fileName: string, text: string, skipTrivia?: (pos: number) => number): SourceMapSource;
    /**
     * Gets the TextRange to use for source maps for a token of a node.
     */
    function getTokenSourceMapRange(node: Node, token: SyntaxKind): SourceMapRange | undefined;
    /**
     * Sets the TextRange to use for source maps for a token of a node.
     */
    function setTokenSourceMapRange<T extends Node>(node: T, token: SyntaxKind, range: SourceMapRange | undefined): T;
    /**
     * Gets a custom text range to use when emitting comments.
     */
    function getCommentRange(node: Node): TextRange;
    /**
     * Sets a custom text range to use when emitting comments.
     */
    function setCommentRange<T extends Node>(node: T, range: TextRange): T;
    function getSyntheticLeadingComments(node: Node): SynthesizedComment[] | undefined;
    function setSyntheticLeadingComments<T extends Node>(node: T, comments: SynthesizedComment[]): T;
    function addSyntheticLeadingComment<T extends Node>(node: T, kind: SyntaxKind.SingleLineCommentTrivia | SyntaxKind.MultiLineCommentTrivia, text: string, hasTrailingNewLine?: boolean): T;
    function getSyntheticTrailingComments(node: Node): SynthesizedComment[] | undefined;
    function setSyntheticTrailingComments<T extends Node>(node: T, comments: SynthesizedComment[]): T;
    function addSyntheticTrailingComment<T extends Node>(node: T, kind: SyntaxKind.SingleLineCommentTrivia | SyntaxKind.MultiLineCommentTrivia, text: string, hasTrailingNewLine?: boolean): T;
    /**
     * Gets the constant value to emit for an expression.
     */
    function getConstantValue(node: PropertyAccessExpression | ElementAccessExpression): string | number;
    /**
     * Sets the constant value to emit for an expression.
     */
    function setConstantValue(node: PropertyAccessExpression | ElementAccessExpression, value: string | number): PropertyAccessExpression | ElementAccessExpression;
    /**
     * Adds an EmitHelper to a node.
     */
    function addEmitHelper<T extends Node>(node: T, helper: EmitHelper): T;
    /**
     * Add EmitHelpers to a node.
     */
    function addEmitHelpers<T extends Node>(node: T, helpers: EmitHelper[] | undefined): T;
    /**
     * Removes an EmitHelper from a node.
     */
    function removeEmitHelper(node: Node, helper: EmitHelper): boolean;
    /**
     * Gets the EmitHelpers of a node.
     */
    function getEmitHelpers(node: Node): EmitHelper[] | undefined;
    /**
     * Moves matching emit helpers from a source node to a target node.
     */
    function moveEmitHelpers(source: Node, target: Node, predicate: (helper: EmitHelper) => boolean): void;
    function setOriginalNode<T extends Node>(node: T, original: Node | undefined): T;
}
declare namespace ts {
    /**
     * Visits a Node using the supplied visitor, possibly returning a new Node in its place.
     *
     * @param node The Node to visit.
     * @param visitor The callback used to visit the Node.
     * @param test A callback to execute to verify the Node is valid.
     * @param lift An optional callback to execute to lift a NodeArray into a valid Node.
     */
    function visitNode<T extends Node>(node: T, visitor: Visitor, test?: (node: Node) => boolean, lift?: (node: NodeArray<Node>) => T): T;
    /**
     * Visits a Node using the supplied visitor, possibly returning a new Node in its place.
     *
     * @param node The Node to visit.
     * @param visitor The callback used to visit the Node.
     * @param test A callback to execute to verify the Node is valid.
     * @param lift An optional callback to execute to lift a NodeArray into a valid Node.
     */
    function visitNode<T extends Node>(node: T | undefined, visitor: Visitor, test?: (node: Node) => boolean, lift?: (node: NodeArray<Node>) => T): T | undefined;
    /**
     * Visits a NodeArray using the supplied visitor, possibly returning a new NodeArray in its place.
     *
     * @param nodes The NodeArray to visit.
     * @param visitor The callback used to visit a Node.
     * @param test A node test to execute for each node.
     * @param start An optional value indicating the starting offset at which to start visiting.
     * @param count An optional value indicating the maximum number of nodes to visit.
     */
    function visitNodes<T extends Node>(nodes: NodeArray<T>, visitor: Visitor, test?: (node: Node) => boolean, start?: number, count?: number): NodeArray<T>;
    /**
     * Visits a NodeArray using the supplied visitor, possibly returning a new NodeArray in its place.
     *
     * @param nodes The NodeArray to visit.
     * @param visitor The callback used to visit a Node.
     * @param test A node test to execute for each node.
     * @param start An optional value indicating the starting offset at which to start visiting.
     * @param count An optional value indicating the maximum number of nodes to visit.
     */
    function visitNodes<T extends Node>(nodes: NodeArray<T> | undefined, visitor: Visitor, test?: (node: Node) => boolean, start?: number, count?: number): NodeArray<T> | undefined;
    /**
     * Starts a new lexical environment and visits a statement list, ending the lexical environment
     * and merging hoisted declarations upon completion.
     */
    function visitLexicalEnvironment(statements: NodeArray<Statement>, visitor: Visitor, context: TransformationContext, start?: number, ensureUseStrict?: boolean): NodeArray<Statement>;
    /**
     * Starts a new lexical environment and visits a parameter list, suspending the lexical
     * environment upon completion.
     */
    function visitParameterList(nodes: NodeArray<ParameterDeclaration>, visitor: Visitor, context: TransformationContext, nodesVisitor?: typeof visitNodes): NodeArray<ParameterDeclaration>;
    /**
     * Resumes a suspended lexical environment and visits a function body, ending the lexical
     * environment and merging hoisted declarations upon completion.
     */
    function visitFunctionBody(node: FunctionBody, visitor: Visitor, context: TransformationContext): FunctionBody;
    /**
     * Resumes a suspended lexical environment and visits a function body, ending the lexical
     * environment and merging hoisted declarations upon completion.
     */
    function visitFunctionBody(node: FunctionBody | undefined, visitor: Visitor, context: TransformationContext): FunctionBody | undefined;
    /**
     * Resumes a suspended lexical environment and visits a concise body, ending the lexical
     * environment and merging hoisted declarations upon completion.
     */
    function visitFunctionBody(node: ConciseBody, visitor: Visitor, context: TransformationContext): ConciseBody;
    /**
     * Visits each child of a Node using the supplied visitor, possibly returning a new Node of the same kind in its place.
     *
     * @param node The Node whose children will be visited.
     * @param visitor The callback used to visit each child.
     * @param context A lexical environment context for the visitor.
     */
    function visitEachChild<T extends Node>(node: T, visitor: Visitor, context: TransformationContext): T;
    /**
     * Visits each child of a Node using the supplied visitor, possibly returning a new Node of the same kind in its place.
     *
     * @param node The Node whose children will be visited.
     * @param visitor The callback used to visit each child.
     * @param context A lexical environment context for the visitor.
     */
    function visitEachChild<T extends Node>(node: T | undefined, visitor: Visitor, context: TransformationContext, nodesVisitor?: typeof visitNodes, tokenVisitor?: Visitor): T | undefined;
}
declare namespace ts {
    function createPrinter(printerOptions?: PrinterOptions, handlers?: PrintHandlers): Printer;
}
declare namespace ts {
    function findConfigFile(searchPath: string, fileExists: (fileName: string) => boolean, configName?: string): string | undefined;
    function resolveTripleslashReference(moduleName: string, containingFile: string): string;
    function createCompilerHost(options: CompilerOptions, setParentNodes?: boolean): CompilerHost;
    function getPreEmitDiagnostics(program: Program, sourceFile?: SourceFile, cancellationToken?: CancellationToken): Diagnostic[];
    interface FormatDiagnosticsHost {
        getCurrentDirectory(): string;
        getCanonicalFileName(fileName: string): string;
        getNewLine(): string;
    }
    function formatDiagnostics(diagnostics: ReadonlyArray<Diagnostic>, host: FormatDiagnosticsHost): string;
    function formatDiagnostic(diagnostic: Diagnostic, host: FormatDiagnosticsHost): string;
    function formatDiagnosticsWithColorAndContext(diagnostics: ReadonlyArray<Diagnostic>, host: FormatDiagnosticsHost): string;
    function flattenDiagnosticMessageText(messageText: string | DiagnosticMessageChain, newLine: string): string;
    /**
     * Create a new 'Program' instance. A Program is an immutable collection of 'SourceFile's and a 'CompilerOptions'
     * that represent a compilation unit.
     *
     * Creating a program proceeds from a set of root files, expanding the set of inputs by following imports and
     * triple-slash-reference-path directives transitively. '@types' and triple-slash-reference-types are also pulled in.
     *
     * @param rootNames - A set of root files.
     * @param options - The compiler options which should be used.
     * @param host - The host interacts with the underlying file system.
     * @param oldProgram - Reuses an old program structure.
     * @returns A 'Program' object.
     */
    function createProgram(rootNames: ReadonlyArray<string>, options: CompilerOptions, host?: CompilerHost, oldProgram?: Program): Program;
}
declare namespace ts {
    interface EmitOutput {
        outputFiles: OutputFile[];
        emitSkipped: boolean;
    }
    interface OutputFile {
        name: string;
        writeByteOrderMark: boolean;
        text: string;
    }
}
declare namespace ts {
    type AffectedFileResult<T> = {
        result: T;
        affected: SourceFile | Program;
    } | undefined;
    interface BuilderProgramHost {
        /**
         * return true if file names are treated with case sensitivity
         */
        useCaseSensitiveFileNames(): boolean;
        /**
         * If provided this would be used this hash instead of actual file shape text for detecting changes
         */
        createHash?: (data: string) => string;
        /**
         * When emit or emitNextAffectedFile are called without writeFile,
         * this callback if present would be used to write files
         */
        writeFile?: WriteFileCallback;
    }
    /**
     * Builder to manage the program state changes
     */
    interface BuilderProgram {
        /**
         * Returns current program
         */
        getProgram(): Program;
        /**
         * Get compiler options of the program
         */
        getCompilerOptions(): CompilerOptions;
        /**
         * Get the source file in the program with file name
         */
        getSourceFile(fileName: string): SourceFile | undefined;
        /**
         * Get a list of files in the program
         */
        getSourceFiles(): ReadonlyArray<SourceFile>;
        /**
         * Get the diagnostics for compiler options
         */
        getOptionsDiagnostics(cancellationToken?: CancellationToken): ReadonlyArray<Diagnostic>;
        /**
         * Get the diagnostics that dont belong to any file
         */
        getGlobalDiagnostics(cancellationToken?: CancellationToken): ReadonlyArray<Diagnostic>;
        /**
         * Get the syntax diagnostics, for all source files if source file is not supplied
         */
        getSyntacticDiagnostics(sourceFile?: SourceFile, cancellationToken?: CancellationToken): ReadonlyArray<Diagnostic>;
        /**
         * Get all the dependencies of the file
         */
        getAllDependencies(sourceFile: SourceFile): ReadonlyArray<string>;
        /**
         * Gets the semantic diagnostics from the program corresponding to this state of file (if provided) or whole program
         * The semantic diagnostics are cached and managed here
         * Note that it is assumed that when asked about semantic diagnostics through this API,
         * the file has been taken out of affected files so it is safe to use cache or get from program and cache the diagnostics
         * In case of SemanticDiagnosticsBuilderProgram if the source file is not provided,
         * it will iterate through all the affected files, to ensure that cache stays valid and yet provide a way to get all semantic diagnostics
         */
        getSemanticDiagnostics(sourceFile?: SourceFile, cancellationToken?: CancellationToken): ReadonlyArray<Diagnostic>;
        /**
         * Emits the JavaScript and declaration files.
         * When targetSource file is specified, emits the files corresponding to that source file,
         * otherwise for the whole program.
         * In case of EmitAndSemanticDiagnosticsBuilderProgram, when targetSourceFile is specified,
         * it is assumed that that file is handled from affected file list. If targetSourceFile is not specified,
         * it will only emit all the affected files instead of whole program
         *
         * The first of writeFile if provided, writeFile of BuilderProgramHost if provided, writeFile of compiler host
         * in that order would be used to write the files
         */
        emit(targetSourceFile?: SourceFile, writeFile?: WriteFileCallback, cancellationToken?: CancellationToken, emitOnlyDtsFiles?: boolean, customTransformers?: CustomTransformers): EmitResult;
        /**
         * Get the current directory of the program
         */
        getCurrentDirectory(): string;
    }
    /**
     * The builder that caches the semantic diagnostics for the program and handles the changed files and affected files
     */
    interface SemanticDiagnosticsBuilderProgram extends BuilderProgram {
        /**
         * Gets the semantic diagnostics from the program for the next affected file and caches it
         * Returns undefined if the iteration is complete
         */
        getSemanticDiagnosticsOfNextAffectedFile(cancellationToken?: CancellationToken, ignoreSourceFile?: (sourceFile: SourceFile) => boolean): AffectedFileResult<ReadonlyArray<Diagnostic>>;
    }
    /**
     * The builder that can handle the changes in program and iterate through changed file to emit the files
     * The semantic diagnostics are cached per file and managed by clearing for the changed/affected files
     */
    interface EmitAndSemanticDiagnosticsBuilderProgram extends BuilderProgram {
        /**
         * Emits the next affected file's emit result (EmitResult and sourceFiles emitted) or returns undefined if iteration is complete
         * The first of writeFile if provided, writeFile of BuilderProgramHost if provided, writeFile of compiler host
         * in that order would be used to write the files
         */
        emitNextAffectedFile(writeFile?: WriteFileCallback, cancellationToken?: CancellationToken, emitOnlyDtsFiles?: boolean, customTransformers?: CustomTransformers): AffectedFileResult<EmitResult>;
    }
    /**
     * Create the builder to manage semantic diagnostics and cache them
     */
    function createSemanticDiagnosticsBuilderProgram(newProgram: Program, host: BuilderProgramHost, oldProgram?: SemanticDiagnosticsBuilderProgram): SemanticDiagnosticsBuilderProgram;
    function createSemanticDiagnosticsBuilderProgram(rootNames: ReadonlyArray<string>, options: CompilerOptions, host?: CompilerHost, oldProgram?: SemanticDiagnosticsBuilderProgram): SemanticDiagnosticsBuilderProgram;
    /**
     * Create the builder that can handle the changes in program and iterate through changed files
     * to emit the those files and manage semantic diagnostics cache as well
     */
    function createEmitAndSemanticDiagnosticsBuilderProgram(newProgram: Program, host: BuilderProgramHost, oldProgram?: EmitAndSemanticDiagnosticsBuilderProgram): EmitAndSemanticDiagnosticsBuilderProgram;
    function createEmitAndSemanticDiagnosticsBuilderProgram(rootNames: ReadonlyArray<string>, options: CompilerOptions, host?: CompilerHost, oldProgram?: EmitAndSemanticDiagnosticsBuilderProgram): EmitAndSemanticDiagnosticsBuilderProgram;
    /**
     * Creates a builder thats just abstraction over program and can be used with watch
     */
    function createAbstractBuilder(newProgram: Program, host: BuilderProgramHost, oldProgram?: BuilderProgram): BuilderProgram;
    function createAbstractBuilder(rootNames: ReadonlyArray<string>, options: CompilerOptions, host?: CompilerHost, oldProgram?: BuilderProgram): BuilderProgram;
}
declare namespace ts {
    type DiagnosticReporter = (diagnostic: Diagnostic) => void;
    type WatchStatusReporter = (diagnostic: Diagnostic, newLine: string, options: CompilerOptions) => void;
    type CreateProgram<T extends BuilderProgram> = (rootNames: ReadonlyArray<string>, options: CompilerOptions, host?: CompilerHost, oldProgram?: T) => T;
    interface WatchCompilerHost<T extends BuilderProgram> {
        /**
         * Used to create the program when need for program creation or recreation detected
         */
        createProgram: CreateProgram<T>;
        /** If provided, callback to invoke after every new program creation */
        afterProgramCreate?(program: T): void;
        /** If provided, called with Diagnostic message that informs about change in watch status */
        onWatchStatusChange?(diagnostic: Diagnostic, newLine: string, options: CompilerOptions): void;
        useCaseSensitiveFileNames(): boolean;
        getNewLine(): string;
        getCurrentDirectory(): string;
        getDefaultLibFileName(options: CompilerOptions): string;
        getDefaultLibLocation?(): string;
        createHash?(data: string): string;
        /**
         * Use to check file presence for source files and
         * if resolveModuleNames is not provided (complier is in charge of module resolution) then module files as well
         */
        fileExists(path: string): boolean;
        /**
         * Use to read file text for source files and
         * if resolveModuleNames is not provided (complier is in charge of module resolution) then module files as well
         */
        readFile(path: string, encoding?: string): string | undefined;
        /** If provided, used for module resolution as well as to handle directory structure */
        directoryExists?(path: string): boolean;
        /** If provided, used in resolutions as well as handling directory structure */
        getDirectories?(path: string): string[];
        /** If provided, used to cache and handle directory structure modifications */
        readDirectory?(path: string, extensions?: ReadonlyArray<string>, exclude?: ReadonlyArray<string>, include?: ReadonlyArray<string>, depth?: number): string[];
        /** Symbol links resolution */
        realpath?(path: string): string;
        /** If provided would be used to write log about compilation */
        trace?(s: string): void;
        /** If provided is used to get the environment variable */
        getEnvironmentVariable?(name: string): string;
        /** If provided, used to resolve the module names, otherwise typescript's default module resolution */
        resolveModuleNames?(moduleNames: string[], containingFile: string, reusedNames?: string[]): ResolvedModule[];
        /** If provided, used to resolve type reference directives, otherwise typescript's default resolution */
        resolveTypeReferenceDirectives?(typeReferenceDirectiveNames: string[], containingFile: string): (ResolvedTypeReferenceDirective | undefined)[];
        /** Used to watch changes in source files, missing files needed to update the program or config file */
        watchFile(path: string, callback: FileWatcherCallback, pollingInterval?: number): FileWatcher;
        /** Used to watch resolved module's failed lookup locations, config file specs, type roots where auto type reference directives are added */
        watchDirectory(path: string, callback: DirectoryWatcherCallback, recursive?: boolean): FileWatcher;
        /** If provided, will be used to set delayed compilation, so that multiple changes in short span are compiled together */
        setTimeout?(callback: (...args: any[]) => void, ms: number, ...args: any[]): any;
        /** If provided, will be used to reset existing delayed compilation */
        clearTimeout?(timeoutId: any): void;
    }
    /**
     * Host to create watch with root files and options
     */
    interface WatchCompilerHostOfFilesAndCompilerOptions<T extends BuilderProgram> extends WatchCompilerHost<T> {
        /** root files to use to generate program */
        rootFiles: string[];
        /** Compiler options */
        options: CompilerOptions;
    }
    /**
     * Reports config file diagnostics
     */
    interface ConfigFileDiagnosticsReporter {
        /**
         * Reports the diagnostics in reading/writing or parsing of the config file
         */
        onConfigFileDiagnostic: DiagnosticReporter;
        /**
         * Reports unrecoverable error when parsing config file
         */
        onUnRecoverableConfigFileDiagnostic: DiagnosticReporter;
    }
    /**
     * Host to create watch with config file
     */
    interface WatchCompilerHostOfConfigFile<T extends BuilderProgram> extends WatchCompilerHost<T>, ConfigFileDiagnosticsReporter {
        /** Name of the config file to compile */
        configFileName: string;
        /** Options to extend */
        optionsToExtend?: CompilerOptions;
        /**
         * Used to generate source file names from the config file and its include, exclude, files rules
         * and also to cache the directory stucture
         */
        readDirectory(path: string, extensions?: ReadonlyArray<string>, exclude?: ReadonlyArray<string>, include?: ReadonlyArray<string>, depth?: number): string[];
    }
    interface Watch<T> {
        /** Synchronize with host and get updated program */
        getProgram(): T;
    }
    /**
     * Creates the watch what generates program using the config file
     */
    interface WatchOfConfigFile<T> extends Watch<T> {
    }
    /**
     * Creates the watch that generates program using the root files and compiler options
     */
    interface WatchOfFilesAndCompilerOptions<T> extends Watch<T> {
        /** Updates the root files in the program, only if this is not config file compilation */
        updateRootFileNames(fileNames: string[]): void;
    }
    /**
     * Create the watch compiler host for either configFile or fileNames and its options
     */
    function createWatchCompilerHost<T extends BuilderProgram>(rootFiles: string[], options: CompilerOptions, system: System, createProgram?: CreateProgram<T>, reportDiagnostic?: DiagnosticReporter, reportWatchStatus?: WatchStatusReporter): WatchCompilerHostOfFilesAndCompilerOptions<T>;
    function createWatchCompilerHost<T extends BuilderProgram>(configFileName: string, optionsToExtend: CompilerOptions | undefined, system: System, createProgram?: CreateProgram<T>, reportDiagnostic?: DiagnosticReporter, reportWatchStatus?: WatchStatusReporter): WatchCompilerHostOfConfigFile<T>;
    /**
     * Creates the watch from the host for root files and compiler options
     */
    function createWatchProgram<T extends BuilderProgram>(host: WatchCompilerHostOfFilesAndCompilerOptions<T>): WatchOfFilesAndCompilerOptions<T>;
    /**
     * Creates the watch from the host for config file
     */
    function createWatchProgram<T extends BuilderProgram>(host: WatchCompilerHostOfConfigFile<T>): WatchOfConfigFile<T>;
}
declare namespace ts {
    function parseCommandLine(commandLine: ReadonlyArray<string>, readFile?: (path: string) => string | undefined): ParsedCommandLine;
    /**
     * Read tsconfig.json file
     * @param fileName The path to the config file
     */
    function readConfigFile(fileName: string, readFile: (path: string) => string | undefined): {
        config?: any;
        error?: Diagnostic;
    };
    /**
     * Parse the text of the tsconfig.json file
     * @param fileName The path to the config file
     * @param jsonText The text of the config file
     */
    function parseConfigFileTextToJson(fileName: string, jsonText: string): {
        config?: any;
        error?: Diagnostic;
    };
    /**
     * Read tsconfig.json file
     * @param fileName The path to the config file
     */
    function readJsonConfigFile(fileName: string, readFile: (path: string) => string | undefined): JsonSourceFile;
    /**
     * Convert the json syntax tree into the json value
     */
    function convertToObject(sourceFile: JsonSourceFile, errors: Push<Diagnostic>): any;
    /**
     * Parse the contents of a config file (tsconfig.json).
     * @param json The contents of the config file to parse
     * @param host Instance of ParseConfigHost used to enumerate files in folder.
     * @param basePath A root directory to resolve relative path entries in the config
     *    file to. e.g. outDir
     */
    function parseJsonConfigFileContent(json: any, host: ParseConfigHost, basePath: string, existingOptions?: CompilerOptions, configFileName?: string, resolutionStack?: Path[], extraFileExtensions?: ReadonlyArray<JsFileExtensionInfo>): ParsedCommandLine;
    /**
     * Parse the contents of a config file (tsconfig.json).
     * @param jsonNode The contents of the config file to parse
     * @param host Instance of ParseConfigHost used to enumerate files in folder.
     * @param basePath A root directory to resolve relative path entries in the config
     *    file to. e.g. outDir
     */
    function parseJsonSourceFileConfigFileContent(sourceFile: JsonSourceFile, host: ParseConfigHost, basePath: string, existingOptions?: CompilerOptions, configFileName?: string, resolutionStack?: Path[], extraFileExtensions?: ReadonlyArray<JsFileExtensionInfo>): ParsedCommandLine;
    function convertCompilerOptionsFromJson(jsonOptions: any, basePath: string, configFileName?: string): {
        options: CompilerOptions;
        errors: Diagnostic[];
    };
    function convertTypeAcquisitionFromJson(jsonOptions: any, basePath: string, configFileName?: string): {
        options: TypeAcquisition;
        errors: Diagnostic[];
    };
}
declare namespace ts {
    interface Node {
        getSourceFile(): SourceFile;
        getChildCount(sourceFile?: SourceFile): number;
        getChildAt(index: number, sourceFile?: SourceFile): Node;
        getChildren(sourceFile?: SourceFile): Node[];
        getStart(sourceFile?: SourceFile, includeJsDocComment?: boolean): number;
        getFullStart(): number;
        getEnd(): number;
        getWidth(sourceFile?: SourceFile): number;
        getFullWidth(): number;
        getLeadingTriviaWidth(sourceFile?: SourceFile): number;
        getFullText(sourceFile?: SourceFile): string;
        getText(sourceFile?: SourceFile): string;
        getFirstToken(sourceFile?: SourceFile): Node;
        getLastToken(sourceFile?: SourceFile): Node;
        forEachChild<T>(cbNode: (node: Node) => T | undefined, cbNodeArray?: (nodes: NodeArray<Node>) => T | undefined): T | undefined;
    }
    interface Identifier {
        readonly text: string;
    }
    interface Symbol {
        readonly name: string;
        getFlags(): SymbolFlags;
        getEscapedName(): __String;
        getName(): string;
        getDeclarations(): Declaration[] | undefined;
        getDocumentationComment(typeChecker: TypeChecker | undefined): SymbolDisplayPart[];
        getJsDocTags(): JSDocTagInfo[];
    }
    interface Type {
        getFlags(): TypeFlags;
        getSymbol(): Symbol | undefined;
        getProperties(): Symbol[];
        getProperty(propertyName: string): Symbol | undefined;
        getApparentProperties(): Symbol[];
        getCallSignatures(): Signature[];
        getConstructSignatures(): Signature[];
        getStringIndexType(): Type | undefined;
        getNumberIndexType(): Type | undefined;
        getBaseTypes(): BaseType[] | undefined;
        getNonNullableType(): Type;
        getConstraint(): Type | undefined;
        getDefault(): Type | undefined;
    }
    interface Signature {
        getDeclaration(): SignatureDeclaration;
        getTypeParameters(): TypeParameter[] | undefined;
        getParameters(): Symbol[];
        getReturnType(): Type;
        getDocumentationComment(typeChecker: TypeChecker | undefined): SymbolDisplayPart[];
        getJsDocTags(): JSDocTagInfo[];
    }
    interface SourceFile {
        getLineAndCharacterOfPosition(pos: number): LineAndCharacter;
        getLineEndOfPosition(pos: number): number;
        getLineStarts(): ReadonlyArray<number>;
        getPositionOfLineAndCharacter(line: number, character: number): number;
        update(newText: string, textChangeRange: TextChangeRange): SourceFile;
    }
    interface SourceFileLike {
        getLineAndCharacterOfPosition(pos: number): LineAndCharacter;
    }
    interface SourceMapSource {
        getLineAndCharacterOfPosition(pos: number): LineAndCharacter;
    }
    /**
     * Represents an immutable snapshot of a script at a specified time.Once acquired, the
     * snapshot is observably immutable. i.e. the same calls with the same parameters will return
     * the same values.
     */
    interface IScriptSnapshot {
        /** Gets a portion of the script snapshot specified by [start, end). */
        getText(start: number, end: number): string;
        /** Gets the length of this script snapshot. */
        getLength(): number;
        /**
         * Gets the TextChangeRange that describe how the text changed between this text and
         * an older version.  This information is used by the incremental parser to determine
         * what sections of the script need to be re-parsed.  'undefined' can be returned if the
         * change range cannot be determined.  However, in that case, incremental parsing will
         * not happen and the entire document will be re - parsed.
         */
        getChangeRange(oldSnapshot: IScriptSnapshot): TextChangeRange | undefined;
        /** Releases all resources held by this script snapshot */
        dispose?(): void;
    }
    namespace ScriptSnapshot {
        function fromString(text: string): IScriptSnapshot;
    }
    interface PreProcessedFileInfo {
        referencedFiles: FileReference[];
        typeReferenceDirectives: FileReference[];
        importedFiles: FileReference[];
        ambientExternalModules: string[];
        isLibFile: boolean;
    }
    interface HostCancellationToken {
        isCancellationRequested(): boolean;
    }
    interface InstallPackageOptions {
        fileName: Path;
        packageName: string;
    }
    interface LanguageServiceHost extends GetEffectiveTypeRootsHost {
        getCompilationSettings(): CompilerOptions;
        getNewLine?(): string;
        getProjectVersion?(): string;
        getScriptFileNames(): string[];
        getScriptKind?(fileName: string): ScriptKind;
        getScriptVersion(fileName: string): string;
        getScriptSnapshot(fileName: string): IScriptSnapshot | undefined;
        getLocalizedDiagnosticMessages?(): any;
        getCancellationToken?(): HostCancellationToken;
        getCurrentDirectory(): string;
        getDefaultLibFileName(options: CompilerOptions): string;
        log?(s: string): void;
        trace?(s: string): void;
        error?(s: string): void;
        useCaseSensitiveFileNames?(): boolean;
        readDirectory?(path: string, extensions?: ReadonlyArray<string>, exclude?: ReadonlyArray<string>, include?: ReadonlyArray<string>, depth?: number): string[];
        readFile?(path: string, encoding?: string): string | undefined;
        realpath?(path: string): string;
        fileExists?(path: string): boolean;
        getTypeRootsVersion?(): number;
        resolveModuleNames?(moduleNames: string[], containingFile: string, reusedNames?: string[]): ResolvedModule[];
        resolveTypeReferenceDirectives?(typeDirectiveNames: string[], containingFile: string): ResolvedTypeReferenceDirective[];
        getDirectories?(directoryName: string): string[];
        /**
         * Gets a set of custom transformers to use during emit.
         */
        getCustomTransformers?(): CustomTransformers | undefined;
        isKnownTypesPackageName?(name: string): boolean;
        installPackage?(options: InstallPackageOptions): Promise<ApplyCodeActionCommandResult>;
    }
    interface LanguageService {
        cleanupSemanticCache(): void;
        getSyntacticDiagnostics(fileName: string): Diagnostic[];
        getSemanticDiagnostics(fileName: string): Diagnostic[];
        getCompilerOptionsDiagnostics(): Diagnostic[];
        /**
         * @deprecated Use getEncodedSyntacticClassifications instead.
         */
        getSyntacticClassifications(fileName: string, span: TextSpan): ClassifiedSpan[];
        /**
         * @deprecated Use getEncodedSemanticClassifications instead.
         */
        getSemanticClassifications(fileName: string, span: TextSpan): ClassifiedSpan[];
        getEncodedSyntacticClassifications(fileName: string, span: TextSpan): Classifications;
        getEncodedSemanticClassifications(fileName: string, span: TextSpan): Classifications;
        getCompletionsAtPosition(fileName: string, position: number, options: GetCompletionsAtPositionOptions | undefined): CompletionInfo;
        getCompletionEntryDetails(fileName: string, position: number, name: string, options: FormatCodeOptions | FormatCodeSettings | undefined, source: string | undefined): CompletionEntryDetails;
        getCompletionEntrySymbol(fileName: string, position: number, name: string, source: string | undefined): Symbol;
        getQuickInfoAtPosition(fileName: string, position: number): QuickInfo;
        getNameOrDottedNameSpan(fileName: string, startPos: number, endPos: number): TextSpan;
        getBreakpointStatementAtPosition(fileName: string, position: number): TextSpan;
        getSignatureHelpItems(fileName: string, position: number): SignatureHelpItems;
        getRenameInfo(fileName: string, position: number): RenameInfo;
        findRenameLocations(fileName: string, position: number, findInStrings: boolean, findInComments: boolean): RenameLocation[];
        getDefinitionAtPosition(fileName: string, position: number): DefinitionInfo[];
        getDefinitionAndBoundSpan(fileName: string, position: number): DefinitionInfoAndBoundSpan;
        getTypeDefinitionAtPosition(fileName: string, position: number): DefinitionInfo[];
        getImplementationAtPosition(fileName: string, position: number): ImplementationLocation[];
        getReferencesAtPosition(fileName: string, position: number): ReferenceEntry[];
        findReferences(fileName: string, position: number): ReferencedSymbol[];
        getDocumentHighlights(fileName: string, position: number, filesToSearch: string[]): DocumentHighlights[];
        /** @deprecated */
        getOccurrencesAtPosition(fileName: string, position: number): ReferenceEntry[];
        getNavigateToItems(searchValue: string, maxResultCount?: number, fileName?: string, excludeDtsFiles?: boolean): NavigateToItem[];
        getNavigationBarItems(fileName: string): NavigationBarItem[];
        getNavigationTree(fileName: string): NavigationTree;
        getOutliningSpans(fileName: string): OutliningSpan[];
        getTodoComments(fileName: string, descriptors: TodoCommentDescriptor[]): TodoComment[];
        getBraceMatchingAtPosition(fileName: string, position: number): TextSpan[];
        getIndentationAtPosition(fileName: string, position: number, options: EditorOptions | EditorSettings): number;
        getFormattingEditsForRange(fileName: string, start: number, end: number, options: FormatCodeOptions | FormatCodeSettings): TextChange[];
        getFormattingEditsForDocument(fileName: string, options: FormatCodeOptions | FormatCodeSettings): TextChange[];
        getFormattingEditsAfterKeystroke(fileName: string, position: number, key: string, options: FormatCodeOptions | FormatCodeSettings): TextChange[];
        getDocCommentTemplateAtPosition(fileName: string, position: number): TextInsertion;
        isValidBraceCompletionAtPosition(fileName: string, position: number, openingBrace: number): boolean;
        getSpanOfEnclosingComment(fileName: string, position: number, onlyMultiLine: boolean): TextSpan;
        getCodeFixesAtPosition(fileName: string, start: number, end: number, errorCodes: ReadonlyArray<number>, formatOptions: FormatCodeSettings): ReadonlyArray<CodeFixAction>;
        getCombinedCodeFix(scope: CombinedCodeFixScope, fixId: {}, formatOptions: FormatCodeSettings): CombinedCodeActions;
        applyCodeActionCommand(action: CodeActionCommand): Promise<ApplyCodeActionCommandResult>;
        applyCodeActionCommand(action: CodeActionCommand[]): Promise<ApplyCodeActionCommandResult[]>;
        applyCodeActionCommand(action: CodeActionCommand | CodeActionCommand[]): Promise<ApplyCodeActionCommandResult | ApplyCodeActionCommandResult[]>;
        /** @deprecated `fileName` will be ignored */
        applyCodeActionCommand(fileName: string, action: CodeActionCommand): Promise<ApplyCodeActionCommandResult>;
        /** @deprecated `fileName` will be ignored */
        applyCodeActionCommand(fileName: string, action: CodeActionCommand[]): Promise<ApplyCodeActionCommandResult[]>;
        /** @deprecated `fileName` will be ignored */
        applyCodeActionCommand(fileName: string, action: CodeActionCommand | CodeActionCommand[]): Promise<ApplyCodeActionCommandResult | ApplyCodeActionCommandResult[]>;
        getApplicableRefactors(fileName: string, positionOrRaneg: number | TextRange): ApplicableRefactorInfo[];
        getEditsForRefactor(fileName: string, formatOptions: FormatCodeSettings, positionOrRange: number | TextRange, refactorName: string, actionName: string): RefactorEditInfo | undefined;
        organizeImports(scope: OrganizeImportsScope, formatOptions: FormatCodeSettings): ReadonlyArray<FileTextChanges>;
        getEmitOutput(fileName: string, emitOnlyDtsFiles?: boolean): EmitOutput;
        getProgram(): Program;
        dispose(): void;
    }
    interface CombinedCodeFixScope {
        type: "file";
        fileName: string;
    }
    type OrganizeImportsScope = CombinedCodeFixScope;
    interface GetCompletionsAtPositionOptions {
        includeExternalModuleExports: boolean;
        includeInsertTextCompletions: boolean;
    }
    interface ApplyCodeActionCommandResult {
        successMessage: string;
    }
    interface Classifications {
        spans: number[];
        endOfLineState: EndOfLineState;
    }
    interface ClassifiedSpan {
        textSpan: TextSpan;
        classificationType: ClassificationTypeNames;
    }
    /**
     * Navigation bar interface designed for visual studio's dual-column layout.
     * This does not form a proper tree.
     * The navbar is returned as a list of top-level items, each of which has a list of child items.
     * Child items always have an empty array for their `childItems`.
     */
    interface NavigationBarItem {
        text: string;
        kind: ScriptElementKind;
        kindModifiers: string;
        spans: TextSpan[];
        childItems: NavigationBarItem[];
        indent: number;
        bolded: boolean;
        grayed: boolean;
    }
    /**
     * Node in a tree of nested declarations in a file.
     * The top node is always a script or module node.
     */
    interface NavigationTree {
        /** Name of the declaration, or a short description, e.g. "<class>". */
        text: string;
        kind: ScriptElementKind;
        /** ScriptElementKindModifier separated by commas, e.g. "public,abstract" */
        kindModifiers: string;
        /**
         * Spans of the nodes that generated this declaration.
         * There will be more than one if this is the result of merging.
         */
        spans: TextSpan[];
        /** Present if non-empty */
        childItems?: NavigationTree[];
    }
    interface TodoCommentDescriptor {
        text: string;
        priority: number;
    }
    interface TodoComment {
        descriptor: TodoCommentDescriptor;
        message: string;
        position: number;
    }
    class TextChange {
        span: TextSpan;
        newText: string;
    }
    interface FileTextChanges {
        fileName: string;
        textChanges: TextChange[];
    }
    interface CodeAction {
        /** Description of the code action to display in the UI of the editor */
        description: string;
        /** Text changes to apply to each file as part of the code action */
        changes: FileTextChanges[];
        /**
         * If the user accepts the code fix, the editor should send the action back in a `applyAction` request.
         * This allows the language service to have side effects (e.g. installing dependencies) upon a code fix.
         */
        commands?: CodeActionCommand[];
    }
    interface CodeFixAction extends CodeAction {
        /**
         * If present, one may call 'getCombinedCodeFix' with this fixId.
         * This may be omitted to indicate that the code fix can't be applied in a group.
         */
        fixId?: {};
    }
    interface CombinedCodeActions {
        changes: ReadonlyArray<FileTextChanges>;
        commands: ReadonlyArray<CodeActionCommand> | undefined;
    }
    type CodeActionCommand = InstallPackageAction;
    interface InstallPackageAction {
    }
    /**
     * A set of one or more available refactoring actions, grouped under a parent refactoring.
     */
    interface ApplicableRefactorInfo {
        /**
         * The programmatic name of the refactoring
         */
        name: string;
        /**
         * A description of this refactoring category to show to the user.
         * If the refactoring gets inlined (see below), this text will not be visible.
         */
        description: string;
        /**
         * Inlineable refactorings can have their actions hoisted out to the top level
         * of a context menu. Non-inlineanable refactorings should always be shown inside
         * their parent grouping.
         *
         * If not specified, this value is assumed to be 'true'
         */
        inlineable?: boolean;
        actions: RefactorActionInfo[];
    }
    /**
     * Represents a single refactoring action - for example, the "Extract Method..." refactor might
     * offer several actions, each corresponding to a surround class or closure to extract into.
     */
    interface RefactorActionInfo {
        /**
         * The programmatic name of the refactoring action
         */
        name: string;
        /**
         * A description of this refactoring action to show to the user.
         * If the parent refactoring is inlined away, this will be the only text shown,
         * so this description should make sense by itself if the parent is inlineable=true
         */
        description: string;
    }
    /**
     * A set of edits to make in response to a refactor action, plus an optional
     * location where renaming should be invoked from
     */
    interface RefactorEditInfo {
        edits: FileTextChanges[];
        renameFilename: string | undefined;
        renameLocation: number | undefined;
        commands?: CodeActionCommand[];
    }
    interface TextInsertion {
        newText: string;
        /** The position in newText the caret should point to after the insertion. */
        caretOffset: number;
    }
    interface DocumentSpan {
        textSpan: TextSpan;
        fileName: string;
    }
    interface RenameLocation extends DocumentSpan {
    }
    interface ReferenceEntry extends DocumentSpan {
        isWriteAccess: boolean;
        isDefinition: boolean;
        isInString?: true;
    }
    interface ImplementationLocation extends DocumentSpan {
        kind: ScriptElementKind;
        displayParts: SymbolDisplayPart[];
    }
    interface DocumentHighlights {
        fileName: string;
        highlightSpans: HighlightSpan[];
    }
    enum HighlightSpanKind {
        none = "none",
        definition = "definition",
        reference = "reference",
        writtenReference = "writtenReference",
    }
    interface HighlightSpan {
        fileName?: string;
        isInString?: true;
        textSpan: TextSpan;
        kind: HighlightSpanKind;
    }
    interface NavigateToItem {
        name: string;
        kind: ScriptElementKind;
        kindModifiers: string;
        matchKind: string;
        isCaseSensitive: boolean;
        fileName: string;
        textSpan: TextSpan;
        containerName: string;
        containerKind: ScriptElementKind;
    }
    enum IndentStyle {
        None = 0,
        Block = 1,
        Smart = 2,
    }
    interface EditorOptions {
        BaseIndentSize?: number;
        IndentSize: number;
        TabSize: number;
        NewLineCharacter: string;
        ConvertTabsToSpaces: boolean;
        IndentStyle: IndentStyle;
    }
    interface EditorSettings {
        baseIndentSize?: number;
        indentSize?: number;
        tabSize?: number;
        newLineCharacter?: string;
        convertTabsToSpaces?: boolean;
        indentStyle?: IndentStyle;
    }
    interface FormatCodeOptions extends EditorOptions {
        InsertSpaceAfterCommaDelimiter: boolean;
        InsertSpaceAfterSemicolonInForStatements: boolean;
        InsertSpaceBeforeAndAfterBinaryOperators: boolean;
        InsertSpaceAfterConstructor?: boolean;
        InsertSpaceAfterKeywordsInControlFlowStatements: boolean;
        InsertSpaceAfterFunctionKeywordForAnonymousFunctions: boolean;
        InsertSpaceAfterOpeningAndBeforeClosingNonemptyParenthesis: boolean;
        InsertSpaceAfterOpeningAndBeforeClosingNonemptyBrackets: boolean;
        InsertSpaceAfterOpeningAndBeforeClosingNonemptyBraces?: boolean;
        InsertSpaceAfterOpeningAndBeforeClosingTemplateStringBraces: boolean;
        InsertSpaceAfterOpeningAndBeforeClosingJsxExpressionBraces?: boolean;
        InsertSpaceAfterTypeAssertion?: boolean;
        InsertSpaceBeforeFunctionParenthesis?: boolean;
        PlaceOpenBraceOnNewLineForFunctions: boolean;
        PlaceOpenBraceOnNewLineForControlBlocks: boolean;
        insertSpaceBeforeTypeAnnotation?: boolean;
    }
    interface FormatCodeSettings extends EditorSettings {
        insertSpaceAfterCommaDelimiter?: boolean;
        insertSpaceAfterSemicolonInForStatements?: boolean;
        insertSpaceBeforeAndAfterBinaryOperators?: boolean;
        insertSpaceAfterConstructor?: boolean;
        insertSpaceAfterKeywordsInControlFlowStatements?: boolean;
        insertSpaceAfterFunctionKeywordForAnonymousFunctions?: boolean;
        insertSpaceAfterOpeningAndBeforeClosingNonemptyParenthesis?: boolean;
        insertSpaceAfterOpeningAndBeforeClosingNonemptyBrackets?: boolean;
        insertSpaceAfterOpeningAndBeforeClosingNonemptyBraces?: boolean;
        insertSpaceAfterOpeningAndBeforeClosingTemplateStringBraces?: boolean;
        insertSpaceAfterOpeningAndBeforeClosingJsxExpressionBraces?: boolean;
        insertSpaceAfterTypeAssertion?: boolean;
        insertSpaceBeforeFunctionParenthesis?: boolean;
        placeOpenBraceOnNewLineForFunctions?: boolean;
        placeOpenBraceOnNewLineForControlBlocks?: boolean;
        insertSpaceBeforeTypeAnnotation?: boolean;
    }
    interface DefinitionInfo {
        fileName: string;
        textSpan: TextSpan;
        kind: ScriptElementKind;
        name: string;
        containerKind: ScriptElementKind;
        containerName: string;
    }
    interface DefinitionInfoAndBoundSpan {
        definitions: ReadonlyArray<DefinitionInfo>;
        textSpan: TextSpan;
    }
    interface ReferencedSymbolDefinitionInfo extends DefinitionInfo {
        displayParts: SymbolDisplayPart[];
    }
    interface ReferencedSymbol {
        definition: ReferencedSymbolDefinitionInfo;
        references: ReferenceEntry[];
    }
    enum SymbolDisplayPartKind {
        aliasName = 0,
        className = 1,
        enumName = 2,
        fieldName = 3,
        interfaceName = 4,
        keyword = 5,
        lineBreak = 6,
        numericLiteral = 7,
        stringLiteral = 8,
        localName = 9,
        methodName = 10,
        moduleName = 11,
        operator = 12,
        parameterName = 13,
        propertyName = 14,
        punctuation = 15,
        space = 16,
        text = 17,
        typeParameterName = 18,
        enumMemberName = 19,
        functionName = 20,
        regularExpressionLiteral = 21,
    }
    interface SymbolDisplayPart {
        text: string;
        kind: string;
    }
    interface JSDocTagInfo {
        name: string;
        text?: string;
    }
    interface QuickInfo {
        kind: ScriptElementKind;
        kindModifiers: string;
        textSpan: TextSpan;
        displayParts: SymbolDisplayPart[];
        documentation: SymbolDisplayPart[];
        tags: JSDocTagInfo[];
    }
    interface RenameInfo {
        canRename: boolean;
        localizedErrorMessage: string;
        displayName: string;
        fullDisplayName: string;
        kind: ScriptElementKind;
        kindModifiers: string;
        triggerSpan: TextSpan;
    }
    interface SignatureHelpParameter {
        name: string;
        documentation: SymbolDisplayPart[];
        displayParts: SymbolDisplayPart[];
        isOptional: boolean;
    }
    /**
     * Represents a single signature to show in signature help.
     * The id is used for subsequent calls into the language service to ask questions about the
     * signature help item in the context of any documents that have been updated.  i.e. after
     * an edit has happened, while signature help is still active, the host can ask important
     * questions like 'what parameter is the user currently contained within?'.
     */
    interface SignatureHelpItem {
        isVariadic: boolean;
        prefixDisplayParts: SymbolDisplayPart[];
        suffixDisplayParts: SymbolDisplayPart[];
        separatorDisplayParts: SymbolDisplayPart[];
        parameters: SignatureHelpParameter[];
        documentation: SymbolDisplayPart[];
        tags: JSDocTagInfo[];
    }
    /**
     * Represents a set of signature help items, and the preferred item that should be selected.
     */
    interface SignatureHelpItems {
        items: SignatureHelpItem[];
        applicableSpan: TextSpan;
        selectedItemIndex: number;
        argumentIndex: number;
        argumentCount: number;
    }
    interface CompletionInfo {
        /** Not true for all glboal completions. This will be true if the enclosing scope matches a few syntax kinds. See `isSnippetScope`. */
        isGlobalCompletion: boolean;
        isMemberCompletion: boolean;
        /**
         * true when the current location also allows for a new identifier
         */
        isNewIdentifierLocation: boolean;
        entries: CompletionEntry[];
    }
    interface CompletionEntry {
        name: string;
        kind: ScriptElementKind;
        kindModifiers: string;
        sortText: string;
        insertText?: string;
        /**
         * An optional span that indicates the text to be replaced by this completion item.
         * If present, this span should be used instead of the default one.
         * It will be set if the required span differs from the one generated by the default replacement behavior.
         */
        replacementSpan?: TextSpan;
        hasAction?: true;
        source?: string;
        isRecommended?: true;
    }
    interface CompletionEntryDetails {
        name: string;
        kind: ScriptElementKind;
        kindModifiers: string;
        displayParts: SymbolDisplayPart[];
        documentation: SymbolDisplayPart[];
        tags: JSDocTagInfo[];
        codeActions?: CodeAction[];
        source?: SymbolDisplayPart[];
    }
    interface OutliningSpan {
        /** The span of the document to actually collapse. */
        textSpan: TextSpan;
        /** The span of the document to display when the user hovers over the collapsed span. */
        hintSpan: TextSpan;
        /** The text to display in the editor for the collapsed region. */
        bannerText: string;
        /**
         * Whether or not this region should be automatically collapsed when
         * the 'Collapse to Definitions' command is invoked.
         */
        autoCollapse: boolean;
    }
    enum OutputFileType {
        JavaScript = 0,
        SourceMap = 1,
        Declaration = 2,
    }
    enum EndOfLineState {
        None = 0,
        InMultiLineCommentTrivia = 1,
        InSingleQuoteStringLiteral = 2,
        InDoubleQuoteStringLiteral = 3,
        InTemplateHeadOrNoSubstitutionTemplate = 4,
        InTemplateMiddleOrTail = 5,
        InTemplateSubstitutionPosition = 6,
    }
    enum TokenClass {
        Punctuation = 0,
        Keyword = 1,
        Operator = 2,
        Comment = 3,
        Whitespace = 4,
        Identifier = 5,
        NumberLiteral = 6,
        StringLiteral = 7,
        RegExpLiteral = 8,
    }
    interface ClassificationResult {
        finalLexState: EndOfLineState;
        entries: ClassificationInfo[];
    }
    interface ClassificationInfo {
        length: number;
        classification: TokenClass;
    }
    interface Classifier {
        /**
         * Gives lexical classifications of tokens on a line without any syntactic context.
         * For instance, a token consisting of the text 'string' can be either an identifier
         * named 'string' or the keyword 'string', however, because this classifier is not aware,
         * it relies on certain heuristics to give acceptable results. For classifications where
         * speed trumps accuracy, this function is preferable; however, for true accuracy, the
         * syntactic classifier is ideal. In fact, in certain editing scenarios, combining the
         * lexical, syntactic, and semantic classifiers may issue the best user experience.
         *
         * @param text                      The text of a line to classify.
         * @param lexState                  The state of the lexical classifier at the end of the previous line.
         * @param syntacticClassifierAbsent Whether the client is *not* using a syntactic classifier.
         *                                  If there is no syntactic classifier (syntacticClassifierAbsent=true),
         *                                  certain heuristics may be used in its place; however, if there is a
         *                                  syntactic classifier (syntacticClassifierAbsent=false), certain
         *                                  classifications which may be incorrectly categorized will be given
         *                                  back as Identifiers in order to allow the syntactic classifier to
         *                                  subsume the classification.
         * @deprecated Use getLexicalClassifications instead.
         */
        getClassificationsForLine(text: string, lexState: EndOfLineState, syntacticClassifierAbsent: boolean): ClassificationResult;
        getEncodedLexicalClassifications(text: string, endOfLineState: EndOfLineState, syntacticClassifierAbsent: boolean): Classifications;
    }
    enum ScriptElementKind {
        unknown = "",
        warning = "warning",
        /** predefined type (void) or keyword (class) */
        keyword = "keyword",
        /** top level script node */
        scriptElement = "script",
        /** module foo {} */
        moduleElement = "module",
        /** class X {} */
        classElement = "class",
        /** var x = class X {} */
        localClassElement = "local class",
        /** interface Y {} */
        interfaceElement = "interface",
        /** type T = ... */
        typeElement = "type",
        /** enum E */
        enumElement = "enum",
        enumMemberElement = "enum member",
        /**
         * Inside module and script only
         * const v = ..
         */
        variableElement = "var",
        /** Inside function */
        localVariableElement = "local var",
        /**
         * Inside module and script only
         * function f() { }
         */
        functionElement = "function",
        /** Inside function */
        localFunctionElement = "local function",
        /** class X { [public|private]* foo() {} } */
        memberFunctionElement = "method",
        /** class X { [public|private]* [get|set] foo:number; } */
        memberGetAccessorElement = "getter",
        memberSetAccessorElement = "setter",
        /**
         * class X { [public|private]* foo:number; }
         * interface Y { foo:number; }
         */
        memberVariableElement = "property",
        /** class X { constructor() { } } */
        constructorImplementationElement = "constructor",
        /** interface Y { ():number; } */
        callSignatureElement = "call",
        /** interface Y { []:number; } */
        indexSignatureElement = "index",
        /** interface Y { new():Y; } */
        constructSignatureElement = "construct",
        /** function foo(*Y*: string) */
        parameterElement = "parameter",
        typeParameterElement = "type parameter",
        primitiveType = "primitive type",
        label = "label",
        alias = "alias",
        constElement = "const",
        letElement = "let",
        directory = "directory",
        externalModuleName = "external module name",
        /**
         * <JsxTagName attribute1 attribute2={0} />
         */
        jsxAttribute = "JSX attribute",
    }
    enum ScriptElementKindModifier {
        none = "",
        publicMemberModifier = "public",
        privateMemberModifier = "private",
        protectedMemberModifier = "protected",
        exportedModifier = "export",
        ambientModifier = "declare",
        staticModifier = "static",
        abstractModifier = "abstract",
        optionalModifier = "optional",
    }
    enum ClassificationTypeNames {
        comment = "comment",
        identifier = "identifier",
        keyword = "keyword",
        numericLiteral = "number",
        operator = "operator",
        stringLiteral = "string",
        whiteSpace = "whitespace",
        text = "text",
        punctuation = "punctuation",
        className = "class name",
        enumName = "enum name",
        interfaceName = "interface name",
        moduleName = "module name",
        typeParameterName = "type parameter name",
        typeAliasName = "type alias name",
        parameterName = "parameter name",
        docCommentTagName = "doc comment tag name",
        jsxOpenTagName = "jsx open tag name",
        jsxCloseTagName = "jsx close tag name",
        jsxSelfClosingTagName = "jsx self closing tag name",
        jsxAttribute = "jsx attribute",
        jsxText = "jsx text",
        jsxAttributeStringLiteralValue = "jsx attribute string literal value",
    }
    enum ClassificationType {
        comment = 1,
        identifier = 2,
        keyword = 3,
        numericLiteral = 4,
        operator = 5,
        stringLiteral = 6,
        regularExpressionLiteral = 7,
        whiteSpace = 8,
        text = 9,
        punctuation = 10,
        className = 11,
        enumName = 12,
        interfaceName = 13,
        moduleName = 14,
        typeParameterName = 15,
        typeAliasName = 16,
        parameterName = 17,
        docCommentTagName = 18,
        jsxOpenTagName = 19,
        jsxCloseTagName = 20,
        jsxSelfClosingTagName = 21,
        jsxAttribute = 22,
        jsxText = 23,
        jsxAttributeStringLiteralValue = 24,
    }
}
declare namespace ts {
    function createClassifier(): Classifier;
}
declare namespace ts {
    /**
     * The document registry represents a store of SourceFile objects that can be shared between
     * multiple LanguageService instances. A LanguageService instance holds on the SourceFile (AST)
     * of files in the context.
     * SourceFile objects account for most of the memory usage by the language service. Sharing
     * the same DocumentRegistry instance between different instances of LanguageService allow
     * for more efficient memory utilization since all projects will share at least the library
     * file (lib.d.ts).
     *
     * A more advanced use of the document registry is to serialize sourceFile objects to disk
     * and re-hydrate them when needed.
     *
     * To create a default DocumentRegistry, use createDocumentRegistry to create one, and pass it
     * to all subsequent createLanguageService calls.
     */
    interface DocumentRegistry {
        /**
         * Request a stored SourceFile with a given fileName and compilationSettings.
         * The first call to acquire will call createLanguageServiceSourceFile to generate
         * the SourceFile if was not found in the registry.
         *
         * @param fileName The name of the file requested
         * @param compilationSettings Some compilation settings like target affects the
         * shape of a the resulting SourceFile. This allows the DocumentRegistry to store
         * multiple copies of the same file for different compilation settings.
         * @param scriptSnapshot Text of the file. Only used if the file was not found
         * in the registry and a new one was created.
         * @param version Current version of the file. Only used if the file was not found
         * in the registry and a new one was created.
         */
        acquireDocument(fileName: string, compilationSettings: CompilerOptions, scriptSnapshot: IScriptSnapshot, version: string, scriptKind?: ScriptKind): SourceFile;
        acquireDocumentWithKey(fileName: string, path: Path, compilationSettings: CompilerOptions, key: DocumentRegistryBucketKey, scriptSnapshot: IScriptSnapshot, version: string, scriptKind?: ScriptKind): SourceFile;
        /**
         * Request an updated version of an already existing SourceFile with a given fileName
         * and compilationSettings. The update will in-turn call updateLanguageServiceSourceFile
         * to get an updated SourceFile.
         *
         * @param fileName The name of the file requested
         * @param compilationSettings Some compilation settings like target affects the
         * shape of a the resulting SourceFile. This allows the DocumentRegistry to store
         * multiple copies of the same file for different compilation settings.
         * @param scriptSnapshot Text of the file.
         * @param version Current version of the file.
         */
        updateDocument(fileName: string, compilationSettings: CompilerOptions, scriptSnapshot: IScriptSnapshot, version: string, scriptKind?: ScriptKind): SourceFile;
        updateDocumentWithKey(fileName: string, path: Path, compilationSettings: CompilerOptions, key: DocumentRegistryBucketKey, scriptSnapshot: IScriptSnapshot, version: string, scriptKind?: ScriptKind): SourceFile;
        getKeyForCompilationSettings(settings: CompilerOptions): DocumentRegistryBucketKey;
        /**
         * Informs the DocumentRegistry that a file is not needed any longer.
         *
         * Note: It is not allowed to call release on a SourceFile that was not acquired from
         * this registry originally.
         *
         * @param fileName The name of the file to be released
         * @param compilationSettings The compilation settings used to acquire the file
         */
        releaseDocument(fileName: string, compilationSettings: CompilerOptions): void;
        releaseDocumentWithKey(path: Path, key: DocumentRegistryBucketKey): void;
        reportStats(): string;
    }
    type DocumentRegistryBucketKey = string & {
        __bucketKey: any;
    };
    function createDocumentRegistry(useCaseSensitiveFileNames?: boolean, currentDirectory?: string): DocumentRegistry;
}
declare namespace ts {
    function preProcessFile(sourceText: string, readImportFiles?: boolean, detectJavaScriptImports?: boolean): PreProcessedFileInfo;
}
declare namespace ts {
    interface TranspileOptions {
        compilerOptions?: CompilerOptions;
        fileName?: string;
        reportDiagnostics?: boolean;
        moduleName?: string;
        renamedDependencies?: MapLike<string>;
        transformers?: CustomTransformers;
    }
    interface TranspileOutput {
        outputText: string;
        diagnostics?: Diagnostic[];
        sourceMapText?: string;
    }
    function transpileModule(input: string, transpileOptions: TranspileOptions): TranspileOutput;
    function transpile(input: string, compilerOptions?: CompilerOptions, fileName?: string, diagnostics?: Diagnostic[], moduleName?: string): string;
}
declare namespace ts {
    /** The version of the language service API */
    const servicesVersion = "0.7";
    function toEditorSettings(options: EditorOptions | EditorSettings): EditorSettings;
    function displayPartsToString(displayParts: SymbolDisplayPart[]): string;
    function getDefaultCompilerOptions(): CompilerOptions;
    function getSupportedCodeFixes(): string[];
    function createLanguageServiceSourceFile(fileName: string, scriptSnapshot: IScriptSnapshot, scriptTarget: ScriptTarget, version: string, setNodeParents: boolean, scriptKind?: ScriptKind): SourceFile;
    let disableIncrementalParsing: boolean;
    function updateLanguageServiceSourceFile(sourceFile: SourceFile, scriptSnapshot: IScriptSnapshot, version: string, textChangeRange: TextChangeRange, aggressiveChecks?: boolean): SourceFile;
    function createLanguageService(host: LanguageServiceHost, documentRegistry?: DocumentRegistry): LanguageService;
    /**
     * Get the path of the default library files (lib.d.ts) as distributed with the typescript
     * node package.
     * The functionality is not supported if the ts module is consumed outside of a node module.
     */
    function getDefaultLibFilePath(options: CompilerOptions): string;
}
declare namespace ts {
    /**
     * Transform one or more nodes using the supplied transformers.
     * @param source A single `Node` or an array of `Node` objects.
     * @param transformers An array of `TransformerFactory` callbacks used to process the transformation.
     * @param compilerOptions Optional compiler options.
     */
    function transform<T extends Node>(source: T | T[], transformers: TransformerFactory<T>[], compilerOptions?: CompilerOptions): TransformationResult<T>;
}

export = ts;<|MERGE_RESOLUTION|>--- conflicted
+++ resolved
@@ -1422,15 +1422,11 @@
         name: Identifier;
     }
     type ImportOrExportSpecifier = ImportSpecifier | ExportSpecifier;
-<<<<<<< HEAD
-    interface ExportAssignment extends DeclarationStatementOnly {
-=======
     /**
      * This is either an `export =` or an `export default` declaration.
      * Unless `isExportEquals` is set, this node was parsed as an `export default`.
      */
-    interface ExportAssignment extends DeclarationStatement {
->>>>>>> bb2c58b9
+    interface ExportAssignment extends DeclarationStatementOnly {
         kind: SyntaxKind.ExportAssignment;
         parent?: SourceFile;
         isExportEquals?: boolean;
