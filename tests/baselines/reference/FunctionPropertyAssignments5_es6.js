//// [FunctionPropertyAssignments5_es6.ts]
var v = { *[foo()]() { } }

//// [FunctionPropertyAssignments5_es6.js]
<<<<<<< HEAD
var v = (_a = {}, _a[foo()] = function () {
}, _a);
var _a;

=======
var v = { [foo()]: function () { } };

>>>>>>> 9788acf4
<|MERGE_RESOLUTION|>--- conflicted
+++ resolved
@@ -1,13 +1,6 @@
-//// [FunctionPropertyAssignments5_es6.ts]
-var v = { *[foo()]() { } }
-
-//// [FunctionPropertyAssignments5_es6.js]
-<<<<<<< HEAD
-var v = (_a = {}, _a[foo()] = function () {
-}, _a);
-var _a;
-
-=======
-var v = { [foo()]: function () { } };
-
->>>>>>> 9788acf4
+//// [FunctionPropertyAssignments5_es6.ts]
+var v = { *[foo()]() { } }
+
+//// [FunctionPropertyAssignments5_es6.js]
+var v = (_a = {}, _a[foo()] = function () { }, _a);
+var _a;