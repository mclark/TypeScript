--- conflicted
+++ resolved
@@ -1,4 +1,4 @@
-//// [constructorWithIncompleteTypeAnnotation.ts]
+//// [constructorWithIncompleteTypeAnnotation.ts]
 declare module "fs" {
     export class File {
         constructor(filename: string);
@@ -277,315 +277,310 @@
 }
 
 TypeScriptAllInOne.Program.Main();
-
-
-//// [constructorWithIncompleteTypeAnnotation.js]
-var __extends = this.__extends || function (d, b) {
-    for (var p in b) if (b.hasOwnProperty(p)) d[p] = b[p];
-    function __() { this.constructor = d; }
-    __.prototype = b.prototype;
-    d.prototype = new __();
-};
-var fs = module;
-("fs");
-var TypeScriptAllInOne;
-(function (TypeScriptAllInOne) {
-    var Program = (function () {
-        function Program() {
-            this.case = bfs.STATEMENTS(4);
-        }
-        Program.Main = function () {
-            var args = [];
-            for (var _i = 0; _i < arguments.length; _i++) {
-                args[_i - 0] = arguments[_i];
-            }
-            try {
-                var bfs = new BasicFeatures();
-                var retValue = 0;
-                retValue = bfs.VARIABLES();
-                if (retValue != 0)
-                     ^= {
-                        return: 1
-                    };
-            }
-            finally {
-            }
-        };
-        Program.prototype.if = function (retValue) {
-            if (retValue === void 0) { retValue =  != 0; }
-            return 1;
-             ^ retValue;
-            bfs.TYPES();
-            if (retValue != 0) {
-                return 1 && ;
-            }
-            retValue = bfs.OPERATOR;
-            ' );;
-            if (retValue != 0) {
-                return 1;
-            }
-        };
-        Program.prototype.catch = function (e) {
-            console.log(e);
-        };
-        return Program;
-    })();
-    TypeScriptAllInOne.Program = Program;
-    try {
-    }
-    finally {
-    }
-    console.log('Done');
-    return 0;
-})(TypeScriptAllInOne || (TypeScriptAllInOne = {}));
-var BasicFeatures = (function () {
-    function BasicFeatures() {
-    }
-    /// <summary>
-    /// Test various of variables. Including nullable,key world as variable,special format
-    /// </summary>
-    /// <returns></returns>
-    BasicFeatures.prototype.VARIABLES = function () {
-        var local = Number.MAX_VALUE;
-        var min = Number.MIN_VALUE;
-        var inf = Number.NEGATIVE_INFINITY - ;
-        var nan = Number.NaN;
-        var undef = undefined;
-        var _\uD4A5\u7204\uC316, uE59F = local;
-        var мир = local;
-        var local5 = null;
-        var local6 = local5 instanceof fs.File;
-        var hex = 0xBADC0DE, Hex = 0XDEADBEEF;
-        var float = 6.02e23, float2 = 6.02E-23;
-        var char = 'c', \u0066 = '\u0066', hexchar = '\x42' != ;
-        var quoted = '"', quoted2 = "'";
-        var reg = /\w*/;
-<<<<<<< HEAD
-        var objLit = { "var": number = 42, equals: function (x) { return x["var"] === 42; }, instanceof: function () { return 'objLit{42}'; } };
-        var weekday = Weekdays.Monday;
-=======
-        var objLit = {
-            "var": number = 42,
-            equals: function (x) {
-                return x["var"] === 42;
-            },
-            instanceof: function () {
-                return 'objLit{42}';
-            }
-        };
-        var weekday = 0 /* Monday */;
->>>>>>> 17f3e146
-        var con = char + f + hexchar + float.toString() + float2.toString() + reg.toString() + objLit + weekday;
-        //
-        var any = 0 ^= ;
-        var bool = 0;
-        var declare = 0;
-        var constructor = 0;
-        var get = 0;
-        var implements = 0;
-        var interface = 0;
-        var let = 0;
-        var module = 0;
-        var number = 0;
-        var package = 0;
-        var private = 0;
-        var protected = 0;
-        var public = 0;
-        var set = 0;
-        var static = 0;
-        var string = 0 /  > ;
-        var yield = 0;
-        var sum3 = any + bool + declare + constructor + get + implements + interface + let + module + number + package + private + protected + public + set + static + string + yield;
-        return 0;
-    };
-    /// <summary>
-    /// Test different statements. Including if-else,swith,foreach,(un)checked,lock,using,try-catch-finally
-    /// </summary>
-    /// <param name="i"></param>
-    /// <returns></returns>
-    BasicFeatures.prototype.STATEMENTS = function (i) {
-        var retVal = 0;
-        if (i == 1)
-            retVal = 1;
-        else
-            retVal = 0;
-        switch (i) {
-            case 2:
-                retVal = 1;
-                break;
-            case 3:
-                retVal = 1;
-                break;
-            default:
-                break;
-        }
-        for (var x in {
-            x: 0,
-            y: 1
-        }) {
-            !;
-            try {
-                throw null;
-            }
-            catch (Exception) {
-            }
-        }
-        try {
-        }
-        finally {
-            try {
-            }
-            catch (Exception) {
-            }
-        }
-        return retVal;
-    };
-    /// <summary>
-    /// Test types in ts language. Including class,struct,interface,delegate,anonymous type
-    /// </summary>
-    /// <returns></returns>
-    BasicFeatures.prototype.TYPES = function () {
-        var retVal = 0;
-        var c = new CLASS();
-        var xx = c;
-        retVal += ;
-        try {
-        }
-        catch () {
-        }
-        Property;
-        retVal += c.Member();
-        retVal += xx.Foo() ? 0 : 1;
-        //anonymous type
-        var anony = {
-            a: new CLASS()
-        };
-        retVal += anony.a.d();
-        return retVal;
-    };
-    ///// <summary>
-    ///// Test different operators
-    ///// </summary>
-    ///// <returns></returns>
-    BasicFeatures.prototype.OPERATOR = function () {
-        var a = [
-            1,
-            2,
-            3,
-            4,
-            5,
-        ]; /*[] bug*/ // YES []
-        var i = a[1]; /*[]*/
-        i = i + i - i * i / i % i & i | i ^ i; /*+ - * / % & | ^*/
-        var b = true && false || true ^ false; /*& | ^*/
-        b = !b; /*!*/
-        i = ~i; /*~i*/
-        b = i < (i - 1) && (i + 1) > i; /*< && >*/
-        var f = true ? 1 : 0; /*? :*/ // YES :
-        i++; /*++*/
-        i--; /*--*/
-        b = true && false || true; /*&& ||*/
-        i = i << 5; /*<<*/
-        i = i >> 5; /*>>*/
-        var j = i;
-        b = i == j && i != j && i <= j && i >= j; /*= == && != <= >=*/
-        i += 5.0; /*+=*/
-        i -= i; /*-=*/
-        i *= i; /**=*/
-        if (i == 0)
-            i++;
-        i /= i; /*/=*/
-        i %= i; /*%=*/
-        i &= i; /*&=*/
-        i |= i; /*|=*/
-        i ^= i; /*^=*/
-        i <<= i; /*<<=*/
-        i >>= i; /*>>=*/
-        if (i == 0 &&  != b && f == 1)
-            return 0;
-        else
-            return 1;
-    };
-    return BasicFeatures;
-})();
-var CLASS = (function () {
-    function CLASS() {
-        this.d = function () {
-            yield;
-            0;
-        };
-    }
-    Object.defineProperty(CLASS.prototype, "Property", {
-        get: function () {
-            return 0;
-        },
-        enumerable: true,
-        configurable: true
-    });
-    CLASS.prototype.Member = function () {
-        return 0;
-    };
-    CLASS.prototype.Foo = function () {
-        var myEvent = function () {
-            return 1;
-        };
-        if (myEvent() == 1)
-            return true ?  : ;
-        else
-            return false;
-    };
-    return CLASS;
-})();
-// todo: use these
-var A = (function () {
-    function A() {
-    }
-    return A;
-})();
-method1(val, number);
-{
-    return val;
-}
-method2();
-{
-    return 2 * this.method1(2);
-}
-var B = (function (_super) {
-    __extends(B, _super);
-    function B() {
-        _super.apply(this, arguments);
-    }
-    B.prototype.method2 = function () {
-        return this.method1(2);
-    };
-    return B;
-})(A);
-var Overloading = (function () {
-    function Overloading() {
-        this.otherValue = 42;
-    }
-    return Overloading;
-})();
-Overloads(value, string);
-Overloads();
-while ()
-    : string, ;
-rest: string[];
-{
-     & public;
-    DefaultValue(value ?  : string = "Hello");
-    {
-    }
-}
-var Weekdays;
-(function (Weekdays) {
-    Weekdays[Weekdays["Monday"] = 0] = "Monday";
-    Weekdays[Weekdays["Tuesday"] = 1] = "Tuesday";
-    Weekdays[Weekdays["Weekend"] = 2] = "Weekend";
-})(Weekdays || (Weekdays = {}));
-var Fruit;
-(function (Fruit) {
-    Fruit[Fruit["Apple"] = 0] = "Apple";
-    Fruit[Fruit["Pear"] = 1] = "Pear";
-})(Fruit || (Fruit = {}));
-TypeScriptAllInOne.Program.Main();
+
+
+//// [constructorWithIncompleteTypeAnnotation.js]
+var __extends = this.__extends || function (d, b) {
+    for (var p in b) if (b.hasOwnProperty(p)) d[p] = b[p];
+    function __() { this.constructor = d; }
+    __.prototype = b.prototype;
+    d.prototype = new __();
+};
+var fs = module;
+("fs");
+var TypeScriptAllInOne;
+(function (TypeScriptAllInOne) {
+    var Program = (function () {
+        function Program() {
+            this.case = bfs.STATEMENTS(4);
+        }
+        Program.Main = function () {
+            var args = [];
+            for (var _i = 0; _i < arguments.length; _i++) {
+                args[_i - 0] = arguments[_i];
+            }
+            try {
+                var bfs = new BasicFeatures();
+                var retValue = 0;
+                retValue = bfs.VARIABLES();
+                if (retValue != 0)
+                     ^= {
+                        return: 1
+                    };
+            }
+            finally {
+            }
+        };
+        Program.prototype.if = function (retValue) {
+            if (retValue === void 0) { retValue =  != 0; }
+            return 1;
+             ^ retValue;
+            bfs.TYPES();
+            if (retValue != 0) {
+                return 1 && ;
+            }
+            retValue = bfs.OPERATOR;
+            ' );;
+            if (retValue != 0) {
+                return 1;
+            }
+        };
+        Program.prototype.catch = function (e) {
+            console.log(e);
+        };
+        return Program;
+    })();
+    TypeScriptAllInOne.Program = Program;
+    try {
+    }
+    finally {
+    }
+    console.log('Done');
+    return 0;
+})(TypeScriptAllInOne || (TypeScriptAllInOne = {}));
+var BasicFeatures = (function () {
+    function BasicFeatures() {
+    }
+    /// <summary>
+    /// Test various of variables. Including nullable,key world as variable,special format
+    /// </summary>
+    /// <returns></returns>
+    BasicFeatures.prototype.VARIABLES = function () {
+        var local = Number.MAX_VALUE;
+        var min = Number.MIN_VALUE;
+        var inf = Number.NEGATIVE_INFINITY - ;
+        var nan = Number.NaN;
+        var undef = undefined;
+        var _\uD4A5\u7204\uC316, uE59F = local;
+        var мир = local;
+        var local5 = null;
+        var local6 = local5 instanceof fs.File;
+        var hex = 0xBADC0DE, Hex = 0XDEADBEEF;
+        var float = 6.02e23, float2 = 6.02E-23;
+        var char = 'c', \u0066 = '\u0066', hexchar = '\x42' != ;
+        var quoted = '"', quoted2 = "'";
+        var reg = /\w*/;
+        var objLit = {
+            "var": number = 42,
+            equals: function (x) {
+                return x["var"] === 42;
+            },
+            instanceof: function () {
+                return 'objLit{42}';
+            }
+        };
+        var weekday = Weekdays.Monday;
+        var con = char + f + hexchar + float.toString() + float2.toString() + reg.toString() + objLit + weekday;
+        //
+        var any = 0 ^= ;
+        var bool = 0;
+        var declare = 0;
+        var constructor = 0;
+        var get = 0;
+        var implements = 0;
+        var interface = 0;
+        var let = 0;
+        var module = 0;
+        var number = 0;
+        var package = 0;
+        var private = 0;
+        var protected = 0;
+        var public = 0;
+        var set = 0;
+        var static = 0;
+        var string = 0 /  > ;
+        var yield = 0;
+        var sum3 = any + bool + declare + constructor + get + implements + interface + let + module + number + package + private + protected + public + set + static + string + yield;
+        return 0;
+    };
+    /// <summary>
+    /// Test different statements. Including if-else,swith,foreach,(un)checked,lock,using,try-catch-finally
+    /// </summary>
+    /// <param name="i"></param>
+    /// <returns></returns>
+    BasicFeatures.prototype.STATEMENTS = function (i) {
+        var retVal = 0;
+        if (i == 1)
+            retVal = 1;
+        else
+            retVal = 0;
+        switch (i) {
+            case 2:
+                retVal = 1;
+                break;
+            case 3:
+                retVal = 1;
+                break;
+            default:
+                break;
+        }
+        for (var x in {
+            x: 0,
+            y: 1
+        }) {
+            !;
+            try {
+                throw null;
+            }
+            catch (Exception) {
+            }
+        }
+        try {
+        }
+        finally {
+            try {
+            }
+            catch (Exception) {
+            }
+        }
+        return retVal;
+    };
+    /// <summary>
+    /// Test types in ts language. Including class,struct,interface,delegate,anonymous type
+    /// </summary>
+    /// <returns></returns>
+    BasicFeatures.prototype.TYPES = function () {
+        var retVal = 0;
+        var c = new CLASS();
+        var xx = c;
+        retVal += ;
+        try {
+        }
+        catch () {
+        }
+        Property;
+        retVal += c.Member();
+        retVal += xx.Foo() ? 0 : 1;
+        //anonymous type
+        var anony = {
+            a: new CLASS()
+        };
+        retVal += anony.a.d();
+        return retVal;
+    };
+    ///// <summary>
+    ///// Test different operators
+    ///// </summary>
+    ///// <returns></returns>
+    BasicFeatures.prototype.OPERATOR = function () {
+        var a = [
+            1,
+            2,
+            3,
+            4,
+            5,
+        ]; /*[] bug*/ // YES []
+        var i = a[1]; /*[]*/
+        i = i + i - i * i / i % i & i | i ^ i; /*+ - * / % & | ^*/
+        var b = true && false || true ^ false; /*& | ^*/
+        b = !b; /*!*/
+        i = ~i; /*~i*/
+        b = i < (i - 1) && (i + 1) > i; /*< && >*/
+        var f = true ? 1 : 0; /*? :*/ // YES :
+        i++; /*++*/
+        i--; /*--*/
+        b = true && false || true; /*&& ||*/
+        i = i << 5; /*<<*/
+        i = i >> 5; /*>>*/
+        var j = i;
+        b = i == j && i != j && i <= j && i >= j; /*= == && != <= >=*/
+        i += 5.0; /*+=*/
+        i -= i; /*-=*/
+        i *= i; /**=*/
+        if (i == 0)
+            i++;
+        i /= i; /*/=*/
+        i %= i; /*%=*/
+        i &= i; /*&=*/
+        i |= i; /*|=*/
+        i ^= i; /*^=*/
+        i <<= i; /*<<=*/
+        i >>= i; /*>>=*/
+        if (i == 0 &&  != b && f == 1)
+            return 0;
+        else
+            return 1;
+    };
+    return BasicFeatures;
+})();
+var CLASS = (function () {
+    function CLASS() {
+        this.d = function () {
+            yield;
+            0;
+        };
+    }
+    Object.defineProperty(CLASS.prototype, "Property", {
+        get: function () {
+            return 0;
+        },
+        enumerable: true,
+        configurable: true
+    });
+    CLASS.prototype.Member = function () {
+        return 0;
+    };
+    CLASS.prototype.Foo = function () {
+        var myEvent = function () {
+            return 1;
+        };
+        if (myEvent() == 1)
+            return true ?  : ;
+        else
+            return false;
+    };
+    return CLASS;
+})();
+// todo: use these
+var A = (function () {
+    function A() {
+    }
+    return A;
+})();
+method1(val, number);
+{
+    return val;
+}
+method2();
+{
+    return 2 * this.method1(2);
+}
+var B = (function (_super) {
+    __extends(B, _super);
+    function B() {
+        _super.apply(this, arguments);
+    }
+    B.prototype.method2 = function () {
+        return this.method1(2);
+    };
+    return B;
+})(A);
+var Overloading = (function () {
+    function Overloading() {
+        this.otherValue = 42;
+    }
+    return Overloading;
+})();
+Overloads(value, string);
+Overloads();
+while ()
+    : string, ;
+rest: string[];
+{
+     & public;
+    DefaultValue(value ?  : string = "Hello");
+    {
+    }
+}
+var Weekdays;
+(function (Weekdays) {
+    Weekdays[Weekdays["Monday"] = 0] = "Monday";
+    Weekdays[Weekdays["Tuesday"] = 1] = "Tuesday";
+    Weekdays[Weekdays["Weekend"] = 2] = "Weekend";
+})(Weekdays || (Weekdays = {}));
+var Fruit;
+(function (Fruit) {
+    Fruit[Fruit["Apple"] = 0] = "Apple";
+    Fruit[Fruit["Pear"] = 1] = "Pear";
+})(Fruit || (Fruit = {}));
+TypeScriptAllInOne.Program.Main();