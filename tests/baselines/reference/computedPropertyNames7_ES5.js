//// [computedPropertyNames7_ES5.ts]
enum E {
    member
}
var v = {
    [E.member]: 0
}

//// [computedPropertyNames7_ES5.js]
var E;
(function (E) {
    E[E["member"] = 0] = "member";
})(E || (E = {}));
var v = (_a = {},
<<<<<<< HEAD
    _a[0 /* member */] = 0,
    _a
);
=======
    _a[E.member] = 0,
    _a);
>>>>>>> 5e7343f5
var _a;
<|MERGE_RESOLUTION|>--- conflicted
+++ resolved
@@ -1,23 +1,18 @@
-//// [computedPropertyNames7_ES5.ts]
+//// [computedPropertyNames7_ES5.ts]
 enum E {
     member
 }
 var v = {
     [E.member]: 0
-}
-
-//// [computedPropertyNames7_ES5.js]
-var E;
-(function (E) {
-    E[E["member"] = 0] = "member";
-})(E || (E = {}));
-var v = (_a = {},
-<<<<<<< HEAD
-    _a[0 /* member */] = 0,
-    _a
-);
-=======
-    _a[E.member] = 0,
-    _a);
->>>>>>> 5e7343f5
-var _a;
+}
+
+//// [computedPropertyNames7_ES5.js]
+var E;
+(function (E) {
+    E[E["member"] = 0] = "member";
+})(E || (E = {}));
+var v = (_a = {},
+    _a[E.member] = 0,
+    _a
+);
+var _a;