--- conflicted
+++ resolved
@@ -1,18 +1,8 @@
 [
     "======== Resolving module '@cow/boy' from '/a.ts'. ========",
     "Module resolution kind is not specified, using 'NodeJs'.",
-<<<<<<< HEAD
     "Loading module '@cow/boy' from 'node_modules' folder, target file type 'TypeScript ('.ts' preferred)'.",
     "File '/node_modules/@cow/boy/package.json' does not exist.",
-=======
-    "Loading module '@cow/boy' from 'node_modules' folder, target file type 'TypeScript'.",
-    "File '/node_modules/@cow/boy/package.json' does not exist.",
-    "File '/node_modules/@cow/boy.ts' does not exist.",
-    "File '/node_modules/@cow/boy.tsx' does not exist.",
-    "File '/node_modules/@cow/boy.d.ts' does not exist.",
-    "File '/node_modules/@cow/boy/index.ts' does not exist.",
-    "File '/node_modules/@cow/boy/index.tsx' does not exist.",
->>>>>>> 8bce69e6
     "File '/node_modules/@cow/boy/index.d.ts' exist - use it as a name resolution result.",
     "Resolving real path for '/node_modules/@cow/boy/index.d.ts', result '/node_modules/@cow/boy/index.d.ts'.",
     "======== Module name '@cow/boy' was successfully resolved to '/node_modules/@cow/boy/index.d.ts'. ========",
@@ -21,7 +11,6 @@
     "Loading module '@be/bop' from 'node_modules' folder, target file type 'TypeScript ('.ts' preferred)'.",
     "Scoped package detected, looking in 'be__bop'",
     "File '/node_modules/@types/be__bop/package.json' does not exist.",
-    "File '/node_modules/@types/be__bop.d.ts' does not exist.",
     "File '/node_modules/@types/be__bop/index.d.ts' exist - use it as a name resolution result.",
     "Resolving real path for '/node_modules/@types/be__bop/index.d.ts', result '/node_modules/@types/be__bop/index.d.ts'.",
     "======== Module name '@be/bop' was successfully resolved to '/node_modules/@types/be__bop/index.d.ts'. ========",
@@ -29,15 +18,10 @@
     "Module resolution kind is not specified, using 'NodeJs'.",
     "Loading module '@be/bop/e/z' from 'node_modules' folder, target file type 'TypeScript ('.ts' preferred)'.",
     "Scoped package detected, looking in 'be__bop/e/z'",
-<<<<<<< HEAD
     "File '/node_modules/@types/be__bop/e/z/package.json' does not exist.",
+    "File '/node_modules/@types/be__bop/package.json' does not exist.",
+    "File '/node_modules/@types/be__bop/e/z.d.ts' does not exist.",
     "File '/node_modules/@types/be__bop/e/z/index.d.ts' exist - use it as a name resolution result.",
     "Resolving real path for '/node_modules/@types/be__bop/e/z/index.d.ts', result '/node_modules/@types/be__bop/e/z/index.d.ts'.",
     "======== Module name '@be/bop/e/z' was successfully resolved to '/node_modules/@types/be__bop/e/z/index.d.ts'. ========"
-=======
-    "File '/node_modules/@types/be__bop/package.json' does not exist.",
-    "File '/node_modules/@types/be__bop/e/z.d.ts' exist - use it as a name resolution result.",
-    "Resolving real path for '/node_modules/@types/be__bop/e/z.d.ts', result '/node_modules/@types/be__bop/e/z.d.ts'.",
-    "======== Module name '@be/bop/e/z' was successfully resolved to '/node_modules/@types/be__bop/e/z.d.ts'. ========"
->>>>>>> 8bce69e6
 ]