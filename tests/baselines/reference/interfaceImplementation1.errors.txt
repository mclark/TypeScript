--- conflicted
+++ resolved
@@ -1,70 +1,62 @@
-tests/cases/compiler/interfaceImplementation1.ts(12,7): error TS2421: Class 'C1' incorrectly implements interface 'I1':
-  Private property 'iObj' cannot be reimplemented.
-tests/cases/compiler/interfaceImplementation1.ts(12,7): error TS2421: Class 'C1' incorrectly implements interface 'I2':
-  Private property 'iFn' cannot be reimplemented.
-tests/cases/compiler/interfaceImplementation1.ts(34,5): error TS2323: Type '() => C2' is not assignable to type 'I4'.
-
-
-==== tests/cases/compiler/interfaceImplementation1.ts (3 errors) ====
-    interface I1 {
-        iObj:{ };
-        iNum:number;
-        iAny:any;
-        iFn():void;
-    }
-    
-    interface I2 {
-    	iFn(n:number, s:string):void;
-    }
-    
-    class C1 implements I1,I2 {
-          ~~
-<<<<<<< HEAD
-!!! Class 'C1' incorrectly implements interface 'I1':
-!!!   Property 'iObj' is private in type 'C1' but not in type 'I1'.
-          ~~
-!!! Class 'C1' incorrectly implements interface 'I2':
-!!!   Property 'iFn' is private in type 'C1' but not in type 'I2'.
-=======
-!!! error TS2421: Class 'C1' incorrectly implements interface 'I1':
-!!! error TS2421:   Private property 'iObj' cannot be reimplemented.
-          ~~
-!!! error TS2421: Class 'C1' incorrectly implements interface 'I2':
-!!! error TS2421:   Private property 'iFn' cannot be reimplemented.
->>>>>>> d867cecf
-        private iFn();
-    	private iFn(n?:number, s?:string) { }
-        private iAny:any;
-        private iNum:number;
-        private iObj:{ };
-    }
-    
-    interface I3 {
-        x: number;
-    }
-    
-    interface I4 {
-        ():I3;
-        new ():I3;
-        [call:number]:string;
-    }
-    
-    class C2 implements I3 {
-        public x = 1;
-    }
-    
-    var a:I4 = function(){ 
-        ~
-!!! error TS2323: Type '() => C2' is not assignable to type 'I4'.
-        return new C2();
-    }
-    new a();
-    
-    /*var b:I4 = C2;
-    new b();
-    */
-    
-    var c:I4;
-    c[5];
-    c["foo"];
+tests/cases/compiler/interfaceImplementation1.ts(12,7): error TS2421: Class 'C1' incorrectly implements interface 'I1':
+  Property 'iObj' is private in type 'C1' but not in type 'I1'.
+tests/cases/compiler/interfaceImplementation1.ts(12,7): error TS2421: Class 'C1' incorrectly implements interface 'I2':
+  Property 'iFn' is private in type 'C1' but not in type 'I2'.
+tests/cases/compiler/interfaceImplementation1.ts(34,5): error TS2323: Type '() => C2' is not assignable to type 'I4'.
+
+
+==== tests/cases/compiler/interfaceImplementation1.ts (3 errors) ====
+    interface I1 {
+        iObj:{ };
+        iNum:number;
+        iAny:any;
+        iFn():void;
+    }
+    
+    interface I2 {
+    	iFn(n:number, s:string):void;
+    }
+    
+    class C1 implements I1,I2 {
+          ~~
+!!! error TS2421: Class 'C1' incorrectly implements interface 'I1':
+!!! error TS2421:   Property 'iObj' is private in type 'C1' but not in type 'I1'.
+          ~~
+!!! error TS2421: Class 'C1' incorrectly implements interface 'I2':
+!!! error TS2421:   Property 'iFn' is private in type 'C1' but not in type 'I2'.
+        private iFn();
+    	private iFn(n?:number, s?:string) { }
+        private iAny:any;
+        private iNum:number;
+        private iObj:{ };
+    }
+    
+    interface I3 {
+        x: number;
+    }
+    
+    interface I4 {
+        ():I3;
+        new ():I3;
+        [call:number]:string;
+    }
+    
+    class C2 implements I3 {
+        public x = 1;
+    }
+    
+    var a:I4 = function(){ 
+        ~
+!!! error TS2323: Type '() => C2' is not assignable to type 'I4'.
+        return new C2();
+    }
+    new a();
+    
+    /*var b:I4 = C2;
+    new b();
+    */
+    
+    var c:I4;
+    c[5];
+    c["foo"];
     