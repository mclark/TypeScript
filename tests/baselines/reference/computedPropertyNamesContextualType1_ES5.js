//// [computedPropertyNamesContextualType1_ES5.ts]
interface I {
    [s: string]: (x: string) => number;
    [s: number]: (x: any) => number; // Doesn't get hit
}

var o: I = {
    ["" + 0](y) { return y.length; },
    ["" + 1]: y => y.length
}

//// [computedPropertyNamesContextualType1_ES5.js]
var o = (_a = {}, _a["" + 0] = function (y) { return y.length; }, _a["" + 1] =
<<<<<<< HEAD
function (y) { return y.length; }, _a);
=======
    function (y) { return y.length; },
    _a);
>>>>>>> 21fb559b
var _a;
<|MERGE_RESOLUTION|>--- conflicted
+++ resolved
@@ -1,4 +1,4 @@
-//// [computedPropertyNamesContextualType1_ES5.ts]
+//// [computedPropertyNamesContextualType1_ES5.ts]
 interface I {
     [s: string]: (x: string) => number;
     [s: number]: (x: any) => number; // Doesn't get hit
@@ -7,14 +7,9 @@
 var o: I = {
     ["" + 0](y) { return y.length; },
     ["" + 1]: y => y.length
-}
-
-//// [computedPropertyNamesContextualType1_ES5.js]
-var o = (_a = {}, _a["" + 0] = function (y) { return y.length; }, _a["" + 1] =
-<<<<<<< HEAD
-function (y) { return y.length; }, _a);
-=======
-    function (y) { return y.length; },
-    _a);
->>>>>>> 21fb559b
-var _a;
+}
+
+//// [computedPropertyNamesContextualType1_ES5.js]
+var o = (_a = {}, _a["" + 0] = function (y) { return y.length; }, _a["" + 1] =
+    function (y) { return y.length; }, _a);
+var _a;