--- conflicted
+++ resolved
@@ -1,375 +1,353 @@
-/// <reference types="node" />
-
-import http = require("http");
-import fs = require("fs");
-import path = require("path");
-import url = require("url");
-import child_process = require("child_process");
-import os = require("os");
-
-/// Command line processing ///
-
-if (process.argv[2] == "--help") {
-    console.log("Runs a node server on port 8888, looking for tests folder in the current directory\n");
-    console.log("Syntax: node nodeServer.js [typescriptEnlistmentDirectory] [tests] [--browser] [--verbose]\n");
-    console.log("Examples: \n\tnode nodeServer.js .");
-    console.log("\tnode nodeServer.js 3000 D:/src/typescript/public --verbose IE");
-}
-
-function switchToForwardSlashes(path: string) {
-    return path.replace(/\\/g, "/").replace(/\/\//g, "/");
-}
-
-const port = 8888; // harness.ts and webTestResults.html depend on this exact port number.
-
-let browser: string;
-if (process.argv[2]) {
-    browser = process.argv[2];
-    if (browser !== "chrome" && browser !== "IE") {
-        console.log(`Invalid command line arguments. Got ${browser} but expected chrome, IE or nothing.`);
-    }
-}
-
-const grep = process.argv[3];
-
-let verbose = false;
-if (process.argv[4] == "--verbose") {
-    verbose = true;
-}
-else if (process.argv[4] && process.argv[4] !== "--verbose") {
-    console.log(`Invalid command line arguments. Got ${process.argv[4]} but expected --verbose or nothing.`);
-}
-
-/// Utils ///
-function log(msg: string) {
-    if (verbose) {
-        console.log(msg);
-    }
-}
-
-
-let directorySeparator = "/";
-
-function getRootLength(path: string): number {
-    if (path.charAt(0) === directorySeparator) {
-        if (path.charAt(1) !== directorySeparator) return 1;
-        const p1 = path.indexOf("/", 2);
-        if (p1 < 0) return 2;
-        const p2 = path.indexOf("/", p1 + 1);
-        if (p2 < 0) return p1 + 1;
-        return p2 + 1;
-    }
-    if (path.charAt(1) === ":") {
-        if (path.charAt(2) === directorySeparator) return 3;
-        return 2;
-    }
-    // Per RFC 1738 'file' URI schema has the shape file://<host>/<path>
-    // if <host> is omitted then it is assumed that host value is 'localhost',
-    // however slash after the omitted <host> is not removed.
-    // file:///folder1/file1 - this is a correct URI
-    // file://folder2/file2 - this is an incorrect URI
-    if (path.lastIndexOf("file:///", 0) === 0) {
-        return "file:///".length;
-    }
-    const idx = path.indexOf("://");
-    if (idx !== -1) {
-        return idx + "://".length;
-    }
-    return 0;
-}
-
-function getDirectoryPath(path: string): any {
-    path = switchToForwardSlashes(path);
-    return path.substr(0, Math.max(getRootLength(path), path.lastIndexOf(directorySeparator)));
-}
-
-function ensureDirectoriesExist(path: string) {
-    path = switchToForwardSlashes(path);
-    if (path.length > getRootLength(path) && !fs.existsSync(path)) {
-        const parentDirectory = getDirectoryPath(path);
-        ensureDirectoriesExist(parentDirectory);
-        if (!fs.existsSync(path)) {
-            fs.mkdirSync(path);
-        }
-    }
-}
-
-// Copied from the compiler sources
-function dir(dirPath: string, spec?: string, options?: any) {
-    options = options || <{ recursive?: boolean; }>{};
-    return filesInFolder(dirPath);
-
-    function filesInFolder(folder: string): string[] {
-        folder = switchToForwardSlashes(folder);
-        let paths: string[] = [];
-        // Everything after the current directory is relative
-        const baseDirectoryLength = process.cwd().length + 1;
-
-        try {
-            const files = fs.readdirSync(folder);
-            for (let i = 0; i < files.length; i++) {
-                const stat = fs.statSync(path.join(folder, files[i]));
-                if (options.recursive && stat.isDirectory()) {
-                    paths = paths.concat(filesInFolder(path.join(folder, files[i])));
-                }
-                else if (stat.isFile() && (!spec || files[i].match(spec))) {
-                    const relativePath = folder.substring(baseDirectoryLength);
-                    paths.push(path.join(relativePath, files[i]));
-                }
-            }
-        }
-        catch (err) {
-            // Skip folders that are inaccessible
-        }
-        return paths;
-    }
-}
-
-// fs.rmdirSync won't delete directories with files in it
-function deleteFolderRecursive(dirPath: string) {
-    if (fs.existsSync(dirPath)) {
-        fs.readdirSync(dirPath).forEach((file, index) => {
-            const curPath = path.join(path, file);
-            if (fs.statSync(curPath).isDirectory()) { // recurse
-                deleteFolderRecursive(curPath);
-            }
-            else { // delete file
-                fs.unlinkSync(curPath);
-            }
-        });
-        fs.rmdirSync(dirPath);
-    }
-};
-
-<<<<<<< HEAD
-function writeFile(p: string, data: any, opts: { recursive: boolean }) {
-    try {
-        fs.writeFileSync(p, data);
-    }
-    catch (e) {
-        mkdir(path.dirname(p));
-        fs.writeFileSync(p, data);
-    }
-}
-
-function mkdir(p: string) {
-    const basePath = path.dirname(p);
-    const shouldCreateParent = p !== basePath && !fs.existsSync(basePath);
-    if (shouldCreateParent) {
-        mkdir(basePath);
-    }
-    if (shouldCreateParent || !fs.existsSync(p)) {
-        fs.mkdirSync(p);
-    }
-=======
-function writeFile(path: string, data: any, opts: { recursive: boolean }) {
-    ensureDirectoriesExist(getDirectoryPath(path));
-    fs.writeFileSync(path, data);
->>>>>>> 9950b98b
-}
-
-/// Request Handling ///
-
-function handleResolutionRequest(filePath: string, res: http.ServerResponse) {
-    let resolvedPath = path.resolve(filePath, "");
-    resolvedPath = resolvedPath.substring(resolvedPath.indexOf("tests"));
-    resolvedPath = switchToForwardSlashes(resolvedPath);
-    send(ResponseCode.Success, res, resolvedPath);
-}
-
-const enum ResponseCode {
-    Success = 200,
-    BadRequest = 400,
-    NotFound = 404,
-    MethodNotAllowed = 405,
-    PayloadTooLarge = 413,
-    Fail = 500
-}
-
-function send(responseCode: number, res: http.ServerResponse, contents: string, contentType = "binary"): void {
-    res.writeHead(responseCode, { "Content-Type": contentType });
-    res.end(contents);
-}
-
-// Reads the data from a post request and passes it to the given callback
-function processPost(req: http.ServerRequest, res: http.ServerResponse, callback: (data: string) => any): void {
-    let queryData = "";
-    if (typeof callback !== "function") return;
-
-    if (req.method == "POST") {
-        req.on("data", (data: string) => {
-            queryData += data;
-            if (queryData.length > 1e8) {
-                queryData = "";
-                send(ResponseCode.PayloadTooLarge, res, undefined);
-                console.log("ERROR: destroying connection");
-                req.connection.destroy();
-            }
-        });
-
-        req.on("end", () => {
-            // res.post = url.parse(req.url).query;
-            callback(queryData);
-        });
-
-    }
-    else {
-        send(ResponseCode.MethodNotAllowed, res, undefined);
-    }
-}
-
-enum RequestType {
-    GetFile,
-    GetDir,
-    ResolveFile,
-    WriteFile,
-    DeleteFile,
-    WriteDir,
-    DeleteDir,
-    AppendFile,
-    Unknown
-}
-
-function getRequestOperation(req: http.ServerRequest, filename: string) {
-    if (req.method === "GET" && req.url.indexOf("?") === -1) {
-        if (req.url.indexOf(".") !== -1) return RequestType.GetFile;
-        else return RequestType.GetDir;
-    }
-    else {
-
-        const queryData: any = url.parse(req.url, /*parseQueryString*/ true).query;
-        if (req.method === "GET" && queryData.resolve !== undefined) return RequestType.ResolveFile;
-        // mocha uses ?grep=<regexp> query string as equivalent to the --grep command line option used to filter tests
-        if (req.method === "GET" && queryData.grep !== undefined) return RequestType.GetFile;
-        if (req.method === "POST" && queryData.action) {
-            const path = req.url.substr(0, req.url.lastIndexOf("?"));
-            const isFile = path.substring(path.lastIndexOf("/")).indexOf(".") !== -1;
-            switch (queryData.action.toUpperCase()) {
-                case "WRITE":
-                    return isFile ? RequestType.WriteFile : RequestType.WriteDir;
-                case "DELETE":
-                    return isFile ? RequestType.DeleteFile : RequestType.DeleteDir;
-                case "APPEND":
-                    return isFile ? RequestType.AppendFile : RequestType.Unknown;
-            }
-        }
-        return RequestType.Unknown;
-    }
-}
-
-function handleRequestOperation(req: http.ServerRequest, res: http.ServerResponse, operation: RequestType, reqPath: string) {
-    switch (operation) {
-        case RequestType.GetDir:
-            const filesInFolder = dir(reqPath, "", { recursive: true });
-            send(ResponseCode.Success, res, filesInFolder.join(","));
-            break;
-        case RequestType.GetFile:
-            fs.readFile(reqPath, (err, file) => {
-                const contentType = contentTypeForExtension(path.extname(reqPath));
-                if (err) {
-                    send(ResponseCode.NotFound, res, err.message, contentType);
-                }
-                else {
-                    send(ResponseCode.Success, res, <any>file, contentType);
-                }
-            });
-            break;
-        case RequestType.ResolveFile:
-            const resolveRequest = req.url.match(/(.*)\?resolve/);
-            handleResolutionRequest(resolveRequest[1], res);
-            break;
-        case RequestType.WriteFile:
-            processPost(req, res, (data) => {
-                writeFile(reqPath, data, { recursive: true });
-            });
-            send(ResponseCode.Success, res, undefined);
-            break;
-        case RequestType.WriteDir:
-            fs.mkdirSync(reqPath);
-            send(ResponseCode.Success, res, undefined);
-            break;
-        case RequestType.DeleteFile:
-            if (fs.existsSync(reqPath)) {
-                fs.unlinkSync(reqPath);
-            }
-            send(ResponseCode.Success, res, undefined);
-            break;
-        case RequestType.DeleteDir:
-            if (fs.existsSync(reqPath)) {
-                fs.rmdirSync(reqPath);
-            }
-            send(ResponseCode.Success, res, undefined);
-            break;
-        case RequestType.AppendFile:
-            processPost(req, res, (data) => {
-                fs.appendFileSync(reqPath, data);
-            });
-            send(ResponseCode.Success, res, undefined);
-            break;
-        case RequestType.Unknown:
-        default:
-            send(ResponseCode.BadRequest, res, undefined);
-            break;
-    }
-
-    function contentTypeForExtension(ext: string) {
-        switch (ext) {
-            case ".js": return "text/javascript";
-            case ".css": return "text/css";
-            case ".html": return "text/html";
-            default: return "binary";
-        }
-    }
-}
-
-console.log(`Static file server running at\n  => http://localhost:${port}/\nCTRL + C to shutdown`);
-
-http.createServer((req: http.ServerRequest, res: http.ServerResponse) => {
-    log(`${req.method} ${req.url}`);
-    const uri = url.parse(req.url).pathname;
-    const reqPath = path.join(process.cwd(), uri);
-    const operation = getRequestOperation(req, reqPath);
-    handleRequestOperation(req, res, operation, reqPath);
-}).listen(port);
-
-let browserPath: string;
-if (browser === "chrome") {
-    let defaultChromePath = "";
-    switch (os.platform()) {
-        case "win32":
-        case "win64":
-            defaultChromePath = "C:/Program Files (x86)/Google/Chrome/Application/chrome.exe";
-            break;
-        case "darwin":
-            defaultChromePath = "/Applications/Google Chrome.app/Contents/MacOS/Google Chrome";
-            break;
-        case "linux":
-            defaultChromePath = "/opt/google/chrome/chrome";
-            break;
-        default:
-            console.log(`default Chrome location is unknown for platform '${os.platform()}'`);
-            break;
-    }
-    if (fs.existsSync(defaultChromePath)) {
-        browserPath = defaultChromePath;
-    }
-    else {
-        browserPath = browser;
-    }
-}
-else {
-    const defaultIEPath = "C:/Program Files/Internet Explorer/iexplore.exe";
-    if (fs.existsSync(defaultIEPath)) {
-        browserPath = defaultIEPath;
-    }
-    else {
-        browserPath = browser;
-    }
-}
-
-console.log(`Using browser: ${browserPath}`);
-
-const queryString = grep ? `?grep=${grep}` : "";
-child_process.spawn(browserPath, [`http://localhost:${port}/tests/webTestResults.html${queryString}`], {
-    stdio: "inherit"
-});
+/// <reference types="node" />
+
+import http = require("http");
+import fs = require("fs");
+import path = require("path");
+import url = require("url");
+import child_process = require("child_process");
+import os = require("os");
+
+/// Command line processing ///
+
+if (process.argv[2] == "--help") {
+    console.log("Runs a node server on port 8888, looking for tests folder in the current directory\n");
+    console.log("Syntax: node nodeServer.js [typescriptEnlistmentDirectory] [tests] [--browser] [--verbose]\n");
+    console.log("Examples: \n\tnode nodeServer.js .");
+    console.log("\tnode nodeServer.js 3000 D:/src/typescript/public --verbose IE");
+}
+
+function switchToForwardSlashes(path: string) {
+    return path.replace(/\\/g, "/").replace(/\/\//g, "/");
+}
+
+const port = 8888; // harness.ts and webTestResults.html depend on this exact port number.
+
+let browser: string;
+if (process.argv[2]) {
+    browser = process.argv[2];
+    if (browser !== "chrome" && browser !== "IE") {
+        console.log(`Invalid command line arguments. Got ${browser} but expected chrome, IE or nothing.`);
+    }
+}
+
+const grep = process.argv[3];
+
+let verbose = false;
+if (process.argv[4] == "--verbose") {
+    verbose = true;
+}
+else if (process.argv[4] && process.argv[4] !== "--verbose") {
+    console.log(`Invalid command line arguments. Got ${process.argv[4]} but expected --verbose or nothing.`);
+}
+
+/// Utils ///
+function log(msg: string) {
+    if (verbose) {
+        console.log(msg);
+    }
+}
+
+
+let directorySeparator = "/";
+
+function getRootLength(path: string): number {
+    if (path.charAt(0) === directorySeparator) {
+        if (path.charAt(1) !== directorySeparator) return 1;
+        const p1 = path.indexOf("/", 2);
+        if (p1 < 0) return 2;
+        const p2 = path.indexOf("/", p1 + 1);
+        if (p2 < 0) return p1 + 1;
+        return p2 + 1;
+    }
+    if (path.charAt(1) === ":") {
+        if (path.charAt(2) === directorySeparator) return 3;
+        return 2;
+    }
+    // Per RFC 1738 'file' URI schema has the shape file://<host>/<path>
+    // if <host> is omitted then it is assumed that host value is 'localhost',
+    // however slash after the omitted <host> is not removed.
+    // file:///folder1/file1 - this is a correct URI
+    // file://folder2/file2 - this is an incorrect URI
+    if (path.lastIndexOf("file:///", 0) === 0) {
+        return "file:///".length;
+    }
+    const idx = path.indexOf("://");
+    if (idx !== -1) {
+        return idx + "://".length;
+    }
+    return 0;
+}
+
+function getDirectoryPath(path: string): any {
+    path = switchToForwardSlashes(path);
+    return path.substr(0, Math.max(getRootLength(path), path.lastIndexOf(directorySeparator)));
+}
+
+function ensureDirectoriesExist(path: string) {
+    path = switchToForwardSlashes(path);
+    if (path.length > getRootLength(path) && !fs.existsSync(path)) {
+        const parentDirectory = getDirectoryPath(path);
+        ensureDirectoriesExist(parentDirectory);
+        if (!fs.existsSync(path)) {
+            fs.mkdirSync(path);
+        }
+    }
+}
+
+// Copied from the compiler sources
+function dir(dirPath: string, spec?: string, options?: any) {
+    options = options || <{ recursive?: boolean; }>{};
+    return filesInFolder(dirPath);
+
+    function filesInFolder(folder: string): string[] {
+        folder = switchToForwardSlashes(folder);
+        let paths: string[] = [];
+        // Everything after the current directory is relative
+        const baseDirectoryLength = process.cwd().length + 1;
+
+        try {
+            const files = fs.readdirSync(folder);
+            for (let i = 0; i < files.length; i++) {
+                const stat = fs.statSync(path.join(folder, files[i]));
+                if (options.recursive && stat.isDirectory()) {
+                    paths = paths.concat(filesInFolder(path.join(folder, files[i])));
+                }
+                else if (stat.isFile() && (!spec || files[i].match(spec))) {
+                    const relativePath = folder.substring(baseDirectoryLength);
+                    paths.push(path.join(relativePath, files[i]));
+                }
+            }
+        }
+        catch (err) {
+            // Skip folders that are inaccessible
+        }
+        return paths;
+    }
+}
+
+// fs.rmdirSync won't delete directories with files in it
+function deleteFolderRecursive(dirPath: string) {
+    if (fs.existsSync(dirPath)) {
+        fs.readdirSync(dirPath).forEach((file, index) => {
+            const curPath = path.join(path, file);
+            if (fs.statSync(curPath).isDirectory()) { // recurse
+                deleteFolderRecursive(curPath);
+            }
+            else { // delete file
+                fs.unlinkSync(curPath);
+            }
+        });
+        fs.rmdirSync(dirPath);
+    }
+};
+
+function writeFile(path: string, data: any, opts: { recursive: boolean }) {
+    ensureDirectoriesExist(getDirectoryPath(path));
+    fs.writeFileSync(path, data);
+}
+
+/// Request Handling ///
+
+function handleResolutionRequest(filePath: string, res: http.ServerResponse) {
+    let resolvedPath = path.resolve(filePath, "");
+    resolvedPath = resolvedPath.substring(resolvedPath.indexOf("tests"));
+    resolvedPath = switchToForwardSlashes(resolvedPath);
+    send(ResponseCode.Success, res, resolvedPath);
+}
+
+const enum ResponseCode {
+    Success = 200,
+    BadRequest = 400,
+    NotFound = 404,
+    MethodNotAllowed = 405,
+    PayloadTooLarge = 413,
+    Fail = 500
+}
+
+function send(responseCode: number, res: http.ServerResponse, contents: string, contentType = "binary"): void {
+    res.writeHead(responseCode, { "Content-Type": contentType });
+    res.end(contents);
+}
+
+// Reads the data from a post request and passes it to the given callback
+function processPost(req: http.ServerRequest, res: http.ServerResponse, callback: (data: string) => any): void {
+    let queryData = "";
+    if (typeof callback !== "function") return;
+
+    if (req.method == "POST") {
+        req.on("data", (data: string) => {
+            queryData += data;
+            if (queryData.length > 1e8) {
+                queryData = "";
+                send(ResponseCode.PayloadTooLarge, res, undefined);
+                console.log("ERROR: destroying connection");
+                req.connection.destroy();
+            }
+        });
+
+        req.on("end", () => {
+            // res.post = url.parse(req.url).query;
+            callback(queryData);
+        });
+
+    }
+    else {
+        send(ResponseCode.MethodNotAllowed, res, undefined);
+    }
+}
+
+enum RequestType {
+    GetFile,
+    GetDir,
+    ResolveFile,
+    WriteFile,
+    DeleteFile,
+    WriteDir,
+    DeleteDir,
+    AppendFile,
+    Unknown
+}
+
+function getRequestOperation(req: http.ServerRequest, filename: string) {
+    if (req.method === "GET" && req.url.indexOf("?") === -1) {
+        if (req.url.indexOf(".") !== -1) return RequestType.GetFile;
+        else return RequestType.GetDir;
+    }
+    else {
+
+        const queryData: any = url.parse(req.url, /*parseQueryString*/ true).query;
+        if (req.method === "GET" && queryData.resolve !== undefined) return RequestType.ResolveFile;
+        // mocha uses ?grep=<regexp> query string as equivalent to the --grep command line option used to filter tests
+        if (req.method === "GET" && queryData.grep !== undefined) return RequestType.GetFile;
+        if (req.method === "POST" && queryData.action) {
+            const path = req.url.substr(0, req.url.lastIndexOf("?"));
+            const isFile = path.substring(path.lastIndexOf("/")).indexOf(".") !== -1;
+            switch (queryData.action.toUpperCase()) {
+                case "WRITE":
+                    return isFile ? RequestType.WriteFile : RequestType.WriteDir;
+                case "DELETE":
+                    return isFile ? RequestType.DeleteFile : RequestType.DeleteDir;
+                case "APPEND":
+                    return isFile ? RequestType.AppendFile : RequestType.Unknown;
+            }
+        }
+        return RequestType.Unknown;
+    }
+}
+
+function handleRequestOperation(req: http.ServerRequest, res: http.ServerResponse, operation: RequestType, reqPath: string) {
+    switch (operation) {
+        case RequestType.GetDir:
+            const filesInFolder = dir(reqPath, "", { recursive: true });
+            send(ResponseCode.Success, res, filesInFolder.join(","));
+            break;
+        case RequestType.GetFile:
+            fs.readFile(reqPath, (err, file) => {
+                const contentType = contentTypeForExtension(path.extname(reqPath));
+                if (err) {
+                    send(ResponseCode.NotFound, res, err.message, contentType);
+                }
+                else {
+                    send(ResponseCode.Success, res, <any>file, contentType);
+                }
+            });
+            break;
+        case RequestType.ResolveFile:
+            const resolveRequest = req.url.match(/(.*)\?resolve/);
+            handleResolutionRequest(resolveRequest[1], res);
+            break;
+        case RequestType.WriteFile:
+            processPost(req, res, (data) => {
+                writeFile(reqPath, data, { recursive: true });
+            });
+            send(ResponseCode.Success, res, undefined);
+            break;
+        case RequestType.WriteDir:
+            fs.mkdirSync(reqPath);
+            send(ResponseCode.Success, res, undefined);
+            break;
+        case RequestType.DeleteFile:
+            if (fs.existsSync(reqPath)) {
+                fs.unlinkSync(reqPath);
+            }
+            send(ResponseCode.Success, res, undefined);
+            break;
+        case RequestType.DeleteDir:
+            if (fs.existsSync(reqPath)) {
+                fs.rmdirSync(reqPath);
+            }
+            send(ResponseCode.Success, res, undefined);
+            break;
+        case RequestType.AppendFile:
+            processPost(req, res, (data) => {
+                fs.appendFileSync(reqPath, data);
+            });
+            send(ResponseCode.Success, res, undefined);
+            break;
+        case RequestType.Unknown:
+        default:
+            send(ResponseCode.BadRequest, res, undefined);
+            break;
+    }
+
+    function contentTypeForExtension(ext: string) {
+        switch (ext) {
+            case ".js": return "text/javascript";
+            case ".css": return "text/css";
+            case ".html": return "text/html";
+            default: return "binary";
+        }
+    }
+}
+
+console.log(`Static file server running at\n  => http://localhost:${port}/\nCTRL + C to shutdown`);
+
+http.createServer((req: http.ServerRequest, res: http.ServerResponse) => {
+    log(`${req.method} ${req.url}`);
+    const uri = url.parse(req.url).pathname;
+    const reqPath = path.join(process.cwd(), uri);
+    const operation = getRequestOperation(req, reqPath);
+    handleRequestOperation(req, res, operation, reqPath);
+}).listen(port);
+
+let browserPath: string;
+if (browser === "chrome") {
+    let defaultChromePath = "";
+    switch (os.platform()) {
+        case "win32":
+        case "win64":
+            defaultChromePath = "C:/Program Files (x86)/Google/Chrome/Application/chrome.exe";
+            break;
+        case "darwin":
+            defaultChromePath = "/Applications/Google Chrome.app/Contents/MacOS/Google Chrome";
+            break;
+        case "linux":
+            defaultChromePath = "/opt/google/chrome/chrome";
+            break;
+        default:
+            console.log(`default Chrome location is unknown for platform '${os.platform()}'`);
+            break;
+    }
+    if (fs.existsSync(defaultChromePath)) {
+        browserPath = defaultChromePath;
+    }
+    else {
+        browserPath = browser;
+    }
+}
+else {
+    const defaultIEPath = "C:/Program Files/Internet Explorer/iexplore.exe";
+    if (fs.existsSync(defaultIEPath)) {
+        browserPath = defaultIEPath;
+    }
+    else {
+        browserPath = browser;
+    }
+}
+
+console.log(`Using browser: ${browserPath}`);
+
+const queryString = grep ? `?grep=${grep}` : "";
+child_process.spawn(browserPath, [`http://localhost:${port}/tests/webTestResults.html${queryString}`], {
+    stdio: "inherit"
+});