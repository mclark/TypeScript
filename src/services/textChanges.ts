/* @internal */
namespace ts.textChanges {

    /**
     * Currently for simplicity we store recovered positions on the node itself.
     * It can be changed to side-table later if we decide that current design is too invasive.
     */
    function getPos(n: TextRange): number {
        const result = (<any>n).__pos;
        Debug.assert(typeof result === "number");
        return result;
    }

    function setPos(n: TextRange, pos: number): void {
        Debug.assert(typeof pos === "number");
        (<any>n).__pos = pos;
    }

    function getEnd(n: TextRange): number {
        const result = (<any>n).__end;
        Debug.assert(typeof result === "number");
        return result;
    }

    function setEnd(n: TextRange, end: number): void {
        Debug.assert(typeof end === "number");
        (<any>n).__end = end;
    }

    export interface ConfigurableStart {
        /** True to use getStart() (NB, not getFullStart()) without adjustment. */
        useNonAdjustedStartPosition?: boolean;
    }
    export interface ConfigurableEnd {
        /** True to use getEnd() without adjustment. */
        useNonAdjustedEndPosition?: boolean;
    }

    export enum Position {
        FullStart,
        Start
    }

    function skipWhitespacesAndLineBreaks(text: string, start: number) {
        return skipTrivia(text, start, /*stopAfterLineBreak*/ false, /*stopAtComments*/ true);
    }

    function hasCommentsBeforeLineBreak(text: string, start: number) {
        let i = start;
        while (i < text.length) {
            const ch = text.charCodeAt(i);
            if (isWhiteSpaceSingleLine(ch)) {
                i++;
                continue;
            }
            return ch === CharacterCodes.slash;
        }
        return false;
    }

    /**
     * Usually node.pos points to a position immediately after the previous token.
     * If this position is used as a beginning of the span to remove - it might lead to removing the trailing trivia of the previous node, i.e:
     * const x; // this is x
     *        ^ - pos for the next variable declaration will point here
     * const y; // this is y
     *        ^ - end for previous variable declaration
     * Usually leading trivia of the variable declaration 'y' should not include trailing trivia (whitespace, comment 'this is x' and newline) from the preceding
     * variable declaration and trailing trivia for 'y' should include (whitespace, comment 'this is y', newline).
     * By default when removing nodes we adjust start and end positions to respect specification of the trivia above.
     * If pos\end should be interpreted literally 'useNonAdjustedStartPosition' or 'useNonAdjustedEndPosition' should be set to true
     */
    export interface ConfigurableStartEnd extends ConfigurableStart, ConfigurableEnd {}

    export const useNonAdjustedPositions: ConfigurableStartEnd = {
        useNonAdjustedStartPosition: true,
        useNonAdjustedEndPosition: true,
    };

    export interface InsertNodeOptions {
        /**
         * Text to be inserted before the new node
         */
        prefix?: string;
        /**
         * Text to be inserted after the new node
         */
        suffix?: string;
        /**
         * Text of inserted node will be formatted with this indentation, otherwise indentation will be inferred from the old node
         */
        indentation?: number;
        /**
         * Text of inserted node will be formatted with this delta, otherwise delta will be inferred from the new node kind
         */
        delta?: number;
        /**
         * Do not trim leading white spaces in the edit range
         */
        preserveLeadingWhitespace?: boolean;
    }

    export interface ReplaceWithMultipleNodesOptions extends InsertNodeOptions {
        readonly joiner?: string;
    }

    enum ChangeKind {
        Remove,
        ReplaceWithSingleNode,
        ReplaceWithMultipleNodes,
        Text,
    }

    type Change = ReplaceWithSingleNode | ReplaceWithMultipleNodes | RemoveNode | ChangeText;

    interface BaseChange {
        readonly sourceFile: SourceFile;
        readonly range: TextRange;
    }

    export interface ChangeNodeOptions extends ConfigurableStartEnd, InsertNodeOptions {}
    interface ReplaceWithSingleNode extends BaseChange {
        readonly kind: ChangeKind.ReplaceWithSingleNode;
        readonly node: Node;
        readonly options?: InsertNodeOptions;
    }

    interface RemoveNode extends BaseChange {
        readonly kind: ChangeKind.Remove;
        readonly node?: never;
        readonly options?: never;
    }

    interface ReplaceWithMultipleNodes extends BaseChange {
        readonly kind: ChangeKind.ReplaceWithMultipleNodes;
        readonly nodes: ReadonlyArray<Node>;
        readonly options?: ReplaceWithMultipleNodesOptions;
    }

    interface ChangeText extends BaseChange {
        readonly kind: ChangeKind.Text;
        readonly text: string;
    }

    function getAdjustedRange(sourceFile: SourceFile, startNode: Node, endNode: Node, options: ConfigurableStartEnd): TextRange {
        return { pos: getAdjustedStartPosition(sourceFile, startNode, options, Position.Start), end: getAdjustedEndPosition(sourceFile, endNode, options) };
    }

    function getAdjustedStartPosition(sourceFile: SourceFile, node: Node, options: ConfigurableStart, position: Position) {
        if (options.useNonAdjustedStartPosition) {
            return node.getStart(sourceFile);
        }
        const fullStart = node.getFullStart();
        const start = node.getStart(sourceFile);
        if (fullStart === start) {
            return start;
        }
        const fullStartLine = getLineStartPositionForPosition(fullStart, sourceFile);
        const startLine = getLineStartPositionForPosition(start, sourceFile);
        if (startLine === fullStartLine) {
            // full start and start of the node are on the same line
            //   a,     b;
            //    ^     ^
            //    |   start
            // fullstart
            // when b is replaced - we usually want to keep the leading trvia
            // when b is deleted - we delete it
            return position === Position.Start ? start : fullStart;
        }
        // get start position of the line following the line that contains fullstart position
        // (but only if the fullstart isn't the very beginning of the file)
        const nextLineStart = fullStart > 0 ? 1 : 0;
        let adjustedStartPosition = getStartPositionOfLine(getLineOfLocalPosition(sourceFile, fullStartLine) + nextLineStart, sourceFile);
        // skip whitespaces/newlines
        adjustedStartPosition = skipWhitespacesAndLineBreaks(sourceFile.text, adjustedStartPosition);
        return getStartPositionOfLine(getLineOfLocalPosition(sourceFile, adjustedStartPosition), sourceFile);
    }

    function getAdjustedEndPosition(sourceFile: SourceFile, node: Node, options: ConfigurableEnd) {
        const { end } = node;
        if (options.useNonAdjustedEndPosition || isExpression(node)) {
            return end;
        }
        const newEnd = skipTrivia(sourceFile.text, end, /*stopAfterLineBreak*/ true);
        return newEnd !== end && isLineBreak(sourceFile.text.charCodeAt(newEnd - 1))
            ? newEnd
            : end;
    }

    /**
     * Checks if 'candidate' argument is a legal separator in the list that contains 'node' as an element
     */
    function isSeparator(node: Node, candidate: Node): candidate is Token<SyntaxKind.CommaToken | SyntaxKind.SemicolonToken> {
        return candidate && node.parent && (candidate.kind === SyntaxKind.CommaToken || (candidate.kind === SyntaxKind.SemicolonToken && node.parent.kind === SyntaxKind.ObjectLiteralExpression));
    }

    function spaces(count: number) {
        let s = "";
        for (let i = 0; i < count; i++) {
            s += " ";
        }
        return s;
    }

    export interface TextChangesContext {
        host: LanguageServiceHost;
        formatContext: formatting.FormatContext;
    }

    export type TypeAnnotatable = SignatureDeclaration | VariableDeclaration | ParameterDeclaration | PropertyDeclaration | PropertySignature;

    export class ChangeTracker {
        private readonly changes: Change[] = [];
        private readonly newFiles: { readonly oldFile: SourceFile, readonly fileName: string, readonly statements: ReadonlyArray<Statement> }[] = [];
        private readonly deletedNodesInLists = new NodeSet(); // Stores ids of nodes in lists that we already deleted. Used to avoid deleting `, ` twice in `a, b`.
        private readonly classesWithNodesInsertedAtStart = createMap<ClassDeclaration>(); // Set<ClassDeclaration> implemented as Map<node id, ClassDeclaration>

        public static fromContext(context: TextChangesContext): ChangeTracker {
            return new ChangeTracker(getNewLineOrDefaultFromHost(context.host, context.formatContext.options), context.formatContext);
        }

        public static with(context: TextChangesContext, cb: (tracker: ChangeTracker) => void): FileTextChanges[] {
            const tracker = ChangeTracker.fromContext(context);
            cb(tracker);
            return tracker.getChanges();
        }

        /** Public for tests only. Other callers should use `ChangeTracker.with`. */
        constructor(private readonly newLineCharacter: string, private readonly formatContext: formatting.FormatContext) {}

        public deleteRange(sourceFile: SourceFile, range: TextRange) {
            this.changes.push({ kind: ChangeKind.Remove, sourceFile, range });
            return this;
        }

        /** Warning: This deletes comments too. See `copyComments` in `convertFunctionToEs6Class`. */
        public deleteNode(sourceFile: SourceFile, node: Node, options: ConfigurableStartEnd = {}) {
            const startPosition = getAdjustedStartPosition(sourceFile, node, options, Position.FullStart);
            const endPosition = getAdjustedEndPosition(sourceFile, node, options);
            this.deleteRange(sourceFile, { pos: startPosition, end: endPosition });
            return this;
        }

        public deleteNodeRange(sourceFile: SourceFile, startNode: Node, endNode: Node, options: ConfigurableStartEnd = {}) {
            const startPosition = getAdjustedStartPosition(sourceFile, startNode, options, Position.FullStart);
            const endPosition = getAdjustedEndPosition(sourceFile, endNode, options);
            this.deleteRange(sourceFile, { pos: startPosition, end: endPosition });
            return this;
        }

        public deleteNodeInList(sourceFile: SourceFile, node: Node) {
            const containingList = formatting.SmartIndenter.getContainingList(node, sourceFile);
            if (!containingList) {
                Debug.fail("node is not a list element");
                return this;
            }
            const index = indexOfNode(containingList, node);
            if (index < 0) {
                return this;
            }
            if (containingList.length === 1) {
                this.deleteNode(sourceFile, node);
                return this;
            }

            // Note: We will only delete a comma *after* a node. This will leave a trailing comma if we delete the last node.
            // That's handled in the end by `finishTrailingCommaAfterDeletingNodesInList`.
            Debug.assert(!this.deletedNodesInLists.has(node), "Deleting a node twice");
            this.deletedNodesInLists.add(node);
            this.deleteRange(sourceFile, {
                pos: startPositionToDeleteNodeInList(sourceFile, node),
                end: index === containingList.length - 1 ? getAdjustedEndPosition(sourceFile, node, {}) : startPositionToDeleteNodeInList(sourceFile, containingList[index + 1]),
            });
            return this;
        }

        public replaceRange(sourceFile: SourceFile, range: TextRange, newNode: Node, options: InsertNodeOptions = {}) {
            this.changes.push({ kind: ChangeKind.ReplaceWithSingleNode, sourceFile, range, options, node: newNode });
            return this;
        }

        public replaceNode(sourceFile: SourceFile, oldNode: Node, newNode: Node, options: ChangeNodeOptions = useNonAdjustedPositions) {
            return this.replaceRange(sourceFile, getAdjustedRange(sourceFile, oldNode, oldNode, options), newNode, options);
        }

        public replaceNodeRange(sourceFile: SourceFile, startNode: Node, endNode: Node, newNode: Node, options: ChangeNodeOptions = useNonAdjustedPositions) {
            this.replaceRange(sourceFile, getAdjustedRange(sourceFile, startNode, endNode, options), newNode, options);
        }

        private replaceRangeWithNodes(sourceFile: SourceFile, range: TextRange, newNodes: ReadonlyArray<Node>, options: ReplaceWithMultipleNodesOptions & ConfigurableStartEnd = {}) {
            this.changes.push({ kind: ChangeKind.ReplaceWithMultipleNodes, sourceFile, range, options, nodes: newNodes });
            return this;
        }

        public replaceNodeWithNodes(sourceFile: SourceFile, oldNode: Node, newNodes: ReadonlyArray<Node>, options: ChangeNodeOptions = useNonAdjustedPositions) {
            return this.replaceRangeWithNodes(sourceFile, getAdjustedRange(sourceFile, oldNode, oldNode, options), newNodes, options);
        }

        public replaceNodeRangeWithNodes(sourceFile: SourceFile, startNode: Node, endNode: Node, newNodes: ReadonlyArray<Node>, options: ReplaceWithMultipleNodesOptions & ConfigurableStartEnd = useNonAdjustedPositions) {
            return this.replaceRangeWithNodes(sourceFile, getAdjustedRange(sourceFile, startNode, endNode, options), newNodes, options);
        }

        private nextCommaToken (sourceFile: SourceFile, node: Node): Node | undefined {
            const next = findNextToken(node, node.parent, sourceFile);
            return next && next.kind === SyntaxKind.CommaToken ? next : undefined;
        }

        public replacePropertyAssignment(sourceFile: SourceFile, oldNode: PropertyAssignment, newNode: PropertyAssignment) {
            const suffix = this.nextCommaToken(sourceFile, oldNode) ? "" : ("," + this.newLineCharacter);
            return this.replaceNode(sourceFile, oldNode, newNode, { suffix });
        }

        private insertNodeAt(sourceFile: SourceFile, pos: number, newNode: Node, options: InsertNodeOptions = {}) {
            this.replaceRange(sourceFile, createRange(pos), newNode, options);
        }

        private insertNodesAt(sourceFile: SourceFile, pos: number, newNodes: ReadonlyArray<Node>, options: ReplaceWithMultipleNodesOptions = {}): void {
            this.changes.push({ kind: ChangeKind.ReplaceWithMultipleNodes, sourceFile, options, nodes: newNodes, range: { pos, end: pos } });
        }

        public insertNodeAtTopOfFile(sourceFile: SourceFile, newNode: Statement, blankLineBetween: boolean): void {
            const pos = getInsertionPositionAtSourceFileTop(sourceFile);
            this.insertNodeAt(sourceFile, pos, newNode, {
                prefix: pos === 0 ? undefined : this.newLineCharacter,
                suffix: (isLineBreak(sourceFile.text.charCodeAt(pos)) ? "" : this.newLineCharacter) + (blankLineBetween ? this.newLineCharacter : ""),
            });
        }

        public insertNodeBefore(sourceFile: SourceFile, before: Node, newNode: Node, blankLineBetween = false) {
            this.insertNodeAt(sourceFile, getAdjustedStartPosition(sourceFile, before, {}, Position.Start), newNode, this.getOptionsForInsertNodeBefore(before, blankLineBetween));
        }

        public insertModifierBefore(sourceFile: SourceFile, modifier: SyntaxKind, before: Node): void {
            const pos = before.getStart(sourceFile);
            this.replaceRange(sourceFile, { pos, end: pos }, createToken(modifier), { suffix: " " });
        }

        public insertCommentBeforeLine(sourceFile: SourceFile, lineNumber: number, position: number, commentText: string): void {
            const lineStartPosition = getStartPositionOfLine(lineNumber, sourceFile);
            const startPosition = getFirstNonSpaceCharacterPosition(sourceFile.text, lineStartPosition);
            // First try to see if we can put the comment on the previous line.
            // We need to make sure that we are not in the middle of a string literal or a comment.
            // If so, we do not want to separate the node from its comment if we can.
            // Otherwise, add an extra new line immediately before the error span.
            const insertAtLineStart = isValidLocationToAddComment(sourceFile, startPosition);
            const token = getTouchingToken(sourceFile, insertAtLineStart ? startPosition : position, /*includeJsDocComment*/ false);
            const indent = sourceFile.text.slice(lineStartPosition, startPosition);
            const text = `${insertAtLineStart ? "" : this.newLineCharacter}//${commentText}${this.newLineCharacter}${indent}`;
            this.insertText(sourceFile, token.getStart(sourceFile), text);
        }

        public replaceRangeWithText(sourceFile: SourceFile, range: TextRange, text: string) {
            this.changes.push({ kind: ChangeKind.Text, sourceFile, range, text });
        }

        private insertText(sourceFile: SourceFile, pos: number, text: string): void {
            this.replaceRangeWithText(sourceFile, createRange(pos), text);
        }

        /** Prefer this over replacing a node with another that has a type annotation, as it avoids reformatting the other parts of the node. */
        public tryInsertTypeAnnotation(sourceFile: SourceFile, node: TypeAnnotatable, type: TypeNode): void {
            let endNode: Node;
            if (isFunctionLike(node)) {
                endNode = findChildOfKind(node, SyntaxKind.CloseParenToken, sourceFile);
                if (!endNode) {
                    if (!isArrowFunction(node)) return; // Function missing parentheses, give up
                    // If no `)`, is an arrow function `x => x`, so use the end of the first parameter
                    endNode = first(node.parameters);
                }
            }
            else {
                endNode = node.kind !== SyntaxKind.VariableDeclaration && node.questionToken ? node.questionToken : node.name;
            }

            this.insertNodeAt(sourceFile, endNode.end, type, { prefix: ": " });
        }

        public insertTypeParameters(sourceFile: SourceFile, node: SignatureDeclaration, typeParameters: ReadonlyArray<TypeParameterDeclaration>): void {
            // If no `(`, is an arrow function `x => x`, so use the pos of the first parameter
            const start = (findChildOfKind(node, SyntaxKind.OpenParenToken, sourceFile) || first(node.parameters)).getStart(sourceFile);
            this.insertNodesAt(sourceFile, start, typeParameters, { prefix: "<", suffix: ">" });
        }

        private getOptionsForInsertNodeBefore(before: Node, doubleNewlines: boolean): InsertNodeOptions {
            if (isStatement(before) || isClassElement(before)) {
                return { suffix: doubleNewlines ? this.newLineCharacter + this.newLineCharacter : this.newLineCharacter };
            }
            else if (isVariableDeclaration(before)) { // insert `x = 1, ` into `const x = 1, y = 2;
                return { suffix: ", " };
            }
            else if (isParameter(before)) {
                return {};
            }
            return Debug.failBadSyntaxKind(before); // We haven't handled this kind of node yet -- add it
        }

        public insertNodeAtConstructorStart(sourceFile: SourceFile, ctr: ConstructorDeclaration, newStatement: Statement): void {
            const firstStatement = firstOrUndefined(ctr.body.statements);
            if (!firstStatement || !ctr.body.multiLine) {
                this.replaceConstructorBody(sourceFile, ctr, [newStatement, ...ctr.body.statements]);
            }
            else {
                this.insertNodeBefore(sourceFile, firstStatement, newStatement);
            }
        }

        public insertNodeAtConstructorEnd(sourceFile: SourceFile, ctr: ConstructorDeclaration, newStatement: Statement): void {
            const lastStatement = lastOrUndefined(ctr.body.statements);
            if (!lastStatement || !ctr.body.multiLine) {
                this.replaceConstructorBody(sourceFile, ctr, [...ctr.body.statements, newStatement]);
            }
            else {
                this.insertNodeAfter(sourceFile, lastStatement, newStatement);
            }
        }

        private replaceConstructorBody(sourceFile: SourceFile, ctr: ConstructorDeclaration, statements: ReadonlyArray<Statement>): void {
            this.replaceNode(sourceFile, ctr.body, createBlock(statements, /*multiLine*/ true));
        }

        public insertNodeAtEndOfScope(sourceFile: SourceFile, scope: Node, newNode: Node): void {
            const pos = getAdjustedStartPosition(sourceFile, scope.getLastToken(), {}, Position.Start);
            this.replaceRange(sourceFile, { pos, end: pos }, newNode, {
                prefix: isLineBreak(sourceFile.text.charCodeAt(scope.getLastToken().pos)) ? this.newLineCharacter : this.newLineCharacter + this.newLineCharacter,
                suffix: this.newLineCharacter
            });
        }

        public insertNodeAtClassStart(sourceFile: SourceFile, cls: ClassLikeDeclaration, newElement: ClassElement): void {
            const clsStart = cls.getStart(sourceFile);
            const indentation = formatting.SmartIndenter.findFirstNonWhitespaceColumn(getLineStartPositionForPosition(clsStart, sourceFile), clsStart, sourceFile, this.formatContext.options)
                + this.formatContext.options.indentSize;
            this.insertNodeAt(sourceFile, cls.members.pos, newElement, { indentation, ...this.getInsertNodeAtClassStartPrefixSuffix(sourceFile, cls) });
        }

        private getInsertNodeAtClassStartPrefixSuffix(sourceFile: SourceFile, cls: ClassLikeDeclaration): { prefix: string, suffix: string } {
            if (cls.members.length === 0) {
                if (addToSeen(this.classesWithNodesInsertedAtStart, getNodeId(cls), cls)) {
                    // For `class C {\n}`, don't add the trailing "\n"
                    const shouldSuffix = (positionsAreOnSameLine as any)(...getClassBraceEnds(cls, sourceFile), sourceFile); // TODO: GH#4130 remove 'as any'
                    return { prefix: this.newLineCharacter, suffix: shouldSuffix ? this.newLineCharacter : "" };
                }
                else {
                    return { prefix: "", suffix: this.newLineCharacter };
                }
            }
            else {
                return { prefix: this.newLineCharacter, suffix: "" };
            }
        }

        public insertNodeAfterComma(sourceFile: SourceFile, after: Node, newNode: Node): void {
            const endPosition = this.insertNodeAfterWorker(sourceFile, this.nextCommaToken(sourceFile, after) || after, newNode);
            this.insertNodeAt(sourceFile, endPosition, newNode, this.getInsertNodeAfterOptions(sourceFile, after));
        }

        public insertNodeAfter(sourceFile: SourceFile, after: Node, newNode: Node): void {
            const endPosition = this.insertNodeAfterWorker(sourceFile, after, newNode);
            this.insertNodeAt(sourceFile, endPosition, newNode, this.getInsertNodeAfterOptions(sourceFile, after));
        }

        public insertNodesAfter(sourceFile: SourceFile, after: Node, newNodes: ReadonlyArray<Node>): void {
            const endPosition = this.insertNodeAfterWorker(sourceFile, after, first(newNodes));
            this.insertNodesAt(sourceFile, endPosition, newNodes, this.getInsertNodeAfterOptions(sourceFile, after));
        }

        private insertNodeAfterWorker(sourceFile: SourceFile, after: Node, newNode: Node): number {
            if (needSemicolonBetween(after, newNode)) {
                // check if previous statement ends with semicolon
                // if not - insert semicolon to preserve the code from changing the meaning due to ASI
                if (sourceFile.text.charCodeAt(after.end - 1) !== CharacterCodes.semicolon) {
                    this.replaceRange(sourceFile, createRange(after.end), createToken(SyntaxKind.SemicolonToken));
                }
            }
            const endPosition = getAdjustedEndPosition(sourceFile, after, {});
<<<<<<< HEAD
            return this.replaceRange(sourceFile, createRange(endPosition), newNode, this.getInsertNodeAfterOptions(after));
=======
            return endPosition;
>>>>>>> 76573c65
        }

        private getInsertNodeAfterOptions(sourceFile: SourceFile, after: Node) {
            const options = this.getInsertNodeAfterOptionsWorker(after);
            return {
                ...options,
                prefix: after.end === sourceFile.end && isStatement(after) ? (options.prefix ? `\n${options.prefix}` : "\n") : options.prefix,
            };
        }
        private getInsertNodeAfterOptionsWorker(node: Node): InsertNodeOptions {
            if (isClassDeclaration(node) || isModuleDeclaration(node)) {
                return { prefix: this.newLineCharacter, suffix: this.newLineCharacter };
            }
            else if (isStatement(node) || isClassOrTypeElement(node)) {
                return { suffix: this.newLineCharacter };
            }
            else if (isVariableDeclaration(node)) {
                return { prefix: ", " };
            }
            else if (isPropertyAssignment(node)) {
                return { suffix: "," + this.newLineCharacter };
            }
            else if (isParameter(node)) {
                return {};
            }
            return Debug.failBadSyntaxKind(node); // We haven't handled this kind of node yet -- add it
        }

        public insertName(sourceFile: SourceFile, node: FunctionExpression | ClassExpression | ArrowFunction, name: string): void {
            Debug.assert(!node.name);
            if (node.kind === SyntaxKind.ArrowFunction) {
                const arrow = findChildOfKind(node, SyntaxKind.EqualsGreaterThanToken, sourceFile)!;
                const lparen = findChildOfKind(node, SyntaxKind.OpenParenToken, sourceFile);
                if (lparen) {
                    // `() => {}` --> `function f() {}`
                    this.insertNodesAt(sourceFile, lparen.getStart(sourceFile), [createToken(SyntaxKind.FunctionKeyword), createIdentifier(name)], { joiner: " " });
                    this.deleteNode(sourceFile, arrow);
                }
                else {
                    // `x => {}` -> `function f(x) {}`
                    this.insertText(sourceFile, first(node.parameters).getStart(sourceFile), `function ${name}(`);
                    // Replacing full range of arrow to get rid of the leading space -- replace ` =>` with `)`
                    this.replaceRange(sourceFile, arrow, createToken(SyntaxKind.CloseParenToken));
                }

                if (node.body.kind !== SyntaxKind.Block) {
                    // `() => 0` => `function f() { return 0; }`
                    this.insertNodesAt(sourceFile, node.body.getStart(sourceFile), [createToken(SyntaxKind.OpenBraceToken), createToken(SyntaxKind.ReturnKeyword)], { joiner: " ", suffix: " " });
                    this.insertNodesAt(sourceFile, node.body.end, [createToken(SyntaxKind.SemicolonToken), createToken(SyntaxKind.CloseBraceToken)], { joiner: " " });
                }
            }
            else {
                const pos = findChildOfKind(node, node.kind === SyntaxKind.FunctionExpression ? SyntaxKind.FunctionKeyword : SyntaxKind.ClassKeyword, sourceFile)!.end;
                this.insertNodeAt(sourceFile, pos, createIdentifier(name), { prefix: " " });
            }
        }

        public insertExportModifier(sourceFile: SourceFile, node: DeclarationStatement | VariableStatement): void {
            this.insertText(sourceFile, node.getStart(sourceFile), "export ");
        }

        /**
         * This function should be used to insert nodes in lists when nodes don't carry separators as the part of the node range,
         * i.e. arguments in arguments lists, parameters in parameter lists etc.
         * Note that separators are part of the node in statements and class elements.
         */
        public insertNodeInListAfter(sourceFile: SourceFile, after: Node, newNode: Node, containingList = formatting.SmartIndenter.getContainingList(after, sourceFile)) {
            if (!containingList) {
                Debug.fail("node is not a list element");
                return this;
            }
            const index = indexOfNode(containingList, after);
            if (index < 0) {
                return this;
            }
            const end = after.getEnd();
            if (index !== containingList.length - 1) {
                // any element except the last one
                // use next sibling as an anchor
                const nextToken = getTokenAtPosition(sourceFile, after.end, /*includeJsDocComment*/ false);
                if (nextToken && isSeparator(after, nextToken)) {
                    // for list
                    // a, b, c
                    // create change for adding 'e' after 'a' as
                    // - find start of next element after a (it is b)
                    // - use this start as start and end position in final change
                    // - build text of change by formatting the text of node + separator + whitespace trivia of b

                    // in multiline case it will work as
                    //   a,
                    //   b,
                    //   c,
                    // result - '*' denotes leading trivia that will be inserted after new text (displayed as '#')
                    //   a,*
                    // ***insertedtext<separator>#
                    // ###b,
                    //   c,
                    // find line and character of the next element
                    const lineAndCharOfNextElement = getLineAndCharacterOfPosition(sourceFile, skipWhitespacesAndLineBreaks(sourceFile.text, containingList[index + 1].getFullStart()));
                    // find line and character of the token that precedes next element (usually it is separator)
                    const lineAndCharOfNextToken = getLineAndCharacterOfPosition(sourceFile, nextToken.end);
                    let prefix: string;
                    let startPos: number;
                    if (lineAndCharOfNextToken.line === lineAndCharOfNextElement.line) {
                        // next element is located on the same line with separator:
                        // a,$$$$b
                        //  ^    ^
                        //  |    |-next element
                        //  |-separator
                        // where $$$ is some leading trivia
                        // for a newly inserted node we'll maintain the same relative position comparing to separator and replace leading trivia with spaces
                        // a,    x,$$$$b
                        //  ^    ^     ^
                        //  |    |     |-next element
                        //  |    |-new inserted node padded with spaces
                        //  |-separator
                        startPos = nextToken.end;
                        prefix = spaces(lineAndCharOfNextElement.character - lineAndCharOfNextToken.character);
                    }
                    else {
                        // next element is located on different line that separator
                        // let insert position be the beginning of the line that contains next element
                        startPos = getStartPositionOfLine(lineAndCharOfNextElement.line, sourceFile);
                    }

                    // write separator and leading trivia of the next element as suffix
                    const suffix = `${tokenToString(nextToken.kind)}${sourceFile.text.substring(nextToken.end, containingList[index + 1].getStart(sourceFile))}`;
                    this.replaceRange(sourceFile, createRange(startPos, containingList[index + 1].getStart(sourceFile)), newNode, { prefix, suffix });
                }
            }
            else {
                const afterStart = after.getStart(sourceFile);
                const afterStartLinePosition = getLineStartPositionForPosition(afterStart, sourceFile);

                let separator: SyntaxKind.CommaToken | SyntaxKind.SemicolonToken;
                let multilineList = false;

                // insert element after the last element in the list that has more than one item
                // pick the element preceding the after element to:
                // - pick the separator
                // - determine if list is a multiline
                if (containingList.length === 1) {
                    // if list has only one element then we'll format is as multiline if node has comment in trailing trivia, or as singleline otherwise
                    // i.e. var x = 1 // this is x
                    //     | new element will be inserted at this position
                    separator = SyntaxKind.CommaToken;
                }
                else {
                    // element has more than one element, pick separator from the list
                    const tokenBeforeInsertPosition = findPrecedingToken(after.pos, sourceFile);
                    separator = isSeparator(after, tokenBeforeInsertPosition) ? tokenBeforeInsertPosition.kind : SyntaxKind.CommaToken;
                    // determine if list is multiline by checking lines of after element and element that precedes it.
                    const afterMinusOneStartLinePosition = getLineStartPositionForPosition(containingList[index - 1].getStart(sourceFile), sourceFile);
                    multilineList = afterMinusOneStartLinePosition !== afterStartLinePosition;
                }
                if (hasCommentsBeforeLineBreak(sourceFile.text, after.end)) {
                    // in this case we'll always treat containing list as multiline
                    multilineList = true;
                }
                if (multilineList) {
                    // insert separator immediately following the 'after' node to preserve comments in trailing trivia
                    this.replaceRange(sourceFile, createRange(end), createToken(separator));
                    // use the same indentation as 'after' item
                    const indentation = formatting.SmartIndenter.findFirstNonWhitespaceColumn(afterStartLinePosition, afterStart, sourceFile, this.formatContext.options);
                    // insert element before the line break on the line that contains 'after' element
                    let insertPos = skipTrivia(sourceFile.text, end, /*stopAfterLineBreak*/ true, /*stopAtComments*/ false);
                    if (insertPos !== end && isLineBreak(sourceFile.text.charCodeAt(insertPos - 1))) {
                        insertPos--;
                    }
                    this.replaceRange(sourceFile, createRange(insertPos), newNode, { indentation, prefix: this.newLineCharacter });
                }
                else {
                    this.replaceRange(sourceFile, createRange(end), newNode, { prefix: `${tokenToString(separator)} ` });
                }
            }
            return this;
        }

        private finishClassesWithNodesInsertedAtStart(): void {
            this.classesWithNodesInsertedAtStart.forEach(cls => {
                const sourceFile = cls.getSourceFile();
                const [openBraceEnd, closeBraceEnd] = getClassBraceEnds(cls, sourceFile);
                // For `class C { }` remove the whitespace inside the braces.
                if (positionsAreOnSameLine(openBraceEnd, closeBraceEnd, sourceFile) && openBraceEnd !== closeBraceEnd - 1) {
                    this.deleteRange(sourceFile, createRange(openBraceEnd, closeBraceEnd - 1));
                }
            });
        }

        private finishTrailingCommaAfterDeletingNodesInList() {
            this.deletedNodesInLists.forEach(node => {
                const sourceFile = node.getSourceFile();
                const list = formatting.SmartIndenter.getContainingList(node, sourceFile);
                if (node !== last(list)) return;

                const lastNonDeletedIndex = findLastIndex(list, n => !this.deletedNodesInLists.has(n), list.length - 2);
                if (lastNonDeletedIndex !== -1) {
                    this.deleteRange(sourceFile, { pos: list[lastNonDeletedIndex].end, end: startPositionToDeleteNodeInList(sourceFile, list[lastNonDeletedIndex + 1]) });
                }
            });
        }

        /**
         * Note: after calling this, the TextChanges object must be discarded!
         * @param validate only for tests
         *    The reason we must validate as part of this method is that `getNonFormattedText` changes the node's positions,
         *    so we can only call this once and can't get the non-formatted text separately.
         */
        public getChanges(validate?: ValidateNonFormattedText): FileTextChanges[] {
            this.finishClassesWithNodesInsertedAtStart();
            this.finishTrailingCommaAfterDeletingNodesInList();
            const changes = changesToText.getTextChangesFromChanges(this.changes, this.newLineCharacter, this.formatContext, validate);
            for (const { oldFile, fileName, statements } of this.newFiles) {
                changes.push(changesToText.newFileChanges(oldFile, fileName, statements, this.newLineCharacter));
            }
            return changes;
        }

        public createNewFile(oldFile: SourceFile, fileName: string, statements: ReadonlyArray<Statement>) {
            this.newFiles.push({ oldFile, fileName, statements });
        }
    }

    // find first non-whitespace position in the leading trivia of the node
    function startPositionToDeleteNodeInList(sourceFile: SourceFile, node: Node): number {
        return skipTrivia(sourceFile.text, getAdjustedStartPosition(sourceFile, node, {}, Position.FullStart), /*stopAfterLineBreak*/ false, /*stopAtComments*/ true);
    }

    function getClassBraceEnds(cls: ClassLikeDeclaration, sourceFile: SourceFile): [number, number] {
        return [findChildOfKind(cls, SyntaxKind.OpenBraceToken, sourceFile).end, findChildOfKind(cls, SyntaxKind.CloseBraceToken, sourceFile).end];
    }

    export type ValidateNonFormattedText = (node: Node, text: string) => void;

    namespace changesToText {
        export function getTextChangesFromChanges(changes: ReadonlyArray<Change>, newLineCharacter: string, formatContext: formatting.FormatContext, validate: ValidateNonFormattedText): FileTextChanges[] {
            return group(changes, c => c.sourceFile.path).map(changesInFile => {
                const sourceFile = changesInFile[0].sourceFile;
                // order changes by start position
                // If the start position is the same, put the shorter range first, since an empty range (x, x) may precede (x, y) but not vice-versa.
                const normalized = stableSort(changesInFile, (a, b) => (a.range.pos - b.range.pos) || (a.range.end - b.range.end));
                // verify that change intervals do not overlap, except possibly at end points.
                for (let i = 0; i < normalized.length - 1; i++) {
                    Debug.assert(normalized[i].range.end <= normalized[i + 1].range.pos, "Changes overlap", () =>
                        `${JSON.stringify(normalized[i].range)} and ${JSON.stringify(normalized[i + 1].range)}`);
                }
                const textChanges = normalized.map(c =>
                    createTextChange(createTextSpanFromRange(c.range), computeNewText(c, sourceFile, newLineCharacter, formatContext, validate)));
                return { fileName: sourceFile.fileName, textChanges };
            });
        }

        export function newFileChanges(oldFile: SourceFile, fileName: string, statements: ReadonlyArray<Statement>, newLineCharacter: string): FileTextChanges {
            const text = statements.map(s => getNonformattedText(s, oldFile, newLineCharacter).text).join(newLineCharacter);
            return { fileName, textChanges: [createTextChange(createTextSpan(0, 0), text)], isNewFile: true };
        }

        function computeNewText(change: Change, sourceFile: SourceFile, newLineCharacter: string, formatContext: formatting.FormatContext, validate: ValidateNonFormattedText): string {
            if (change.kind === ChangeKind.Remove) {
                return "";
            }
            if (change.kind === ChangeKind.Text) {
                return change.text;
            }

            const { options = {}, range: { pos } } = change;
            const format = (n: Node) => getFormattedTextOfNode(n, sourceFile, pos, options, newLineCharacter, formatContext, validate);
            const text = change.kind === ChangeKind.ReplaceWithMultipleNodes
                ? change.nodes.map(n => removeSuffix(format(n), newLineCharacter)).join(change.options.joiner || newLineCharacter)
                : format(change.node);
            // strip initial indentation (spaces or tabs) if text will be inserted in the middle of the line
            const noIndent = (options.preserveLeadingWhitespace || options.indentation !== undefined || getLineStartPositionForPosition(pos, sourceFile) === pos) ? text : text.replace(/^\s+/, "");
            return (options.prefix || "") + noIndent + (options.suffix || "");
        }

        /** Note: this may mutate `nodeIn`. */
        function getFormattedTextOfNode(nodeIn: Node, sourceFile: SourceFile, pos: number, { indentation, prefix, delta }: InsertNodeOptions, newLineCharacter: string, formatContext: formatting.FormatContext, validate: ValidateNonFormattedText): string {
            const { node, text } = getNonformattedText(nodeIn, sourceFile, newLineCharacter);
            if (validate) validate(node, text);
            const { options: formatOptions } = formatContext;
            const initialIndentation =
                indentation !== undefined
                    ? indentation
                    : formatting.SmartIndenter.getIndentation(pos, sourceFile, formatOptions, prefix === newLineCharacter || getLineStartPositionForPosition(pos, sourceFile) === pos);
            if (delta === undefined) {
                delta = formatting.SmartIndenter.shouldIndentChildNode(formatContext.options, nodeIn) ? (formatOptions.indentSize || 0) : 0;
            }

            const file: SourceFileLike = { text, getLineAndCharacterOfPosition(pos) { return getLineAndCharacterOfPosition(this, pos); } };
            const changes = formatting.formatNodeGivenIndentation(node, file, sourceFile.languageVariant, initialIndentation, delta, formatContext);
            return applyChanges(text, changes);
        }

        /** Note: output node may be mutated input node. */
        function getNonformattedText(node: Node, sourceFile: SourceFile | undefined, newLineCharacter: string): { text: string, node: Node } {
            const writer = new Writer(newLineCharacter);
            const newLine = newLineCharacter === "\n" ? NewLineKind.LineFeed : NewLineKind.CarriageReturnLineFeed;
            createPrinter({ newLine }, writer).writeNode(EmitHint.Unspecified, node, sourceFile, writer);
            return { text: writer.getText(), node: assignPositionsToNode(node) };
        }
    }

    export function applyChanges(text: string, changes: TextChange[]): string {
        for (let i = changes.length - 1; i >= 0; i--) {
            const change = changes[i];
            text = `${text.substring(0, change.span.start)}${change.newText}${text.substring(textSpanEnd(change.span))}`;
        }
        return text;
    }

    function isTrivia(s: string) {
        return skipTrivia(s, 0) === s.length;
    }

    function assignPositionsToNode(node: Node): Node {
        const visited = visitEachChild(node, assignPositionsToNode, nullTransformationContext, assignPositionsToNodeArray, assignPositionsToNode);
        // create proxy node for non synthesized nodes
        const newNode = nodeIsSynthesized(visited) ? visited : Object.create(visited) as Node;
        newNode.pos = getPos(node);
        newNode.end = getEnd(node);
        return newNode;
    }

    function assignPositionsToNodeArray(nodes: NodeArray<any>, visitor: Visitor, test?: (node: Node) => boolean, start?: number, count?: number) {
        const visited = visitNodes(nodes, visitor, test, start, count);
        if (!visited) {
            return visited;
        }
        // clone nodearray if necessary
        const nodeArray = visited === nodes ? createNodeArray(visited.slice(0)) : visited;
        nodeArray.pos = getPos(nodes);
        nodeArray.end = getEnd(nodes);
        return nodeArray;
    }

    class Writer implements EmitTextWriter, PrintHandlers {
        private lastNonTriviaPosition = 0;
        private readonly writer: EmitTextWriter;

        public readonly onEmitNode: PrintHandlers["onEmitNode"];
        public readonly onBeforeEmitNodeArray: PrintHandlers["onBeforeEmitNodeArray"];
        public readonly onAfterEmitNodeArray: PrintHandlers["onAfterEmitNodeArray"];
        public readonly onBeforeEmitToken: PrintHandlers["onBeforeEmitToken"];
        public readonly onAfterEmitToken: PrintHandlers["onAfterEmitToken"];

        constructor(newLine: string) {
            this.writer = createTextWriter(newLine);
            this.onEmitNode = (hint, node, printCallback) => {
                if (node) {
                    setPos(node, this.lastNonTriviaPosition);
                }
                printCallback(hint, node);
                if (node) {
                    setEnd(node, this.lastNonTriviaPosition);
                }
            };
            this.onBeforeEmitNodeArray = nodes => {
                if (nodes) {
                    setPos(nodes, this.lastNonTriviaPosition);
                }
            };
            this.onAfterEmitNodeArray = nodes => {
                if (nodes) {
                    setEnd(nodes, this.lastNonTriviaPosition);
                }
            };
            this.onBeforeEmitToken = node => {
                if (node) {
                    setPos(node, this.lastNonTriviaPosition);
                }
            };
            this.onAfterEmitToken = node => {
                if (node) {
                    setEnd(node, this.lastNonTriviaPosition);
                }
            };
        }

        private setLastNonTriviaPosition(s: string, force: boolean) {
            if (force || !isTrivia(s)) {
                this.lastNonTriviaPosition = this.writer.getTextPos();
                let i = 0;
                while (isWhiteSpaceLike(s.charCodeAt(s.length - i - 1))) {
                    i++;
                }
                // trim trailing whitespaces
                this.lastNonTriviaPosition -= i;
            }
        }

        write(s: string): void {
            this.writer.write(s);
            this.setLastNonTriviaPosition(s, /*force*/ false);
        }
        writeKeyword(s: string): void {
            this.writer.writeKeyword(s);
            this.setLastNonTriviaPosition(s, /*force*/ false);
        }
        writeOperator(s: string): void {
            this.writer.writeOperator(s);
            this.setLastNonTriviaPosition(s, /*force*/ false);
        }
        writePunctuation(s: string): void {
            this.writer.writePunctuation(s);
            this.setLastNonTriviaPosition(s, /*force*/ false);
        }
        writeParameter(s: string): void {
            this.writer.writeParameter(s);
            this.setLastNonTriviaPosition(s, /*force*/ false);
        }
        writeProperty(s: string): void {
            this.writer.writeProperty(s);
            this.setLastNonTriviaPosition(s, /*force*/ false);
        }
        writeSpace(s: string): void {
            this.writer.writeSpace(s);
            this.setLastNonTriviaPosition(s, /*force*/ false);
        }
        writeStringLiteral(s: string): void {
            this.writer.writeStringLiteral(s);
            this.setLastNonTriviaPosition(s, /*force*/ false);
        }
        writeSymbol(s: string, sym: Symbol): void {
            this.writer.writeSymbol(s, sym);
            this.setLastNonTriviaPosition(s, /*force*/ false);
        }
        writeTextOfNode(text: string, node: Node): void {
            this.writer.writeTextOfNode(text, node);
        }
        writeLine(): void {
            this.writer.writeLine();
        }
        increaseIndent(): void {
            this.writer.increaseIndent();
        }
        decreaseIndent(): void {
            this.writer.decreaseIndent();
        }
        getText(): string {
            return this.writer.getText();
        }
        rawWrite(s: string): void {
            this.writer.rawWrite(s);
            this.setLastNonTriviaPosition(s, /*force*/ false);
        }
        writeLiteral(s: string): void {
            this.writer.writeLiteral(s);
            this.setLastNonTriviaPosition(s, /*force*/ true);
        }
        getTextPos(): number {
            return this.writer.getTextPos();
        }
        getLine(): number {
            return this.writer.getLine();
        }
        getColumn(): number {
            return this.writer.getColumn();
        }
        getIndent(): number {
            return this.writer.getIndent();
        }
        isAtStartOfLine(): boolean {
            return this.writer.isAtStartOfLine();
        }
        clear(): void {
            this.writer.clear();
            this.lastNonTriviaPosition = 0;
        }
    }

    function getInsertionPositionAtSourceFileTop({ text }: SourceFile): number {
        const shebang = getShebang(text);
        let position = 0;
        if (shebang !== undefined) {
            position = shebang.length;
            advancePastLineBreak();
        }

        // For a source file, it is possible there are detached comments we should not skip
        let ranges = getLeadingCommentRanges(text, position);
        if (!ranges) return position;
        // However we should still skip a pinned comment at the top
        if (ranges.length && ranges[0].kind === SyntaxKind.MultiLineCommentTrivia && isPinnedComment(text, ranges[0].pos)) {
            position = ranges[0].end;
            advancePastLineBreak();
            ranges = ranges.slice(1);
        }
        // As well as any triple slash references
        for (const range of ranges) {
            if (range.kind === SyntaxKind.SingleLineCommentTrivia && isRecognizedTripleSlashComment(text, range.pos, range.end)) {
                position = range.end;
                advancePastLineBreak();
                continue;
            }
            break;
        }
        return position;

        function advancePastLineBreak() {
            if (position < text.length) {
                const charCode = text.charCodeAt(position);
                if (isLineBreak(charCode)) {
                    position++;

                    if (position < text.length && charCode === CharacterCodes.carriageReturn && text.charCodeAt(position) === CharacterCodes.lineFeed) {
                        position++;
                    }
                }
            }
        }
    }

    export function isValidLocationToAddComment(sourceFile: SourceFile, position: number) {
        return !isInComment(sourceFile, position) && !isInString(sourceFile, position) && !isInTemplateString(sourceFile, position);
    }

    function needSemicolonBetween(a: Node, b: Node): boolean {
        return (isPropertySignature(a) || isPropertyDeclaration(a)) && isClassOrTypeElement(b) && b.name.kind === SyntaxKind.ComputedPropertyName
            || isStatementButNotDeclaration(a) && isStatementButNotDeclaration(b); // TODO: only if b would start with a `(` or `[`
    }
}
<|MERGE_RESOLUTION|>--- conflicted
+++ resolved
@@ -1,1001 +1,997 @@
-/* @internal */
-namespace ts.textChanges {
-
-    /**
-     * Currently for simplicity we store recovered positions on the node itself.
-     * It can be changed to side-table later if we decide that current design is too invasive.
-     */
-    function getPos(n: TextRange): number {
-        const result = (<any>n).__pos;
-        Debug.assert(typeof result === "number");
-        return result;
-    }
-
-    function setPos(n: TextRange, pos: number): void {
-        Debug.assert(typeof pos === "number");
-        (<any>n).__pos = pos;
-    }
-
-    function getEnd(n: TextRange): number {
-        const result = (<any>n).__end;
-        Debug.assert(typeof result === "number");
-        return result;
-    }
-
-    function setEnd(n: TextRange, end: number): void {
-        Debug.assert(typeof end === "number");
-        (<any>n).__end = end;
-    }
-
-    export interface ConfigurableStart {
-        /** True to use getStart() (NB, not getFullStart()) without adjustment. */
-        useNonAdjustedStartPosition?: boolean;
-    }
-    export interface ConfigurableEnd {
-        /** True to use getEnd() without adjustment. */
-        useNonAdjustedEndPosition?: boolean;
-    }
-
-    export enum Position {
-        FullStart,
-        Start
-    }
-
-    function skipWhitespacesAndLineBreaks(text: string, start: number) {
-        return skipTrivia(text, start, /*stopAfterLineBreak*/ false, /*stopAtComments*/ true);
-    }
-
-    function hasCommentsBeforeLineBreak(text: string, start: number) {
-        let i = start;
-        while (i < text.length) {
-            const ch = text.charCodeAt(i);
-            if (isWhiteSpaceSingleLine(ch)) {
-                i++;
-                continue;
-            }
-            return ch === CharacterCodes.slash;
-        }
-        return false;
-    }
-
-    /**
-     * Usually node.pos points to a position immediately after the previous token.
-     * If this position is used as a beginning of the span to remove - it might lead to removing the trailing trivia of the previous node, i.e:
-     * const x; // this is x
-     *        ^ - pos for the next variable declaration will point here
-     * const y; // this is y
-     *        ^ - end for previous variable declaration
-     * Usually leading trivia of the variable declaration 'y' should not include trailing trivia (whitespace, comment 'this is x' and newline) from the preceding
-     * variable declaration and trailing trivia for 'y' should include (whitespace, comment 'this is y', newline).
-     * By default when removing nodes we adjust start and end positions to respect specification of the trivia above.
-     * If pos\end should be interpreted literally 'useNonAdjustedStartPosition' or 'useNonAdjustedEndPosition' should be set to true
-     */
-    export interface ConfigurableStartEnd extends ConfigurableStart, ConfigurableEnd {}
-
-    export const useNonAdjustedPositions: ConfigurableStartEnd = {
-        useNonAdjustedStartPosition: true,
-        useNonAdjustedEndPosition: true,
-    };
-
-    export interface InsertNodeOptions {
-        /**
-         * Text to be inserted before the new node
-         */
-        prefix?: string;
-        /**
-         * Text to be inserted after the new node
-         */
-        suffix?: string;
-        /**
-         * Text of inserted node will be formatted with this indentation, otherwise indentation will be inferred from the old node
-         */
-        indentation?: number;
-        /**
-         * Text of inserted node will be formatted with this delta, otherwise delta will be inferred from the new node kind
-         */
-        delta?: number;
-        /**
-         * Do not trim leading white spaces in the edit range
-         */
-        preserveLeadingWhitespace?: boolean;
-    }
-
-    export interface ReplaceWithMultipleNodesOptions extends InsertNodeOptions {
-        readonly joiner?: string;
-    }
-
-    enum ChangeKind {
-        Remove,
-        ReplaceWithSingleNode,
-        ReplaceWithMultipleNodes,
-        Text,
-    }
-
-    type Change = ReplaceWithSingleNode | ReplaceWithMultipleNodes | RemoveNode | ChangeText;
-
-    interface BaseChange {
-        readonly sourceFile: SourceFile;
-        readonly range: TextRange;
-    }
-
-    export interface ChangeNodeOptions extends ConfigurableStartEnd, InsertNodeOptions {}
-    interface ReplaceWithSingleNode extends BaseChange {
-        readonly kind: ChangeKind.ReplaceWithSingleNode;
-        readonly node: Node;
-        readonly options?: InsertNodeOptions;
-    }
-
-    interface RemoveNode extends BaseChange {
-        readonly kind: ChangeKind.Remove;
-        readonly node?: never;
-        readonly options?: never;
-    }
-
-    interface ReplaceWithMultipleNodes extends BaseChange {
-        readonly kind: ChangeKind.ReplaceWithMultipleNodes;
-        readonly nodes: ReadonlyArray<Node>;
-        readonly options?: ReplaceWithMultipleNodesOptions;
-    }
-
-    interface ChangeText extends BaseChange {
-        readonly kind: ChangeKind.Text;
-        readonly text: string;
-    }
-
-    function getAdjustedRange(sourceFile: SourceFile, startNode: Node, endNode: Node, options: ConfigurableStartEnd): TextRange {
-        return { pos: getAdjustedStartPosition(sourceFile, startNode, options, Position.Start), end: getAdjustedEndPosition(sourceFile, endNode, options) };
-    }
-
-    function getAdjustedStartPosition(sourceFile: SourceFile, node: Node, options: ConfigurableStart, position: Position) {
-        if (options.useNonAdjustedStartPosition) {
-            return node.getStart(sourceFile);
-        }
-        const fullStart = node.getFullStart();
-        const start = node.getStart(sourceFile);
-        if (fullStart === start) {
-            return start;
-        }
-        const fullStartLine = getLineStartPositionForPosition(fullStart, sourceFile);
-        const startLine = getLineStartPositionForPosition(start, sourceFile);
-        if (startLine === fullStartLine) {
-            // full start and start of the node are on the same line
-            //   a,     b;
-            //    ^     ^
-            //    |   start
-            // fullstart
-            // when b is replaced - we usually want to keep the leading trvia
-            // when b is deleted - we delete it
-            return position === Position.Start ? start : fullStart;
-        }
-        // get start position of the line following the line that contains fullstart position
-        // (but only if the fullstart isn't the very beginning of the file)
-        const nextLineStart = fullStart > 0 ? 1 : 0;
-        let adjustedStartPosition = getStartPositionOfLine(getLineOfLocalPosition(sourceFile, fullStartLine) + nextLineStart, sourceFile);
-        // skip whitespaces/newlines
-        adjustedStartPosition = skipWhitespacesAndLineBreaks(sourceFile.text, adjustedStartPosition);
-        return getStartPositionOfLine(getLineOfLocalPosition(sourceFile, adjustedStartPosition), sourceFile);
-    }
-
-    function getAdjustedEndPosition(sourceFile: SourceFile, node: Node, options: ConfigurableEnd) {
-        const { end } = node;
-        if (options.useNonAdjustedEndPosition || isExpression(node)) {
-            return end;
-        }
-        const newEnd = skipTrivia(sourceFile.text, end, /*stopAfterLineBreak*/ true);
-        return newEnd !== end && isLineBreak(sourceFile.text.charCodeAt(newEnd - 1))
-            ? newEnd
-            : end;
-    }
-
-    /**
-     * Checks if 'candidate' argument is a legal separator in the list that contains 'node' as an element
-     */
-    function isSeparator(node: Node, candidate: Node): candidate is Token<SyntaxKind.CommaToken | SyntaxKind.SemicolonToken> {
-        return candidate && node.parent && (candidate.kind === SyntaxKind.CommaToken || (candidate.kind === SyntaxKind.SemicolonToken && node.parent.kind === SyntaxKind.ObjectLiteralExpression));
-    }
-
-    function spaces(count: number) {
-        let s = "";
-        for (let i = 0; i < count; i++) {
-            s += " ";
-        }
-        return s;
-    }
-
-    export interface TextChangesContext {
-        host: LanguageServiceHost;
-        formatContext: formatting.FormatContext;
-    }
-
-    export type TypeAnnotatable = SignatureDeclaration | VariableDeclaration | ParameterDeclaration | PropertyDeclaration | PropertySignature;
-
-    export class ChangeTracker {
-        private readonly changes: Change[] = [];
-        private readonly newFiles: { readonly oldFile: SourceFile, readonly fileName: string, readonly statements: ReadonlyArray<Statement> }[] = [];
-        private readonly deletedNodesInLists = new NodeSet(); // Stores ids of nodes in lists that we already deleted. Used to avoid deleting `, ` twice in `a, b`.
-        private readonly classesWithNodesInsertedAtStart = createMap<ClassDeclaration>(); // Set<ClassDeclaration> implemented as Map<node id, ClassDeclaration>
-
-        public static fromContext(context: TextChangesContext): ChangeTracker {
-            return new ChangeTracker(getNewLineOrDefaultFromHost(context.host, context.formatContext.options), context.formatContext);
-        }
-
-        public static with(context: TextChangesContext, cb: (tracker: ChangeTracker) => void): FileTextChanges[] {
-            const tracker = ChangeTracker.fromContext(context);
-            cb(tracker);
-            return tracker.getChanges();
-        }
-
-        /** Public for tests only. Other callers should use `ChangeTracker.with`. */
-        constructor(private readonly newLineCharacter: string, private readonly formatContext: formatting.FormatContext) {}
-
-        public deleteRange(sourceFile: SourceFile, range: TextRange) {
-            this.changes.push({ kind: ChangeKind.Remove, sourceFile, range });
-            return this;
-        }
-
-        /** Warning: This deletes comments too. See `copyComments` in `convertFunctionToEs6Class`. */
-        public deleteNode(sourceFile: SourceFile, node: Node, options: ConfigurableStartEnd = {}) {
-            const startPosition = getAdjustedStartPosition(sourceFile, node, options, Position.FullStart);
-            const endPosition = getAdjustedEndPosition(sourceFile, node, options);
-            this.deleteRange(sourceFile, { pos: startPosition, end: endPosition });
-            return this;
-        }
-
-        public deleteNodeRange(sourceFile: SourceFile, startNode: Node, endNode: Node, options: ConfigurableStartEnd = {}) {
-            const startPosition = getAdjustedStartPosition(sourceFile, startNode, options, Position.FullStart);
-            const endPosition = getAdjustedEndPosition(sourceFile, endNode, options);
-            this.deleteRange(sourceFile, { pos: startPosition, end: endPosition });
-            return this;
-        }
-
-        public deleteNodeInList(sourceFile: SourceFile, node: Node) {
-            const containingList = formatting.SmartIndenter.getContainingList(node, sourceFile);
-            if (!containingList) {
-                Debug.fail("node is not a list element");
-                return this;
-            }
-            const index = indexOfNode(containingList, node);
-            if (index < 0) {
-                return this;
-            }
-            if (containingList.length === 1) {
-                this.deleteNode(sourceFile, node);
-                return this;
-            }
-
-            // Note: We will only delete a comma *after* a node. This will leave a trailing comma if we delete the last node.
-            // That's handled in the end by `finishTrailingCommaAfterDeletingNodesInList`.
-            Debug.assert(!this.deletedNodesInLists.has(node), "Deleting a node twice");
-            this.deletedNodesInLists.add(node);
-            this.deleteRange(sourceFile, {
-                pos: startPositionToDeleteNodeInList(sourceFile, node),
-                end: index === containingList.length - 1 ? getAdjustedEndPosition(sourceFile, node, {}) : startPositionToDeleteNodeInList(sourceFile, containingList[index + 1]),
-            });
-            return this;
-        }
-
-        public replaceRange(sourceFile: SourceFile, range: TextRange, newNode: Node, options: InsertNodeOptions = {}) {
-            this.changes.push({ kind: ChangeKind.ReplaceWithSingleNode, sourceFile, range, options, node: newNode });
-            return this;
-        }
-
-        public replaceNode(sourceFile: SourceFile, oldNode: Node, newNode: Node, options: ChangeNodeOptions = useNonAdjustedPositions) {
-            return this.replaceRange(sourceFile, getAdjustedRange(sourceFile, oldNode, oldNode, options), newNode, options);
-        }
-
-        public replaceNodeRange(sourceFile: SourceFile, startNode: Node, endNode: Node, newNode: Node, options: ChangeNodeOptions = useNonAdjustedPositions) {
-            this.replaceRange(sourceFile, getAdjustedRange(sourceFile, startNode, endNode, options), newNode, options);
-        }
-
-        private replaceRangeWithNodes(sourceFile: SourceFile, range: TextRange, newNodes: ReadonlyArray<Node>, options: ReplaceWithMultipleNodesOptions & ConfigurableStartEnd = {}) {
-            this.changes.push({ kind: ChangeKind.ReplaceWithMultipleNodes, sourceFile, range, options, nodes: newNodes });
-            return this;
-        }
-
-        public replaceNodeWithNodes(sourceFile: SourceFile, oldNode: Node, newNodes: ReadonlyArray<Node>, options: ChangeNodeOptions = useNonAdjustedPositions) {
-            return this.replaceRangeWithNodes(sourceFile, getAdjustedRange(sourceFile, oldNode, oldNode, options), newNodes, options);
-        }
-
-        public replaceNodeRangeWithNodes(sourceFile: SourceFile, startNode: Node, endNode: Node, newNodes: ReadonlyArray<Node>, options: ReplaceWithMultipleNodesOptions & ConfigurableStartEnd = useNonAdjustedPositions) {
-            return this.replaceRangeWithNodes(sourceFile, getAdjustedRange(sourceFile, startNode, endNode, options), newNodes, options);
-        }
-
-        private nextCommaToken (sourceFile: SourceFile, node: Node): Node | undefined {
-            const next = findNextToken(node, node.parent, sourceFile);
-            return next && next.kind === SyntaxKind.CommaToken ? next : undefined;
-        }
-
-        public replacePropertyAssignment(sourceFile: SourceFile, oldNode: PropertyAssignment, newNode: PropertyAssignment) {
-            const suffix = this.nextCommaToken(sourceFile, oldNode) ? "" : ("," + this.newLineCharacter);
-            return this.replaceNode(sourceFile, oldNode, newNode, { suffix });
-        }
-
-        private insertNodeAt(sourceFile: SourceFile, pos: number, newNode: Node, options: InsertNodeOptions = {}) {
-            this.replaceRange(sourceFile, createRange(pos), newNode, options);
-        }
-
-        private insertNodesAt(sourceFile: SourceFile, pos: number, newNodes: ReadonlyArray<Node>, options: ReplaceWithMultipleNodesOptions = {}): void {
-            this.changes.push({ kind: ChangeKind.ReplaceWithMultipleNodes, sourceFile, options, nodes: newNodes, range: { pos, end: pos } });
-        }
-
-        public insertNodeAtTopOfFile(sourceFile: SourceFile, newNode: Statement, blankLineBetween: boolean): void {
-            const pos = getInsertionPositionAtSourceFileTop(sourceFile);
-            this.insertNodeAt(sourceFile, pos, newNode, {
-                prefix: pos === 0 ? undefined : this.newLineCharacter,
-                suffix: (isLineBreak(sourceFile.text.charCodeAt(pos)) ? "" : this.newLineCharacter) + (blankLineBetween ? this.newLineCharacter : ""),
-            });
-        }
-
-        public insertNodeBefore(sourceFile: SourceFile, before: Node, newNode: Node, blankLineBetween = false) {
-            this.insertNodeAt(sourceFile, getAdjustedStartPosition(sourceFile, before, {}, Position.Start), newNode, this.getOptionsForInsertNodeBefore(before, blankLineBetween));
-        }
-
-        public insertModifierBefore(sourceFile: SourceFile, modifier: SyntaxKind, before: Node): void {
-            const pos = before.getStart(sourceFile);
-            this.replaceRange(sourceFile, { pos, end: pos }, createToken(modifier), { suffix: " " });
-        }
-
-        public insertCommentBeforeLine(sourceFile: SourceFile, lineNumber: number, position: number, commentText: string): void {
-            const lineStartPosition = getStartPositionOfLine(lineNumber, sourceFile);
-            const startPosition = getFirstNonSpaceCharacterPosition(sourceFile.text, lineStartPosition);
-            // First try to see if we can put the comment on the previous line.
-            // We need to make sure that we are not in the middle of a string literal or a comment.
-            // If so, we do not want to separate the node from its comment if we can.
-            // Otherwise, add an extra new line immediately before the error span.
-            const insertAtLineStart = isValidLocationToAddComment(sourceFile, startPosition);
-            const token = getTouchingToken(sourceFile, insertAtLineStart ? startPosition : position, /*includeJsDocComment*/ false);
-            const indent = sourceFile.text.slice(lineStartPosition, startPosition);
-            const text = `${insertAtLineStart ? "" : this.newLineCharacter}//${commentText}${this.newLineCharacter}${indent}`;
-            this.insertText(sourceFile, token.getStart(sourceFile), text);
-        }
-
-        public replaceRangeWithText(sourceFile: SourceFile, range: TextRange, text: string) {
-            this.changes.push({ kind: ChangeKind.Text, sourceFile, range, text });
-        }
-
-        private insertText(sourceFile: SourceFile, pos: number, text: string): void {
-            this.replaceRangeWithText(sourceFile, createRange(pos), text);
-        }
-
-        /** Prefer this over replacing a node with another that has a type annotation, as it avoids reformatting the other parts of the node. */
-        public tryInsertTypeAnnotation(sourceFile: SourceFile, node: TypeAnnotatable, type: TypeNode): void {
-            let endNode: Node;
-            if (isFunctionLike(node)) {
-                endNode = findChildOfKind(node, SyntaxKind.CloseParenToken, sourceFile);
-                if (!endNode) {
-                    if (!isArrowFunction(node)) return; // Function missing parentheses, give up
-                    // If no `)`, is an arrow function `x => x`, so use the end of the first parameter
-                    endNode = first(node.parameters);
-                }
-            }
-            else {
-                endNode = node.kind !== SyntaxKind.VariableDeclaration && node.questionToken ? node.questionToken : node.name;
-            }
-
-            this.insertNodeAt(sourceFile, endNode.end, type, { prefix: ": " });
-        }
-
-        public insertTypeParameters(sourceFile: SourceFile, node: SignatureDeclaration, typeParameters: ReadonlyArray<TypeParameterDeclaration>): void {
-            // If no `(`, is an arrow function `x => x`, so use the pos of the first parameter
-            const start = (findChildOfKind(node, SyntaxKind.OpenParenToken, sourceFile) || first(node.parameters)).getStart(sourceFile);
-            this.insertNodesAt(sourceFile, start, typeParameters, { prefix: "<", suffix: ">" });
-        }
-
-        private getOptionsForInsertNodeBefore(before: Node, doubleNewlines: boolean): InsertNodeOptions {
-            if (isStatement(before) || isClassElement(before)) {
-                return { suffix: doubleNewlines ? this.newLineCharacter + this.newLineCharacter : this.newLineCharacter };
-            }
-            else if (isVariableDeclaration(before)) { // insert `x = 1, ` into `const x = 1, y = 2;
-                return { suffix: ", " };
-            }
-            else if (isParameter(before)) {
-                return {};
-            }
-            return Debug.failBadSyntaxKind(before); // We haven't handled this kind of node yet -- add it
-        }
-
-        public insertNodeAtConstructorStart(sourceFile: SourceFile, ctr: ConstructorDeclaration, newStatement: Statement): void {
-            const firstStatement = firstOrUndefined(ctr.body.statements);
-            if (!firstStatement || !ctr.body.multiLine) {
-                this.replaceConstructorBody(sourceFile, ctr, [newStatement, ...ctr.body.statements]);
-            }
-            else {
-                this.insertNodeBefore(sourceFile, firstStatement, newStatement);
-            }
-        }
-
-        public insertNodeAtConstructorEnd(sourceFile: SourceFile, ctr: ConstructorDeclaration, newStatement: Statement): void {
-            const lastStatement = lastOrUndefined(ctr.body.statements);
-            if (!lastStatement || !ctr.body.multiLine) {
-                this.replaceConstructorBody(sourceFile, ctr, [...ctr.body.statements, newStatement]);
-            }
-            else {
-                this.insertNodeAfter(sourceFile, lastStatement, newStatement);
-            }
-        }
-
-        private replaceConstructorBody(sourceFile: SourceFile, ctr: ConstructorDeclaration, statements: ReadonlyArray<Statement>): void {
-            this.replaceNode(sourceFile, ctr.body, createBlock(statements, /*multiLine*/ true));
-        }
-
-        public insertNodeAtEndOfScope(sourceFile: SourceFile, scope: Node, newNode: Node): void {
-            const pos = getAdjustedStartPosition(sourceFile, scope.getLastToken(), {}, Position.Start);
-            this.replaceRange(sourceFile, { pos, end: pos }, newNode, {
-                prefix: isLineBreak(sourceFile.text.charCodeAt(scope.getLastToken().pos)) ? this.newLineCharacter : this.newLineCharacter + this.newLineCharacter,
-                suffix: this.newLineCharacter
-            });
-        }
-
-        public insertNodeAtClassStart(sourceFile: SourceFile, cls: ClassLikeDeclaration, newElement: ClassElement): void {
-            const clsStart = cls.getStart(sourceFile);
-            const indentation = formatting.SmartIndenter.findFirstNonWhitespaceColumn(getLineStartPositionForPosition(clsStart, sourceFile), clsStart, sourceFile, this.formatContext.options)
-                + this.formatContext.options.indentSize;
-            this.insertNodeAt(sourceFile, cls.members.pos, newElement, { indentation, ...this.getInsertNodeAtClassStartPrefixSuffix(sourceFile, cls) });
-        }
-
-        private getInsertNodeAtClassStartPrefixSuffix(sourceFile: SourceFile, cls: ClassLikeDeclaration): { prefix: string, suffix: string } {
-            if (cls.members.length === 0) {
-                if (addToSeen(this.classesWithNodesInsertedAtStart, getNodeId(cls), cls)) {
-                    // For `class C {\n}`, don't add the trailing "\n"
-                    const shouldSuffix = (positionsAreOnSameLine as any)(...getClassBraceEnds(cls, sourceFile), sourceFile); // TODO: GH#4130 remove 'as any'
-                    return { prefix: this.newLineCharacter, suffix: shouldSuffix ? this.newLineCharacter : "" };
-                }
-                else {
-                    return { prefix: "", suffix: this.newLineCharacter };
-                }
-            }
-            else {
-                return { prefix: this.newLineCharacter, suffix: "" };
-            }
-        }
-
-        public insertNodeAfterComma(sourceFile: SourceFile, after: Node, newNode: Node): void {
-            const endPosition = this.insertNodeAfterWorker(sourceFile, this.nextCommaToken(sourceFile, after) || after, newNode);
-            this.insertNodeAt(sourceFile, endPosition, newNode, this.getInsertNodeAfterOptions(sourceFile, after));
-        }
-
-        public insertNodeAfter(sourceFile: SourceFile, after: Node, newNode: Node): void {
-            const endPosition = this.insertNodeAfterWorker(sourceFile, after, newNode);
-            this.insertNodeAt(sourceFile, endPosition, newNode, this.getInsertNodeAfterOptions(sourceFile, after));
-        }
-
-        public insertNodesAfter(sourceFile: SourceFile, after: Node, newNodes: ReadonlyArray<Node>): void {
-            const endPosition = this.insertNodeAfterWorker(sourceFile, after, first(newNodes));
-            this.insertNodesAt(sourceFile, endPosition, newNodes, this.getInsertNodeAfterOptions(sourceFile, after));
-        }
-
-        private insertNodeAfterWorker(sourceFile: SourceFile, after: Node, newNode: Node): number {
-            if (needSemicolonBetween(after, newNode)) {
-                // check if previous statement ends with semicolon
-                // if not - insert semicolon to preserve the code from changing the meaning due to ASI
-                if (sourceFile.text.charCodeAt(after.end - 1) !== CharacterCodes.semicolon) {
-                    this.replaceRange(sourceFile, createRange(after.end), createToken(SyntaxKind.SemicolonToken));
-                }
-            }
-            const endPosition = getAdjustedEndPosition(sourceFile, after, {});
-<<<<<<< HEAD
-            return this.replaceRange(sourceFile, createRange(endPosition), newNode, this.getInsertNodeAfterOptions(after));
-=======
-            return endPosition;
->>>>>>> 76573c65
-        }
-
-        private getInsertNodeAfterOptions(sourceFile: SourceFile, after: Node) {
-            const options = this.getInsertNodeAfterOptionsWorker(after);
-            return {
-                ...options,
-                prefix: after.end === sourceFile.end && isStatement(after) ? (options.prefix ? `\n${options.prefix}` : "\n") : options.prefix,
-            };
-        }
-        private getInsertNodeAfterOptionsWorker(node: Node): InsertNodeOptions {
-            if (isClassDeclaration(node) || isModuleDeclaration(node)) {
-                return { prefix: this.newLineCharacter, suffix: this.newLineCharacter };
-            }
-            else if (isStatement(node) || isClassOrTypeElement(node)) {
-                return { suffix: this.newLineCharacter };
-            }
-            else if (isVariableDeclaration(node)) {
-                return { prefix: ", " };
-            }
-            else if (isPropertyAssignment(node)) {
-                return { suffix: "," + this.newLineCharacter };
-            }
-            else if (isParameter(node)) {
-                return {};
-            }
-            return Debug.failBadSyntaxKind(node); // We haven't handled this kind of node yet -- add it
-        }
-
-        public insertName(sourceFile: SourceFile, node: FunctionExpression | ClassExpression | ArrowFunction, name: string): void {
-            Debug.assert(!node.name);
-            if (node.kind === SyntaxKind.ArrowFunction) {
-                const arrow = findChildOfKind(node, SyntaxKind.EqualsGreaterThanToken, sourceFile)!;
-                const lparen = findChildOfKind(node, SyntaxKind.OpenParenToken, sourceFile);
-                if (lparen) {
-                    // `() => {}` --> `function f() {}`
-                    this.insertNodesAt(sourceFile, lparen.getStart(sourceFile), [createToken(SyntaxKind.FunctionKeyword), createIdentifier(name)], { joiner: " " });
-                    this.deleteNode(sourceFile, arrow);
-                }
-                else {
-                    // `x => {}` -> `function f(x) {}`
-                    this.insertText(sourceFile, first(node.parameters).getStart(sourceFile), `function ${name}(`);
-                    // Replacing full range of arrow to get rid of the leading space -- replace ` =>` with `)`
-                    this.replaceRange(sourceFile, arrow, createToken(SyntaxKind.CloseParenToken));
-                }
-
-                if (node.body.kind !== SyntaxKind.Block) {
-                    // `() => 0` => `function f() { return 0; }`
-                    this.insertNodesAt(sourceFile, node.body.getStart(sourceFile), [createToken(SyntaxKind.OpenBraceToken), createToken(SyntaxKind.ReturnKeyword)], { joiner: " ", suffix: " " });
-                    this.insertNodesAt(sourceFile, node.body.end, [createToken(SyntaxKind.SemicolonToken), createToken(SyntaxKind.CloseBraceToken)], { joiner: " " });
-                }
-            }
-            else {
-                const pos = findChildOfKind(node, node.kind === SyntaxKind.FunctionExpression ? SyntaxKind.FunctionKeyword : SyntaxKind.ClassKeyword, sourceFile)!.end;
-                this.insertNodeAt(sourceFile, pos, createIdentifier(name), { prefix: " " });
-            }
-        }
-
-        public insertExportModifier(sourceFile: SourceFile, node: DeclarationStatement | VariableStatement): void {
-            this.insertText(sourceFile, node.getStart(sourceFile), "export ");
-        }
-
-        /**
-         * This function should be used to insert nodes in lists when nodes don't carry separators as the part of the node range,
-         * i.e. arguments in arguments lists, parameters in parameter lists etc.
-         * Note that separators are part of the node in statements and class elements.
-         */
-        public insertNodeInListAfter(sourceFile: SourceFile, after: Node, newNode: Node, containingList = formatting.SmartIndenter.getContainingList(after, sourceFile)) {
-            if (!containingList) {
-                Debug.fail("node is not a list element");
-                return this;
-            }
-            const index = indexOfNode(containingList, after);
-            if (index < 0) {
-                return this;
-            }
-            const end = after.getEnd();
-            if (index !== containingList.length - 1) {
-                // any element except the last one
-                // use next sibling as an anchor
-                const nextToken = getTokenAtPosition(sourceFile, after.end, /*includeJsDocComment*/ false);
-                if (nextToken && isSeparator(after, nextToken)) {
-                    // for list
-                    // a, b, c
-                    // create change for adding 'e' after 'a' as
-                    // - find start of next element after a (it is b)
-                    // - use this start as start and end position in final change
-                    // - build text of change by formatting the text of node + separator + whitespace trivia of b
-
-                    // in multiline case it will work as
-                    //   a,
-                    //   b,
-                    //   c,
-                    // result - '*' denotes leading trivia that will be inserted after new text (displayed as '#')
-                    //   a,*
-                    // ***insertedtext<separator>#
-                    // ###b,
-                    //   c,
-                    // find line and character of the next element
-                    const lineAndCharOfNextElement = getLineAndCharacterOfPosition(sourceFile, skipWhitespacesAndLineBreaks(sourceFile.text, containingList[index + 1].getFullStart()));
-                    // find line and character of the token that precedes next element (usually it is separator)
-                    const lineAndCharOfNextToken = getLineAndCharacterOfPosition(sourceFile, nextToken.end);
-                    let prefix: string;
-                    let startPos: number;
-                    if (lineAndCharOfNextToken.line === lineAndCharOfNextElement.line) {
-                        // next element is located on the same line with separator:
-                        // a,$$$$b
-                        //  ^    ^
-                        //  |    |-next element
-                        //  |-separator
-                        // where $$$ is some leading trivia
-                        // for a newly inserted node we'll maintain the same relative position comparing to separator and replace leading trivia with spaces
-                        // a,    x,$$$$b
-                        //  ^    ^     ^
-                        //  |    |     |-next element
-                        //  |    |-new inserted node padded with spaces
-                        //  |-separator
-                        startPos = nextToken.end;
-                        prefix = spaces(lineAndCharOfNextElement.character - lineAndCharOfNextToken.character);
-                    }
-                    else {
-                        // next element is located on different line that separator
-                        // let insert position be the beginning of the line that contains next element
-                        startPos = getStartPositionOfLine(lineAndCharOfNextElement.line, sourceFile);
-                    }
-
-                    // write separator and leading trivia of the next element as suffix
-                    const suffix = `${tokenToString(nextToken.kind)}${sourceFile.text.substring(nextToken.end, containingList[index + 1].getStart(sourceFile))}`;
-                    this.replaceRange(sourceFile, createRange(startPos, containingList[index + 1].getStart(sourceFile)), newNode, { prefix, suffix });
-                }
-            }
-            else {
-                const afterStart = after.getStart(sourceFile);
-                const afterStartLinePosition = getLineStartPositionForPosition(afterStart, sourceFile);
-
-                let separator: SyntaxKind.CommaToken | SyntaxKind.SemicolonToken;
-                let multilineList = false;
-
-                // insert element after the last element in the list that has more than one item
-                // pick the element preceding the after element to:
-                // - pick the separator
-                // - determine if list is a multiline
-                if (containingList.length === 1) {
-                    // if list has only one element then we'll format is as multiline if node has comment in trailing trivia, or as singleline otherwise
-                    // i.e. var x = 1 // this is x
-                    //     | new element will be inserted at this position
-                    separator = SyntaxKind.CommaToken;
-                }
-                else {
-                    // element has more than one element, pick separator from the list
-                    const tokenBeforeInsertPosition = findPrecedingToken(after.pos, sourceFile);
-                    separator = isSeparator(after, tokenBeforeInsertPosition) ? tokenBeforeInsertPosition.kind : SyntaxKind.CommaToken;
-                    // determine if list is multiline by checking lines of after element and element that precedes it.
-                    const afterMinusOneStartLinePosition = getLineStartPositionForPosition(containingList[index - 1].getStart(sourceFile), sourceFile);
-                    multilineList = afterMinusOneStartLinePosition !== afterStartLinePosition;
-                }
-                if (hasCommentsBeforeLineBreak(sourceFile.text, after.end)) {
-                    // in this case we'll always treat containing list as multiline
-                    multilineList = true;
-                }
-                if (multilineList) {
-                    // insert separator immediately following the 'after' node to preserve comments in trailing trivia
-                    this.replaceRange(sourceFile, createRange(end), createToken(separator));
-                    // use the same indentation as 'after' item
-                    const indentation = formatting.SmartIndenter.findFirstNonWhitespaceColumn(afterStartLinePosition, afterStart, sourceFile, this.formatContext.options);
-                    // insert element before the line break on the line that contains 'after' element
-                    let insertPos = skipTrivia(sourceFile.text, end, /*stopAfterLineBreak*/ true, /*stopAtComments*/ false);
-                    if (insertPos !== end && isLineBreak(sourceFile.text.charCodeAt(insertPos - 1))) {
-                        insertPos--;
-                    }
-                    this.replaceRange(sourceFile, createRange(insertPos), newNode, { indentation, prefix: this.newLineCharacter });
-                }
-                else {
-                    this.replaceRange(sourceFile, createRange(end), newNode, { prefix: `${tokenToString(separator)} ` });
-                }
-            }
-            return this;
-        }
-
-        private finishClassesWithNodesInsertedAtStart(): void {
-            this.classesWithNodesInsertedAtStart.forEach(cls => {
-                const sourceFile = cls.getSourceFile();
-                const [openBraceEnd, closeBraceEnd] = getClassBraceEnds(cls, sourceFile);
-                // For `class C { }` remove the whitespace inside the braces.
-                if (positionsAreOnSameLine(openBraceEnd, closeBraceEnd, sourceFile) && openBraceEnd !== closeBraceEnd - 1) {
-                    this.deleteRange(sourceFile, createRange(openBraceEnd, closeBraceEnd - 1));
-                }
-            });
-        }
-
-        private finishTrailingCommaAfterDeletingNodesInList() {
-            this.deletedNodesInLists.forEach(node => {
-                const sourceFile = node.getSourceFile();
-                const list = formatting.SmartIndenter.getContainingList(node, sourceFile);
-                if (node !== last(list)) return;
-
-                const lastNonDeletedIndex = findLastIndex(list, n => !this.deletedNodesInLists.has(n), list.length - 2);
-                if (lastNonDeletedIndex !== -1) {
-                    this.deleteRange(sourceFile, { pos: list[lastNonDeletedIndex].end, end: startPositionToDeleteNodeInList(sourceFile, list[lastNonDeletedIndex + 1]) });
-                }
-            });
-        }
-
-        /**
-         * Note: after calling this, the TextChanges object must be discarded!
-         * @param validate only for tests
-         *    The reason we must validate as part of this method is that `getNonFormattedText` changes the node's positions,
-         *    so we can only call this once and can't get the non-formatted text separately.
-         */
-        public getChanges(validate?: ValidateNonFormattedText): FileTextChanges[] {
-            this.finishClassesWithNodesInsertedAtStart();
-            this.finishTrailingCommaAfterDeletingNodesInList();
-            const changes = changesToText.getTextChangesFromChanges(this.changes, this.newLineCharacter, this.formatContext, validate);
-            for (const { oldFile, fileName, statements } of this.newFiles) {
-                changes.push(changesToText.newFileChanges(oldFile, fileName, statements, this.newLineCharacter));
-            }
-            return changes;
-        }
-
-        public createNewFile(oldFile: SourceFile, fileName: string, statements: ReadonlyArray<Statement>) {
-            this.newFiles.push({ oldFile, fileName, statements });
-        }
-    }
-
-    // find first non-whitespace position in the leading trivia of the node
-    function startPositionToDeleteNodeInList(sourceFile: SourceFile, node: Node): number {
-        return skipTrivia(sourceFile.text, getAdjustedStartPosition(sourceFile, node, {}, Position.FullStart), /*stopAfterLineBreak*/ false, /*stopAtComments*/ true);
-    }
-
-    function getClassBraceEnds(cls: ClassLikeDeclaration, sourceFile: SourceFile): [number, number] {
-        return [findChildOfKind(cls, SyntaxKind.OpenBraceToken, sourceFile).end, findChildOfKind(cls, SyntaxKind.CloseBraceToken, sourceFile).end];
-    }
-
-    export type ValidateNonFormattedText = (node: Node, text: string) => void;
-
-    namespace changesToText {
-        export function getTextChangesFromChanges(changes: ReadonlyArray<Change>, newLineCharacter: string, formatContext: formatting.FormatContext, validate: ValidateNonFormattedText): FileTextChanges[] {
-            return group(changes, c => c.sourceFile.path).map(changesInFile => {
-                const sourceFile = changesInFile[0].sourceFile;
-                // order changes by start position
-                // If the start position is the same, put the shorter range first, since an empty range (x, x) may precede (x, y) but not vice-versa.
-                const normalized = stableSort(changesInFile, (a, b) => (a.range.pos - b.range.pos) || (a.range.end - b.range.end));
-                // verify that change intervals do not overlap, except possibly at end points.
-                for (let i = 0; i < normalized.length - 1; i++) {
-                    Debug.assert(normalized[i].range.end <= normalized[i + 1].range.pos, "Changes overlap", () =>
-                        `${JSON.stringify(normalized[i].range)} and ${JSON.stringify(normalized[i + 1].range)}`);
-                }
-                const textChanges = normalized.map(c =>
-                    createTextChange(createTextSpanFromRange(c.range), computeNewText(c, sourceFile, newLineCharacter, formatContext, validate)));
-                return { fileName: sourceFile.fileName, textChanges };
-            });
-        }
-
-        export function newFileChanges(oldFile: SourceFile, fileName: string, statements: ReadonlyArray<Statement>, newLineCharacter: string): FileTextChanges {
-            const text = statements.map(s => getNonformattedText(s, oldFile, newLineCharacter).text).join(newLineCharacter);
-            return { fileName, textChanges: [createTextChange(createTextSpan(0, 0), text)], isNewFile: true };
-        }
-
-        function computeNewText(change: Change, sourceFile: SourceFile, newLineCharacter: string, formatContext: formatting.FormatContext, validate: ValidateNonFormattedText): string {
-            if (change.kind === ChangeKind.Remove) {
-                return "";
-            }
-            if (change.kind === ChangeKind.Text) {
-                return change.text;
-            }
-
-            const { options = {}, range: { pos } } = change;
-            const format = (n: Node) => getFormattedTextOfNode(n, sourceFile, pos, options, newLineCharacter, formatContext, validate);
-            const text = change.kind === ChangeKind.ReplaceWithMultipleNodes
-                ? change.nodes.map(n => removeSuffix(format(n), newLineCharacter)).join(change.options.joiner || newLineCharacter)
-                : format(change.node);
-            // strip initial indentation (spaces or tabs) if text will be inserted in the middle of the line
-            const noIndent = (options.preserveLeadingWhitespace || options.indentation !== undefined || getLineStartPositionForPosition(pos, sourceFile) === pos) ? text : text.replace(/^\s+/, "");
-            return (options.prefix || "") + noIndent + (options.suffix || "");
-        }
-
-        /** Note: this may mutate `nodeIn`. */
-        function getFormattedTextOfNode(nodeIn: Node, sourceFile: SourceFile, pos: number, { indentation, prefix, delta }: InsertNodeOptions, newLineCharacter: string, formatContext: formatting.FormatContext, validate: ValidateNonFormattedText): string {
-            const { node, text } = getNonformattedText(nodeIn, sourceFile, newLineCharacter);
-            if (validate) validate(node, text);
-            const { options: formatOptions } = formatContext;
-            const initialIndentation =
-                indentation !== undefined
-                    ? indentation
-                    : formatting.SmartIndenter.getIndentation(pos, sourceFile, formatOptions, prefix === newLineCharacter || getLineStartPositionForPosition(pos, sourceFile) === pos);
-            if (delta === undefined) {
-                delta = formatting.SmartIndenter.shouldIndentChildNode(formatContext.options, nodeIn) ? (formatOptions.indentSize || 0) : 0;
-            }
-
-            const file: SourceFileLike = { text, getLineAndCharacterOfPosition(pos) { return getLineAndCharacterOfPosition(this, pos); } };
-            const changes = formatting.formatNodeGivenIndentation(node, file, sourceFile.languageVariant, initialIndentation, delta, formatContext);
-            return applyChanges(text, changes);
-        }
-
-        /** Note: output node may be mutated input node. */
-        function getNonformattedText(node: Node, sourceFile: SourceFile | undefined, newLineCharacter: string): { text: string, node: Node } {
-            const writer = new Writer(newLineCharacter);
-            const newLine = newLineCharacter === "\n" ? NewLineKind.LineFeed : NewLineKind.CarriageReturnLineFeed;
-            createPrinter({ newLine }, writer).writeNode(EmitHint.Unspecified, node, sourceFile, writer);
-            return { text: writer.getText(), node: assignPositionsToNode(node) };
-        }
-    }
-
-    export function applyChanges(text: string, changes: TextChange[]): string {
-        for (let i = changes.length - 1; i >= 0; i--) {
-            const change = changes[i];
-            text = `${text.substring(0, change.span.start)}${change.newText}${text.substring(textSpanEnd(change.span))}`;
-        }
-        return text;
-    }
-
-    function isTrivia(s: string) {
-        return skipTrivia(s, 0) === s.length;
-    }
-
-    function assignPositionsToNode(node: Node): Node {
-        const visited = visitEachChild(node, assignPositionsToNode, nullTransformationContext, assignPositionsToNodeArray, assignPositionsToNode);
-        // create proxy node for non synthesized nodes
-        const newNode = nodeIsSynthesized(visited) ? visited : Object.create(visited) as Node;
-        newNode.pos = getPos(node);
-        newNode.end = getEnd(node);
-        return newNode;
-    }
-
-    function assignPositionsToNodeArray(nodes: NodeArray<any>, visitor: Visitor, test?: (node: Node) => boolean, start?: number, count?: number) {
-        const visited = visitNodes(nodes, visitor, test, start, count);
-        if (!visited) {
-            return visited;
-        }
-        // clone nodearray if necessary
-        const nodeArray = visited === nodes ? createNodeArray(visited.slice(0)) : visited;
-        nodeArray.pos = getPos(nodes);
-        nodeArray.end = getEnd(nodes);
-        return nodeArray;
-    }
-
-    class Writer implements EmitTextWriter, PrintHandlers {
-        private lastNonTriviaPosition = 0;
-        private readonly writer: EmitTextWriter;
-
-        public readonly onEmitNode: PrintHandlers["onEmitNode"];
-        public readonly onBeforeEmitNodeArray: PrintHandlers["onBeforeEmitNodeArray"];
-        public readonly onAfterEmitNodeArray: PrintHandlers["onAfterEmitNodeArray"];
-        public readonly onBeforeEmitToken: PrintHandlers["onBeforeEmitToken"];
-        public readonly onAfterEmitToken: PrintHandlers["onAfterEmitToken"];
-
-        constructor(newLine: string) {
-            this.writer = createTextWriter(newLine);
-            this.onEmitNode = (hint, node, printCallback) => {
-                if (node) {
-                    setPos(node, this.lastNonTriviaPosition);
-                }
-                printCallback(hint, node);
-                if (node) {
-                    setEnd(node, this.lastNonTriviaPosition);
-                }
-            };
-            this.onBeforeEmitNodeArray = nodes => {
-                if (nodes) {
-                    setPos(nodes, this.lastNonTriviaPosition);
-                }
-            };
-            this.onAfterEmitNodeArray = nodes => {
-                if (nodes) {
-                    setEnd(nodes, this.lastNonTriviaPosition);
-                }
-            };
-            this.onBeforeEmitToken = node => {
-                if (node) {
-                    setPos(node, this.lastNonTriviaPosition);
-                }
-            };
-            this.onAfterEmitToken = node => {
-                if (node) {
-                    setEnd(node, this.lastNonTriviaPosition);
-                }
-            };
-        }
-
-        private setLastNonTriviaPosition(s: string, force: boolean) {
-            if (force || !isTrivia(s)) {
-                this.lastNonTriviaPosition = this.writer.getTextPos();
-                let i = 0;
-                while (isWhiteSpaceLike(s.charCodeAt(s.length - i - 1))) {
-                    i++;
-                }
-                // trim trailing whitespaces
-                this.lastNonTriviaPosition -= i;
-            }
-        }
-
-        write(s: string): void {
-            this.writer.write(s);
-            this.setLastNonTriviaPosition(s, /*force*/ false);
-        }
-        writeKeyword(s: string): void {
-            this.writer.writeKeyword(s);
-            this.setLastNonTriviaPosition(s, /*force*/ false);
-        }
-        writeOperator(s: string): void {
-            this.writer.writeOperator(s);
-            this.setLastNonTriviaPosition(s, /*force*/ false);
-        }
-        writePunctuation(s: string): void {
-            this.writer.writePunctuation(s);
-            this.setLastNonTriviaPosition(s, /*force*/ false);
-        }
-        writeParameter(s: string): void {
-            this.writer.writeParameter(s);
-            this.setLastNonTriviaPosition(s, /*force*/ false);
-        }
-        writeProperty(s: string): void {
-            this.writer.writeProperty(s);
-            this.setLastNonTriviaPosition(s, /*force*/ false);
-        }
-        writeSpace(s: string): void {
-            this.writer.writeSpace(s);
-            this.setLastNonTriviaPosition(s, /*force*/ false);
-        }
-        writeStringLiteral(s: string): void {
-            this.writer.writeStringLiteral(s);
-            this.setLastNonTriviaPosition(s, /*force*/ false);
-        }
-        writeSymbol(s: string, sym: Symbol): void {
-            this.writer.writeSymbol(s, sym);
-            this.setLastNonTriviaPosition(s, /*force*/ false);
-        }
-        writeTextOfNode(text: string, node: Node): void {
-            this.writer.writeTextOfNode(text, node);
-        }
-        writeLine(): void {
-            this.writer.writeLine();
-        }
-        increaseIndent(): void {
-            this.writer.increaseIndent();
-        }
-        decreaseIndent(): void {
-            this.writer.decreaseIndent();
-        }
-        getText(): string {
-            return this.writer.getText();
-        }
-        rawWrite(s: string): void {
-            this.writer.rawWrite(s);
-            this.setLastNonTriviaPosition(s, /*force*/ false);
-        }
-        writeLiteral(s: string): void {
-            this.writer.writeLiteral(s);
-            this.setLastNonTriviaPosition(s, /*force*/ true);
-        }
-        getTextPos(): number {
-            return this.writer.getTextPos();
-        }
-        getLine(): number {
-            return this.writer.getLine();
-        }
-        getColumn(): number {
-            return this.writer.getColumn();
-        }
-        getIndent(): number {
-            return this.writer.getIndent();
-        }
-        isAtStartOfLine(): boolean {
-            return this.writer.isAtStartOfLine();
-        }
-        clear(): void {
-            this.writer.clear();
-            this.lastNonTriviaPosition = 0;
-        }
-    }
-
-    function getInsertionPositionAtSourceFileTop({ text }: SourceFile): number {
-        const shebang = getShebang(text);
-        let position = 0;
-        if (shebang !== undefined) {
-            position = shebang.length;
-            advancePastLineBreak();
-        }
-
-        // For a source file, it is possible there are detached comments we should not skip
-        let ranges = getLeadingCommentRanges(text, position);
-        if (!ranges) return position;
-        // However we should still skip a pinned comment at the top
-        if (ranges.length && ranges[0].kind === SyntaxKind.MultiLineCommentTrivia && isPinnedComment(text, ranges[0].pos)) {
-            position = ranges[0].end;
-            advancePastLineBreak();
-            ranges = ranges.slice(1);
-        }
-        // As well as any triple slash references
-        for (const range of ranges) {
-            if (range.kind === SyntaxKind.SingleLineCommentTrivia && isRecognizedTripleSlashComment(text, range.pos, range.end)) {
-                position = range.end;
-                advancePastLineBreak();
-                continue;
-            }
-            break;
-        }
-        return position;
-
-        function advancePastLineBreak() {
-            if (position < text.length) {
-                const charCode = text.charCodeAt(position);
-                if (isLineBreak(charCode)) {
-                    position++;
-
-                    if (position < text.length && charCode === CharacterCodes.carriageReturn && text.charCodeAt(position) === CharacterCodes.lineFeed) {
-                        position++;
-                    }
-                }
-            }
-        }
-    }
-
-    export function isValidLocationToAddComment(sourceFile: SourceFile, position: number) {
-        return !isInComment(sourceFile, position) && !isInString(sourceFile, position) && !isInTemplateString(sourceFile, position);
-    }
-
-    function needSemicolonBetween(a: Node, b: Node): boolean {
-        return (isPropertySignature(a) || isPropertyDeclaration(a)) && isClassOrTypeElement(b) && b.name.kind === SyntaxKind.ComputedPropertyName
-            || isStatementButNotDeclaration(a) && isStatementButNotDeclaration(b); // TODO: only if b would start with a `(` or `[`
-    }
-}
+/* @internal */
+namespace ts.textChanges {
+
+    /**
+     * Currently for simplicity we store recovered positions on the node itself.
+     * It can be changed to side-table later if we decide that current design is too invasive.
+     */
+    function getPos(n: TextRange): number {
+        const result = (<any>n).__pos;
+        Debug.assert(typeof result === "number");
+        return result;
+    }
+
+    function setPos(n: TextRange, pos: number): void {
+        Debug.assert(typeof pos === "number");
+        (<any>n).__pos = pos;
+    }
+
+    function getEnd(n: TextRange): number {
+        const result = (<any>n).__end;
+        Debug.assert(typeof result === "number");
+        return result;
+    }
+
+    function setEnd(n: TextRange, end: number): void {
+        Debug.assert(typeof end === "number");
+        (<any>n).__end = end;
+    }
+
+    export interface ConfigurableStart {
+        /** True to use getStart() (NB, not getFullStart()) without adjustment. */
+        useNonAdjustedStartPosition?: boolean;
+    }
+    export interface ConfigurableEnd {
+        /** True to use getEnd() without adjustment. */
+        useNonAdjustedEndPosition?: boolean;
+    }
+
+    export enum Position {
+        FullStart,
+        Start
+    }
+
+    function skipWhitespacesAndLineBreaks(text: string, start: number) {
+        return skipTrivia(text, start, /*stopAfterLineBreak*/ false, /*stopAtComments*/ true);
+    }
+
+    function hasCommentsBeforeLineBreak(text: string, start: number) {
+        let i = start;
+        while (i < text.length) {
+            const ch = text.charCodeAt(i);
+            if (isWhiteSpaceSingleLine(ch)) {
+                i++;
+                continue;
+            }
+            return ch === CharacterCodes.slash;
+        }
+        return false;
+    }
+
+    /**
+     * Usually node.pos points to a position immediately after the previous token.
+     * If this position is used as a beginning of the span to remove - it might lead to removing the trailing trivia of the previous node, i.e:
+     * const x; // this is x
+     *        ^ - pos for the next variable declaration will point here
+     * const y; // this is y
+     *        ^ - end for previous variable declaration
+     * Usually leading trivia of the variable declaration 'y' should not include trailing trivia (whitespace, comment 'this is x' and newline) from the preceding
+     * variable declaration and trailing trivia for 'y' should include (whitespace, comment 'this is y', newline).
+     * By default when removing nodes we adjust start and end positions to respect specification of the trivia above.
+     * If pos\end should be interpreted literally 'useNonAdjustedStartPosition' or 'useNonAdjustedEndPosition' should be set to true
+     */
+    export interface ConfigurableStartEnd extends ConfigurableStart, ConfigurableEnd {}
+
+    export const useNonAdjustedPositions: ConfigurableStartEnd = {
+        useNonAdjustedStartPosition: true,
+        useNonAdjustedEndPosition: true,
+    };
+
+    export interface InsertNodeOptions {
+        /**
+         * Text to be inserted before the new node
+         */
+        prefix?: string;
+        /**
+         * Text to be inserted after the new node
+         */
+        suffix?: string;
+        /**
+         * Text of inserted node will be formatted with this indentation, otherwise indentation will be inferred from the old node
+         */
+        indentation?: number;
+        /**
+         * Text of inserted node will be formatted with this delta, otherwise delta will be inferred from the new node kind
+         */
+        delta?: number;
+        /**
+         * Do not trim leading white spaces in the edit range
+         */
+        preserveLeadingWhitespace?: boolean;
+    }
+
+    export interface ReplaceWithMultipleNodesOptions extends InsertNodeOptions {
+        readonly joiner?: string;
+    }
+
+    enum ChangeKind {
+        Remove,
+        ReplaceWithSingleNode,
+        ReplaceWithMultipleNodes,
+        Text,
+    }
+
+    type Change = ReplaceWithSingleNode | ReplaceWithMultipleNodes | RemoveNode | ChangeText;
+
+    interface BaseChange {
+        readonly sourceFile: SourceFile;
+        readonly range: TextRange;
+    }
+
+    export interface ChangeNodeOptions extends ConfigurableStartEnd, InsertNodeOptions {}
+    interface ReplaceWithSingleNode extends BaseChange {
+        readonly kind: ChangeKind.ReplaceWithSingleNode;
+        readonly node: Node;
+        readonly options?: InsertNodeOptions;
+    }
+
+    interface RemoveNode extends BaseChange {
+        readonly kind: ChangeKind.Remove;
+        readonly node?: never;
+        readonly options?: never;
+    }
+
+    interface ReplaceWithMultipleNodes extends BaseChange {
+        readonly kind: ChangeKind.ReplaceWithMultipleNodes;
+        readonly nodes: ReadonlyArray<Node>;
+        readonly options?: ReplaceWithMultipleNodesOptions;
+    }
+
+    interface ChangeText extends BaseChange {
+        readonly kind: ChangeKind.Text;
+        readonly text: string;
+    }
+
+    function getAdjustedRange(sourceFile: SourceFile, startNode: Node, endNode: Node, options: ConfigurableStartEnd): TextRange {
+        return { pos: getAdjustedStartPosition(sourceFile, startNode, options, Position.Start), end: getAdjustedEndPosition(sourceFile, endNode, options) };
+    }
+
+    function getAdjustedStartPosition(sourceFile: SourceFile, node: Node, options: ConfigurableStart, position: Position) {
+        if (options.useNonAdjustedStartPosition) {
+            return node.getStart(sourceFile);
+        }
+        const fullStart = node.getFullStart();
+        const start = node.getStart(sourceFile);
+        if (fullStart === start) {
+            return start;
+        }
+        const fullStartLine = getLineStartPositionForPosition(fullStart, sourceFile);
+        const startLine = getLineStartPositionForPosition(start, sourceFile);
+        if (startLine === fullStartLine) {
+            // full start and start of the node are on the same line
+            //   a,     b;
+            //    ^     ^
+            //    |   start
+            // fullstart
+            // when b is replaced - we usually want to keep the leading trvia
+            // when b is deleted - we delete it
+            return position === Position.Start ? start : fullStart;
+        }
+        // get start position of the line following the line that contains fullstart position
+        // (but only if the fullstart isn't the very beginning of the file)
+        const nextLineStart = fullStart > 0 ? 1 : 0;
+        let adjustedStartPosition = getStartPositionOfLine(getLineOfLocalPosition(sourceFile, fullStartLine) + nextLineStart, sourceFile);
+        // skip whitespaces/newlines
+        adjustedStartPosition = skipWhitespacesAndLineBreaks(sourceFile.text, adjustedStartPosition);
+        return getStartPositionOfLine(getLineOfLocalPosition(sourceFile, adjustedStartPosition), sourceFile);
+    }
+
+    function getAdjustedEndPosition(sourceFile: SourceFile, node: Node, options: ConfigurableEnd) {
+        const { end } = node;
+        if (options.useNonAdjustedEndPosition || isExpression(node)) {
+            return end;
+        }
+        const newEnd = skipTrivia(sourceFile.text, end, /*stopAfterLineBreak*/ true);
+        return newEnd !== end && isLineBreak(sourceFile.text.charCodeAt(newEnd - 1))
+            ? newEnd
+            : end;
+    }
+
+    /**
+     * Checks if 'candidate' argument is a legal separator in the list that contains 'node' as an element
+     */
+    function isSeparator(node: Node, candidate: Node): candidate is Token<SyntaxKind.CommaToken | SyntaxKind.SemicolonToken> {
+        return candidate && node.parent && (candidate.kind === SyntaxKind.CommaToken || (candidate.kind === SyntaxKind.SemicolonToken && node.parent.kind === SyntaxKind.ObjectLiteralExpression));
+    }
+
+    function spaces(count: number) {
+        let s = "";
+        for (let i = 0; i < count; i++) {
+            s += " ";
+        }
+        return s;
+    }
+
+    export interface TextChangesContext {
+        host: LanguageServiceHost;
+        formatContext: formatting.FormatContext;
+    }
+
+    export type TypeAnnotatable = SignatureDeclaration | VariableDeclaration | ParameterDeclaration | PropertyDeclaration | PropertySignature;
+
+    export class ChangeTracker {
+        private readonly changes: Change[] = [];
+        private readonly newFiles: { readonly oldFile: SourceFile, readonly fileName: string, readonly statements: ReadonlyArray<Statement> }[] = [];
+        private readonly deletedNodesInLists = new NodeSet(); // Stores ids of nodes in lists that we already deleted. Used to avoid deleting `, ` twice in `a, b`.
+        private readonly classesWithNodesInsertedAtStart = createMap<ClassDeclaration>(); // Set<ClassDeclaration> implemented as Map<node id, ClassDeclaration>
+
+        public static fromContext(context: TextChangesContext): ChangeTracker {
+            return new ChangeTracker(getNewLineOrDefaultFromHost(context.host, context.formatContext.options), context.formatContext);
+        }
+
+        public static with(context: TextChangesContext, cb: (tracker: ChangeTracker) => void): FileTextChanges[] {
+            const tracker = ChangeTracker.fromContext(context);
+            cb(tracker);
+            return tracker.getChanges();
+        }
+
+        /** Public for tests only. Other callers should use `ChangeTracker.with`. */
+        constructor(private readonly newLineCharacter: string, private readonly formatContext: formatting.FormatContext) {}
+
+        public deleteRange(sourceFile: SourceFile, range: TextRange) {
+            this.changes.push({ kind: ChangeKind.Remove, sourceFile, range });
+            return this;
+        }
+
+        /** Warning: This deletes comments too. See `copyComments` in `convertFunctionToEs6Class`. */
+        public deleteNode(sourceFile: SourceFile, node: Node, options: ConfigurableStartEnd = {}) {
+            const startPosition = getAdjustedStartPosition(sourceFile, node, options, Position.FullStart);
+            const endPosition = getAdjustedEndPosition(sourceFile, node, options);
+            this.deleteRange(sourceFile, { pos: startPosition, end: endPosition });
+            return this;
+        }
+
+        public deleteNodeRange(sourceFile: SourceFile, startNode: Node, endNode: Node, options: ConfigurableStartEnd = {}) {
+            const startPosition = getAdjustedStartPosition(sourceFile, startNode, options, Position.FullStart);
+            const endPosition = getAdjustedEndPosition(sourceFile, endNode, options);
+            this.deleteRange(sourceFile, { pos: startPosition, end: endPosition });
+            return this;
+        }
+
+        public deleteNodeInList(sourceFile: SourceFile, node: Node) {
+            const containingList = formatting.SmartIndenter.getContainingList(node, sourceFile);
+            if (!containingList) {
+                Debug.fail("node is not a list element");
+                return this;
+            }
+            const index = indexOfNode(containingList, node);
+            if (index < 0) {
+                return this;
+            }
+            if (containingList.length === 1) {
+                this.deleteNode(sourceFile, node);
+                return this;
+            }
+
+            // Note: We will only delete a comma *after* a node. This will leave a trailing comma if we delete the last node.
+            // That's handled in the end by `finishTrailingCommaAfterDeletingNodesInList`.
+            Debug.assert(!this.deletedNodesInLists.has(node), "Deleting a node twice");
+            this.deletedNodesInLists.add(node);
+            this.deleteRange(sourceFile, {
+                pos: startPositionToDeleteNodeInList(sourceFile, node),
+                end: index === containingList.length - 1 ? getAdjustedEndPosition(sourceFile, node, {}) : startPositionToDeleteNodeInList(sourceFile, containingList[index + 1]),
+            });
+            return this;
+        }
+
+        public replaceRange(sourceFile: SourceFile, range: TextRange, newNode: Node, options: InsertNodeOptions = {}) {
+            this.changes.push({ kind: ChangeKind.ReplaceWithSingleNode, sourceFile, range, options, node: newNode });
+            return this;
+        }
+
+        public replaceNode(sourceFile: SourceFile, oldNode: Node, newNode: Node, options: ChangeNodeOptions = useNonAdjustedPositions) {
+            return this.replaceRange(sourceFile, getAdjustedRange(sourceFile, oldNode, oldNode, options), newNode, options);
+        }
+
+        public replaceNodeRange(sourceFile: SourceFile, startNode: Node, endNode: Node, newNode: Node, options: ChangeNodeOptions = useNonAdjustedPositions) {
+            this.replaceRange(sourceFile, getAdjustedRange(sourceFile, startNode, endNode, options), newNode, options);
+        }
+
+        private replaceRangeWithNodes(sourceFile: SourceFile, range: TextRange, newNodes: ReadonlyArray<Node>, options: ReplaceWithMultipleNodesOptions & ConfigurableStartEnd = {}) {
+            this.changes.push({ kind: ChangeKind.ReplaceWithMultipleNodes, sourceFile, range, options, nodes: newNodes });
+            return this;
+        }
+
+        public replaceNodeWithNodes(sourceFile: SourceFile, oldNode: Node, newNodes: ReadonlyArray<Node>, options: ChangeNodeOptions = useNonAdjustedPositions) {
+            return this.replaceRangeWithNodes(sourceFile, getAdjustedRange(sourceFile, oldNode, oldNode, options), newNodes, options);
+        }
+
+        public replaceNodeRangeWithNodes(sourceFile: SourceFile, startNode: Node, endNode: Node, newNodes: ReadonlyArray<Node>, options: ReplaceWithMultipleNodesOptions & ConfigurableStartEnd = useNonAdjustedPositions) {
+            return this.replaceRangeWithNodes(sourceFile, getAdjustedRange(sourceFile, startNode, endNode, options), newNodes, options);
+        }
+
+        private nextCommaToken (sourceFile: SourceFile, node: Node): Node | undefined {
+            const next = findNextToken(node, node.parent, sourceFile);
+            return next && next.kind === SyntaxKind.CommaToken ? next : undefined;
+        }
+
+        public replacePropertyAssignment(sourceFile: SourceFile, oldNode: PropertyAssignment, newNode: PropertyAssignment) {
+            const suffix = this.nextCommaToken(sourceFile, oldNode) ? "" : ("," + this.newLineCharacter);
+            return this.replaceNode(sourceFile, oldNode, newNode, { suffix });
+        }
+
+        private insertNodeAt(sourceFile: SourceFile, pos: number, newNode: Node, options: InsertNodeOptions = {}) {
+            this.replaceRange(sourceFile, createRange(pos), newNode, options);
+        }
+
+        private insertNodesAt(sourceFile: SourceFile, pos: number, newNodes: ReadonlyArray<Node>, options: ReplaceWithMultipleNodesOptions = {}): void {
+            this.changes.push({ kind: ChangeKind.ReplaceWithMultipleNodes, sourceFile, options, nodes: newNodes, range: { pos, end: pos } });
+        }
+
+        public insertNodeAtTopOfFile(sourceFile: SourceFile, newNode: Statement, blankLineBetween: boolean): void {
+            const pos = getInsertionPositionAtSourceFileTop(sourceFile);
+            this.insertNodeAt(sourceFile, pos, newNode, {
+                prefix: pos === 0 ? undefined : this.newLineCharacter,
+                suffix: (isLineBreak(sourceFile.text.charCodeAt(pos)) ? "" : this.newLineCharacter) + (blankLineBetween ? this.newLineCharacter : ""),
+            });
+        }
+
+        public insertNodeBefore(sourceFile: SourceFile, before: Node, newNode: Node, blankLineBetween = false) {
+            this.insertNodeAt(sourceFile, getAdjustedStartPosition(sourceFile, before, {}, Position.Start), newNode, this.getOptionsForInsertNodeBefore(before, blankLineBetween));
+        }
+
+        public insertModifierBefore(sourceFile: SourceFile, modifier: SyntaxKind, before: Node): void {
+            const pos = before.getStart(sourceFile);
+            this.replaceRange(sourceFile, { pos, end: pos }, createToken(modifier), { suffix: " " });
+        }
+
+        public insertCommentBeforeLine(sourceFile: SourceFile, lineNumber: number, position: number, commentText: string): void {
+            const lineStartPosition = getStartPositionOfLine(lineNumber, sourceFile);
+            const startPosition = getFirstNonSpaceCharacterPosition(sourceFile.text, lineStartPosition);
+            // First try to see if we can put the comment on the previous line.
+            // We need to make sure that we are not in the middle of a string literal or a comment.
+            // If so, we do not want to separate the node from its comment if we can.
+            // Otherwise, add an extra new line immediately before the error span.
+            const insertAtLineStart = isValidLocationToAddComment(sourceFile, startPosition);
+            const token = getTouchingToken(sourceFile, insertAtLineStart ? startPosition : position, /*includeJsDocComment*/ false);
+            const indent = sourceFile.text.slice(lineStartPosition, startPosition);
+            const text = `${insertAtLineStart ? "" : this.newLineCharacter}//${commentText}${this.newLineCharacter}${indent}`;
+            this.insertText(sourceFile, token.getStart(sourceFile), text);
+        }
+
+        public replaceRangeWithText(sourceFile: SourceFile, range: TextRange, text: string) {
+            this.changes.push({ kind: ChangeKind.Text, sourceFile, range, text });
+        }
+
+        private insertText(sourceFile: SourceFile, pos: number, text: string): void {
+            this.replaceRangeWithText(sourceFile, createRange(pos), text);
+        }
+
+        /** Prefer this over replacing a node with another that has a type annotation, as it avoids reformatting the other parts of the node. */
+        public tryInsertTypeAnnotation(sourceFile: SourceFile, node: TypeAnnotatable, type: TypeNode): void {
+            let endNode: Node;
+            if (isFunctionLike(node)) {
+                endNode = findChildOfKind(node, SyntaxKind.CloseParenToken, sourceFile);
+                if (!endNode) {
+                    if (!isArrowFunction(node)) return; // Function missing parentheses, give up
+                    // If no `)`, is an arrow function `x => x`, so use the end of the first parameter
+                    endNode = first(node.parameters);
+                }
+            }
+            else {
+                endNode = node.kind !== SyntaxKind.VariableDeclaration && node.questionToken ? node.questionToken : node.name;
+            }
+
+            this.insertNodeAt(sourceFile, endNode.end, type, { prefix: ": " });
+        }
+
+        public insertTypeParameters(sourceFile: SourceFile, node: SignatureDeclaration, typeParameters: ReadonlyArray<TypeParameterDeclaration>): void {
+            // If no `(`, is an arrow function `x => x`, so use the pos of the first parameter
+            const start = (findChildOfKind(node, SyntaxKind.OpenParenToken, sourceFile) || first(node.parameters)).getStart(sourceFile);
+            this.insertNodesAt(sourceFile, start, typeParameters, { prefix: "<", suffix: ">" });
+        }
+
+        private getOptionsForInsertNodeBefore(before: Node, doubleNewlines: boolean): InsertNodeOptions {
+            if (isStatement(before) || isClassElement(before)) {
+                return { suffix: doubleNewlines ? this.newLineCharacter + this.newLineCharacter : this.newLineCharacter };
+            }
+            else if (isVariableDeclaration(before)) { // insert `x = 1, ` into `const x = 1, y = 2;
+                return { suffix: ", " };
+            }
+            else if (isParameter(before)) {
+                return {};
+            }
+            return Debug.failBadSyntaxKind(before); // We haven't handled this kind of node yet -- add it
+        }
+
+        public insertNodeAtConstructorStart(sourceFile: SourceFile, ctr: ConstructorDeclaration, newStatement: Statement): void {
+            const firstStatement = firstOrUndefined(ctr.body.statements);
+            if (!firstStatement || !ctr.body.multiLine) {
+                this.replaceConstructorBody(sourceFile, ctr, [newStatement, ...ctr.body.statements]);
+            }
+            else {
+                this.insertNodeBefore(sourceFile, firstStatement, newStatement);
+            }
+        }
+
+        public insertNodeAtConstructorEnd(sourceFile: SourceFile, ctr: ConstructorDeclaration, newStatement: Statement): void {
+            const lastStatement = lastOrUndefined(ctr.body.statements);
+            if (!lastStatement || !ctr.body.multiLine) {
+                this.replaceConstructorBody(sourceFile, ctr, [...ctr.body.statements, newStatement]);
+            }
+            else {
+                this.insertNodeAfter(sourceFile, lastStatement, newStatement);
+            }
+        }
+
+        private replaceConstructorBody(sourceFile: SourceFile, ctr: ConstructorDeclaration, statements: ReadonlyArray<Statement>): void {
+            this.replaceNode(sourceFile, ctr.body, createBlock(statements, /*multiLine*/ true));
+        }
+
+        public insertNodeAtEndOfScope(sourceFile: SourceFile, scope: Node, newNode: Node): void {
+            const pos = getAdjustedStartPosition(sourceFile, scope.getLastToken(), {}, Position.Start);
+            this.replaceRange(sourceFile, { pos, end: pos }, newNode, {
+                prefix: isLineBreak(sourceFile.text.charCodeAt(scope.getLastToken().pos)) ? this.newLineCharacter : this.newLineCharacter + this.newLineCharacter,
+                suffix: this.newLineCharacter
+            });
+        }
+
+        public insertNodeAtClassStart(sourceFile: SourceFile, cls: ClassLikeDeclaration, newElement: ClassElement): void {
+            const clsStart = cls.getStart(sourceFile);
+            const indentation = formatting.SmartIndenter.findFirstNonWhitespaceColumn(getLineStartPositionForPosition(clsStart, sourceFile), clsStart, sourceFile, this.formatContext.options)
+                + this.formatContext.options.indentSize;
+            this.insertNodeAt(sourceFile, cls.members.pos, newElement, { indentation, ...this.getInsertNodeAtClassStartPrefixSuffix(sourceFile, cls) });
+        }
+
+        private getInsertNodeAtClassStartPrefixSuffix(sourceFile: SourceFile, cls: ClassLikeDeclaration): { prefix: string, suffix: string } {
+            if (cls.members.length === 0) {
+                if (addToSeen(this.classesWithNodesInsertedAtStart, getNodeId(cls), cls)) {
+                    // For `class C {\n}`, don't add the trailing "\n"
+                    const shouldSuffix = (positionsAreOnSameLine as any)(...getClassBraceEnds(cls, sourceFile), sourceFile); // TODO: GH#4130 remove 'as any'
+                    return { prefix: this.newLineCharacter, suffix: shouldSuffix ? this.newLineCharacter : "" };
+                }
+                else {
+                    return { prefix: "", suffix: this.newLineCharacter };
+                }
+            }
+            else {
+                return { prefix: this.newLineCharacter, suffix: "" };
+            }
+        }
+
+        public insertNodeAfterComma(sourceFile: SourceFile, after: Node, newNode: Node): void {
+            const endPosition = this.insertNodeAfterWorker(sourceFile, this.nextCommaToken(sourceFile, after) || after, newNode);
+            this.insertNodeAt(sourceFile, endPosition, newNode, this.getInsertNodeAfterOptions(sourceFile, after));
+        }
+
+        public insertNodeAfter(sourceFile: SourceFile, after: Node, newNode: Node): void {
+            const endPosition = this.insertNodeAfterWorker(sourceFile, after, newNode);
+            this.insertNodeAt(sourceFile, endPosition, newNode, this.getInsertNodeAfterOptions(sourceFile, after));
+        }
+
+        public insertNodesAfter(sourceFile: SourceFile, after: Node, newNodes: ReadonlyArray<Node>): void {
+            const endPosition = this.insertNodeAfterWorker(sourceFile, after, first(newNodes));
+            this.insertNodesAt(sourceFile, endPosition, newNodes, this.getInsertNodeAfterOptions(sourceFile, after));
+        }
+
+        private insertNodeAfterWorker(sourceFile: SourceFile, after: Node, newNode: Node): number {
+            if (needSemicolonBetween(after, newNode)) {
+                // check if previous statement ends with semicolon
+                // if not - insert semicolon to preserve the code from changing the meaning due to ASI
+                if (sourceFile.text.charCodeAt(after.end - 1) !== CharacterCodes.semicolon) {
+                    this.replaceRange(sourceFile, createRange(after.end), createToken(SyntaxKind.SemicolonToken));
+                }
+            }
+            const endPosition = getAdjustedEndPosition(sourceFile, after, {});
+            return endPosition;
+        }
+
+        private getInsertNodeAfterOptions(sourceFile: SourceFile, after: Node) {
+            const options = this.getInsertNodeAfterOptionsWorker(after);
+            return {
+                ...options,
+                prefix: after.end === sourceFile.end && isStatement(after) ? (options.prefix ? `\n${options.prefix}` : "\n") : options.prefix,
+            };
+        }
+        private getInsertNodeAfterOptionsWorker(node: Node): InsertNodeOptions {
+            if (isClassDeclaration(node) || isModuleDeclaration(node)) {
+                return { prefix: this.newLineCharacter, suffix: this.newLineCharacter };
+            }
+            else if (isStatement(node) || isClassOrTypeElement(node)) {
+                return { suffix: this.newLineCharacter };
+            }
+            else if (isVariableDeclaration(node)) {
+                return { prefix: ", " };
+            }
+            else if (isPropertyAssignment(node)) {
+                return { suffix: "," + this.newLineCharacter };
+            }
+            else if (isParameter(node)) {
+                return {};
+            }
+            return Debug.failBadSyntaxKind(node); // We haven't handled this kind of node yet -- add it
+        }
+
+        public insertName(sourceFile: SourceFile, node: FunctionExpression | ClassExpression | ArrowFunction, name: string): void {
+            Debug.assert(!node.name);
+            if (node.kind === SyntaxKind.ArrowFunction) {
+                const arrow = findChildOfKind(node, SyntaxKind.EqualsGreaterThanToken, sourceFile)!;
+                const lparen = findChildOfKind(node, SyntaxKind.OpenParenToken, sourceFile);
+                if (lparen) {
+                    // `() => {}` --> `function f() {}`
+                    this.insertNodesAt(sourceFile, lparen.getStart(sourceFile), [createToken(SyntaxKind.FunctionKeyword), createIdentifier(name)], { joiner: " " });
+                    this.deleteNode(sourceFile, arrow);
+                }
+                else {
+                    // `x => {}` -> `function f(x) {}`
+                    this.insertText(sourceFile, first(node.parameters).getStart(sourceFile), `function ${name}(`);
+                    // Replacing full range of arrow to get rid of the leading space -- replace ` =>` with `)`
+                    this.replaceRange(sourceFile, arrow, createToken(SyntaxKind.CloseParenToken));
+                }
+
+                if (node.body.kind !== SyntaxKind.Block) {
+                    // `() => 0` => `function f() { return 0; }`
+                    this.insertNodesAt(sourceFile, node.body.getStart(sourceFile), [createToken(SyntaxKind.OpenBraceToken), createToken(SyntaxKind.ReturnKeyword)], { joiner: " ", suffix: " " });
+                    this.insertNodesAt(sourceFile, node.body.end, [createToken(SyntaxKind.SemicolonToken), createToken(SyntaxKind.CloseBraceToken)], { joiner: " " });
+                }
+            }
+            else {
+                const pos = findChildOfKind(node, node.kind === SyntaxKind.FunctionExpression ? SyntaxKind.FunctionKeyword : SyntaxKind.ClassKeyword, sourceFile)!.end;
+                this.insertNodeAt(sourceFile, pos, createIdentifier(name), { prefix: " " });
+            }
+        }
+
+        public insertExportModifier(sourceFile: SourceFile, node: DeclarationStatement | VariableStatement): void {
+            this.insertText(sourceFile, node.getStart(sourceFile), "export ");
+        }
+
+        /**
+         * This function should be used to insert nodes in lists when nodes don't carry separators as the part of the node range,
+         * i.e. arguments in arguments lists, parameters in parameter lists etc.
+         * Note that separators are part of the node in statements and class elements.
+         */
+        public insertNodeInListAfter(sourceFile: SourceFile, after: Node, newNode: Node, containingList = formatting.SmartIndenter.getContainingList(after, sourceFile)) {
+            if (!containingList) {
+                Debug.fail("node is not a list element");
+                return this;
+            }
+            const index = indexOfNode(containingList, after);
+            if (index < 0) {
+                return this;
+            }
+            const end = after.getEnd();
+            if (index !== containingList.length - 1) {
+                // any element except the last one
+                // use next sibling as an anchor
+                const nextToken = getTokenAtPosition(sourceFile, after.end, /*includeJsDocComment*/ false);
+                if (nextToken && isSeparator(after, nextToken)) {
+                    // for list
+                    // a, b, c
+                    // create change for adding 'e' after 'a' as
+                    // - find start of next element after a (it is b)
+                    // - use this start as start and end position in final change
+                    // - build text of change by formatting the text of node + separator + whitespace trivia of b
+
+                    // in multiline case it will work as
+                    //   a,
+                    //   b,
+                    //   c,
+                    // result - '*' denotes leading trivia that will be inserted after new text (displayed as '#')
+                    //   a,*
+                    // ***insertedtext<separator>#
+                    // ###b,
+                    //   c,
+                    // find line and character of the next element
+                    const lineAndCharOfNextElement = getLineAndCharacterOfPosition(sourceFile, skipWhitespacesAndLineBreaks(sourceFile.text, containingList[index + 1].getFullStart()));
+                    // find line and character of the token that precedes next element (usually it is separator)
+                    const lineAndCharOfNextToken = getLineAndCharacterOfPosition(sourceFile, nextToken.end);
+                    let prefix: string;
+                    let startPos: number;
+                    if (lineAndCharOfNextToken.line === lineAndCharOfNextElement.line) {
+                        // next element is located on the same line with separator:
+                        // a,$$$$b
+                        //  ^    ^
+                        //  |    |-next element
+                        //  |-separator
+                        // where $$$ is some leading trivia
+                        // for a newly inserted node we'll maintain the same relative position comparing to separator and replace leading trivia with spaces
+                        // a,    x,$$$$b
+                        //  ^    ^     ^
+                        //  |    |     |-next element
+                        //  |    |-new inserted node padded with spaces
+                        //  |-separator
+                        startPos = nextToken.end;
+                        prefix = spaces(lineAndCharOfNextElement.character - lineAndCharOfNextToken.character);
+                    }
+                    else {
+                        // next element is located on different line that separator
+                        // let insert position be the beginning of the line that contains next element
+                        startPos = getStartPositionOfLine(lineAndCharOfNextElement.line, sourceFile);
+                    }
+
+                    // write separator and leading trivia of the next element as suffix
+                    const suffix = `${tokenToString(nextToken.kind)}${sourceFile.text.substring(nextToken.end, containingList[index + 1].getStart(sourceFile))}`;
+                    this.replaceRange(sourceFile, createRange(startPos, containingList[index + 1].getStart(sourceFile)), newNode, { prefix, suffix });
+                }
+            }
+            else {
+                const afterStart = after.getStart(sourceFile);
+                const afterStartLinePosition = getLineStartPositionForPosition(afterStart, sourceFile);
+
+                let separator: SyntaxKind.CommaToken | SyntaxKind.SemicolonToken;
+                let multilineList = false;
+
+                // insert element after the last element in the list that has more than one item
+                // pick the element preceding the after element to:
+                // - pick the separator
+                // - determine if list is a multiline
+                if (containingList.length === 1) {
+                    // if list has only one element then we'll format is as multiline if node has comment in trailing trivia, or as singleline otherwise
+                    // i.e. var x = 1 // this is x
+                    //     | new element will be inserted at this position
+                    separator = SyntaxKind.CommaToken;
+                }
+                else {
+                    // element has more than one element, pick separator from the list
+                    const tokenBeforeInsertPosition = findPrecedingToken(after.pos, sourceFile);
+                    separator = isSeparator(after, tokenBeforeInsertPosition) ? tokenBeforeInsertPosition.kind : SyntaxKind.CommaToken;
+                    // determine if list is multiline by checking lines of after element and element that precedes it.
+                    const afterMinusOneStartLinePosition = getLineStartPositionForPosition(containingList[index - 1].getStart(sourceFile), sourceFile);
+                    multilineList = afterMinusOneStartLinePosition !== afterStartLinePosition;
+                }
+                if (hasCommentsBeforeLineBreak(sourceFile.text, after.end)) {
+                    // in this case we'll always treat containing list as multiline
+                    multilineList = true;
+                }
+                if (multilineList) {
+                    // insert separator immediately following the 'after' node to preserve comments in trailing trivia
+                    this.replaceRange(sourceFile, createRange(end), createToken(separator));
+                    // use the same indentation as 'after' item
+                    const indentation = formatting.SmartIndenter.findFirstNonWhitespaceColumn(afterStartLinePosition, afterStart, sourceFile, this.formatContext.options);
+                    // insert element before the line break on the line that contains 'after' element
+                    let insertPos = skipTrivia(sourceFile.text, end, /*stopAfterLineBreak*/ true, /*stopAtComments*/ false);
+                    if (insertPos !== end && isLineBreak(sourceFile.text.charCodeAt(insertPos - 1))) {
+                        insertPos--;
+                    }
+                    this.replaceRange(sourceFile, createRange(insertPos), newNode, { indentation, prefix: this.newLineCharacter });
+                }
+                else {
+                    this.replaceRange(sourceFile, createRange(end), newNode, { prefix: `${tokenToString(separator)} ` });
+                }
+            }
+            return this;
+        }
+
+        private finishClassesWithNodesInsertedAtStart(): void {
+            this.classesWithNodesInsertedAtStart.forEach(cls => {
+                const sourceFile = cls.getSourceFile();
+                const [openBraceEnd, closeBraceEnd] = getClassBraceEnds(cls, sourceFile);
+                // For `class C { }` remove the whitespace inside the braces.
+                if (positionsAreOnSameLine(openBraceEnd, closeBraceEnd, sourceFile) && openBraceEnd !== closeBraceEnd - 1) {
+                    this.deleteRange(sourceFile, createRange(openBraceEnd, closeBraceEnd - 1));
+                }
+            });
+        }
+
+        private finishTrailingCommaAfterDeletingNodesInList() {
+            this.deletedNodesInLists.forEach(node => {
+                const sourceFile = node.getSourceFile();
+                const list = formatting.SmartIndenter.getContainingList(node, sourceFile);
+                if (node !== last(list)) return;
+
+                const lastNonDeletedIndex = findLastIndex(list, n => !this.deletedNodesInLists.has(n), list.length - 2);
+                if (lastNonDeletedIndex !== -1) {
+                    this.deleteRange(sourceFile, { pos: list[lastNonDeletedIndex].end, end: startPositionToDeleteNodeInList(sourceFile, list[lastNonDeletedIndex + 1]) });
+                }
+            });
+        }
+
+        /**
+         * Note: after calling this, the TextChanges object must be discarded!
+         * @param validate only for tests
+         *    The reason we must validate as part of this method is that `getNonFormattedText` changes the node's positions,
+         *    so we can only call this once and can't get the non-formatted text separately.
+         */
+        public getChanges(validate?: ValidateNonFormattedText): FileTextChanges[] {
+            this.finishClassesWithNodesInsertedAtStart();
+            this.finishTrailingCommaAfterDeletingNodesInList();
+            const changes = changesToText.getTextChangesFromChanges(this.changes, this.newLineCharacter, this.formatContext, validate);
+            for (const { oldFile, fileName, statements } of this.newFiles) {
+                changes.push(changesToText.newFileChanges(oldFile, fileName, statements, this.newLineCharacter));
+            }
+            return changes;
+        }
+
+        public createNewFile(oldFile: SourceFile, fileName: string, statements: ReadonlyArray<Statement>) {
+            this.newFiles.push({ oldFile, fileName, statements });
+        }
+    }
+
+    // find first non-whitespace position in the leading trivia of the node
+    function startPositionToDeleteNodeInList(sourceFile: SourceFile, node: Node): number {
+        return skipTrivia(sourceFile.text, getAdjustedStartPosition(sourceFile, node, {}, Position.FullStart), /*stopAfterLineBreak*/ false, /*stopAtComments*/ true);
+    }
+
+    function getClassBraceEnds(cls: ClassLikeDeclaration, sourceFile: SourceFile): [number, number] {
+        return [findChildOfKind(cls, SyntaxKind.OpenBraceToken, sourceFile).end, findChildOfKind(cls, SyntaxKind.CloseBraceToken, sourceFile).end];
+    }
+
+    export type ValidateNonFormattedText = (node: Node, text: string) => void;
+
+    namespace changesToText {
+        export function getTextChangesFromChanges(changes: ReadonlyArray<Change>, newLineCharacter: string, formatContext: formatting.FormatContext, validate: ValidateNonFormattedText): FileTextChanges[] {
+            return group(changes, c => c.sourceFile.path).map(changesInFile => {
+                const sourceFile = changesInFile[0].sourceFile;
+                // order changes by start position
+                // If the start position is the same, put the shorter range first, since an empty range (x, x) may precede (x, y) but not vice-versa.
+                const normalized = stableSort(changesInFile, (a, b) => (a.range.pos - b.range.pos) || (a.range.end - b.range.end));
+                // verify that change intervals do not overlap, except possibly at end points.
+                for (let i = 0; i < normalized.length - 1; i++) {
+                    Debug.assert(normalized[i].range.end <= normalized[i + 1].range.pos, "Changes overlap", () =>
+                        `${JSON.stringify(normalized[i].range)} and ${JSON.stringify(normalized[i + 1].range)}`);
+                }
+                const textChanges = normalized.map(c =>
+                    createTextChange(createTextSpanFromRange(c.range), computeNewText(c, sourceFile, newLineCharacter, formatContext, validate)));
+                return { fileName: sourceFile.fileName, textChanges };
+            });
+        }
+
+        export function newFileChanges(oldFile: SourceFile, fileName: string, statements: ReadonlyArray<Statement>, newLineCharacter: string): FileTextChanges {
+            const text = statements.map(s => getNonformattedText(s, oldFile, newLineCharacter).text).join(newLineCharacter);
+            return { fileName, textChanges: [createTextChange(createTextSpan(0, 0), text)], isNewFile: true };
+        }
+
+        function computeNewText(change: Change, sourceFile: SourceFile, newLineCharacter: string, formatContext: formatting.FormatContext, validate: ValidateNonFormattedText): string {
+            if (change.kind === ChangeKind.Remove) {
+                return "";
+            }
+            if (change.kind === ChangeKind.Text) {
+                return change.text;
+            }
+
+            const { options = {}, range: { pos } } = change;
+            const format = (n: Node) => getFormattedTextOfNode(n, sourceFile, pos, options, newLineCharacter, formatContext, validate);
+            const text = change.kind === ChangeKind.ReplaceWithMultipleNodes
+                ? change.nodes.map(n => removeSuffix(format(n), newLineCharacter)).join(change.options.joiner || newLineCharacter)
+                : format(change.node);
+            // strip initial indentation (spaces or tabs) if text will be inserted in the middle of the line
+            const noIndent = (options.preserveLeadingWhitespace || options.indentation !== undefined || getLineStartPositionForPosition(pos, sourceFile) === pos) ? text : text.replace(/^\s+/, "");
+            return (options.prefix || "") + noIndent + (options.suffix || "");
+        }
+
+        /** Note: this may mutate `nodeIn`. */
+        function getFormattedTextOfNode(nodeIn: Node, sourceFile: SourceFile, pos: number, { indentation, prefix, delta }: InsertNodeOptions, newLineCharacter: string, formatContext: formatting.FormatContext, validate: ValidateNonFormattedText): string {
+            const { node, text } = getNonformattedText(nodeIn, sourceFile, newLineCharacter);
+            if (validate) validate(node, text);
+            const { options: formatOptions } = formatContext;
+            const initialIndentation =
+                indentation !== undefined
+                    ? indentation
+                    : formatting.SmartIndenter.getIndentation(pos, sourceFile, formatOptions, prefix === newLineCharacter || getLineStartPositionForPosition(pos, sourceFile) === pos);
+            if (delta === undefined) {
+                delta = formatting.SmartIndenter.shouldIndentChildNode(formatContext.options, nodeIn) ? (formatOptions.indentSize || 0) : 0;
+            }
+
+            const file: SourceFileLike = { text, getLineAndCharacterOfPosition(pos) { return getLineAndCharacterOfPosition(this, pos); } };
+            const changes = formatting.formatNodeGivenIndentation(node, file, sourceFile.languageVariant, initialIndentation, delta, formatContext);
+            return applyChanges(text, changes);
+        }
+
+        /** Note: output node may be mutated input node. */
+        function getNonformattedText(node: Node, sourceFile: SourceFile | undefined, newLineCharacter: string): { text: string, node: Node } {
+            const writer = new Writer(newLineCharacter);
+            const newLine = newLineCharacter === "\n" ? NewLineKind.LineFeed : NewLineKind.CarriageReturnLineFeed;
+            createPrinter({ newLine }, writer).writeNode(EmitHint.Unspecified, node, sourceFile, writer);
+            return { text: writer.getText(), node: assignPositionsToNode(node) };
+        }
+    }
+
+    export function applyChanges(text: string, changes: TextChange[]): string {
+        for (let i = changes.length - 1; i >= 0; i--) {
+            const change = changes[i];
+            text = `${text.substring(0, change.span.start)}${change.newText}${text.substring(textSpanEnd(change.span))}`;
+        }
+        return text;
+    }
+
+    function isTrivia(s: string) {
+        return skipTrivia(s, 0) === s.length;
+    }
+
+    function assignPositionsToNode(node: Node): Node {
+        const visited = visitEachChild(node, assignPositionsToNode, nullTransformationContext, assignPositionsToNodeArray, assignPositionsToNode);
+        // create proxy node for non synthesized nodes
+        const newNode = nodeIsSynthesized(visited) ? visited : Object.create(visited) as Node;
+        newNode.pos = getPos(node);
+        newNode.end = getEnd(node);
+        return newNode;
+    }
+
+    function assignPositionsToNodeArray(nodes: NodeArray<any>, visitor: Visitor, test?: (node: Node) => boolean, start?: number, count?: number) {
+        const visited = visitNodes(nodes, visitor, test, start, count);
+        if (!visited) {
+            return visited;
+        }
+        // clone nodearray if necessary
+        const nodeArray = visited === nodes ? createNodeArray(visited.slice(0)) : visited;
+        nodeArray.pos = getPos(nodes);
+        nodeArray.end = getEnd(nodes);
+        return nodeArray;
+    }
+
+    class Writer implements EmitTextWriter, PrintHandlers {
+        private lastNonTriviaPosition = 0;
+        private readonly writer: EmitTextWriter;
+
+        public readonly onEmitNode: PrintHandlers["onEmitNode"];
+        public readonly onBeforeEmitNodeArray: PrintHandlers["onBeforeEmitNodeArray"];
+        public readonly onAfterEmitNodeArray: PrintHandlers["onAfterEmitNodeArray"];
+        public readonly onBeforeEmitToken: PrintHandlers["onBeforeEmitToken"];
+        public readonly onAfterEmitToken: PrintHandlers["onAfterEmitToken"];
+
+        constructor(newLine: string) {
+            this.writer = createTextWriter(newLine);
+            this.onEmitNode = (hint, node, printCallback) => {
+                if (node) {
+                    setPos(node, this.lastNonTriviaPosition);
+                }
+                printCallback(hint, node);
+                if (node) {
+                    setEnd(node, this.lastNonTriviaPosition);
+                }
+            };
+            this.onBeforeEmitNodeArray = nodes => {
+                if (nodes) {
+                    setPos(nodes, this.lastNonTriviaPosition);
+                }
+            };
+            this.onAfterEmitNodeArray = nodes => {
+                if (nodes) {
+                    setEnd(nodes, this.lastNonTriviaPosition);
+                }
+            };
+            this.onBeforeEmitToken = node => {
+                if (node) {
+                    setPos(node, this.lastNonTriviaPosition);
+                }
+            };
+            this.onAfterEmitToken = node => {
+                if (node) {
+                    setEnd(node, this.lastNonTriviaPosition);
+                }
+            };
+        }
+
+        private setLastNonTriviaPosition(s: string, force: boolean) {
+            if (force || !isTrivia(s)) {
+                this.lastNonTriviaPosition = this.writer.getTextPos();
+                let i = 0;
+                while (isWhiteSpaceLike(s.charCodeAt(s.length - i - 1))) {
+                    i++;
+                }
+                // trim trailing whitespaces
+                this.lastNonTriviaPosition -= i;
+            }
+        }
+
+        write(s: string): void {
+            this.writer.write(s);
+            this.setLastNonTriviaPosition(s, /*force*/ false);
+        }
+        writeKeyword(s: string): void {
+            this.writer.writeKeyword(s);
+            this.setLastNonTriviaPosition(s, /*force*/ false);
+        }
+        writeOperator(s: string): void {
+            this.writer.writeOperator(s);
+            this.setLastNonTriviaPosition(s, /*force*/ false);
+        }
+        writePunctuation(s: string): void {
+            this.writer.writePunctuation(s);
+            this.setLastNonTriviaPosition(s, /*force*/ false);
+        }
+        writeParameter(s: string): void {
+            this.writer.writeParameter(s);
+            this.setLastNonTriviaPosition(s, /*force*/ false);
+        }
+        writeProperty(s: string): void {
+            this.writer.writeProperty(s);
+            this.setLastNonTriviaPosition(s, /*force*/ false);
+        }
+        writeSpace(s: string): void {
+            this.writer.writeSpace(s);
+            this.setLastNonTriviaPosition(s, /*force*/ false);
+        }
+        writeStringLiteral(s: string): void {
+            this.writer.writeStringLiteral(s);
+            this.setLastNonTriviaPosition(s, /*force*/ false);
+        }
+        writeSymbol(s: string, sym: Symbol): void {
+            this.writer.writeSymbol(s, sym);
+            this.setLastNonTriviaPosition(s, /*force*/ false);
+        }
+        writeTextOfNode(text: string, node: Node): void {
+            this.writer.writeTextOfNode(text, node);
+        }
+        writeLine(): void {
+            this.writer.writeLine();
+        }
+        increaseIndent(): void {
+            this.writer.increaseIndent();
+        }
+        decreaseIndent(): void {
+            this.writer.decreaseIndent();
+        }
+        getText(): string {
+            return this.writer.getText();
+        }
+        rawWrite(s: string): void {
+            this.writer.rawWrite(s);
+            this.setLastNonTriviaPosition(s, /*force*/ false);
+        }
+        writeLiteral(s: string): void {
+            this.writer.writeLiteral(s);
+            this.setLastNonTriviaPosition(s, /*force*/ true);
+        }
+        getTextPos(): number {
+            return this.writer.getTextPos();
+        }
+        getLine(): number {
+            return this.writer.getLine();
+        }
+        getColumn(): number {
+            return this.writer.getColumn();
+        }
+        getIndent(): number {
+            return this.writer.getIndent();
+        }
+        isAtStartOfLine(): boolean {
+            return this.writer.isAtStartOfLine();
+        }
+        clear(): void {
+            this.writer.clear();
+            this.lastNonTriviaPosition = 0;
+        }
+    }
+
+    function getInsertionPositionAtSourceFileTop({ text }: SourceFile): number {
+        const shebang = getShebang(text);
+        let position = 0;
+        if (shebang !== undefined) {
+            position = shebang.length;
+            advancePastLineBreak();
+        }
+
+        // For a source file, it is possible there are detached comments we should not skip
+        let ranges = getLeadingCommentRanges(text, position);
+        if (!ranges) return position;
+        // However we should still skip a pinned comment at the top
+        if (ranges.length && ranges[0].kind === SyntaxKind.MultiLineCommentTrivia && isPinnedComment(text, ranges[0].pos)) {
+            position = ranges[0].end;
+            advancePastLineBreak();
+            ranges = ranges.slice(1);
+        }
+        // As well as any triple slash references
+        for (const range of ranges) {
+            if (range.kind === SyntaxKind.SingleLineCommentTrivia && isRecognizedTripleSlashComment(text, range.pos, range.end)) {
+                position = range.end;
+                advancePastLineBreak();
+                continue;
+            }
+            break;
+        }
+        return position;
+
+        function advancePastLineBreak() {
+            if (position < text.length) {
+                const charCode = text.charCodeAt(position);
+                if (isLineBreak(charCode)) {
+                    position++;
+
+                    if (position < text.length && charCode === CharacterCodes.carriageReturn && text.charCodeAt(position) === CharacterCodes.lineFeed) {
+                        position++;
+                    }
+                }
+            }
+        }
+    }
+
+    export function isValidLocationToAddComment(sourceFile: SourceFile, position: number) {
+        return !isInComment(sourceFile, position) && !isInString(sourceFile, position) && !isInTemplateString(sourceFile, position);
+    }
+
+    function needSemicolonBetween(a: Node, b: Node): boolean {
+        return (isPropertySignature(a) || isPropertyDeclaration(a)) && isClassOrTypeElement(b) && b.name.kind === SyntaxKind.ComputedPropertyName
+            || isStatementButNotDeclaration(a) && isStatementButNotDeclaration(b); // TODO: only if b would start with a `(` or `[`
+    }
+}