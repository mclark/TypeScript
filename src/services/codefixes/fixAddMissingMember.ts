--- conflicted
+++ resolved
@@ -1,227 +1,212 @@
-/* @internal */
-namespace ts.codefix {
-    const fixName = "addMissingMember";
-    const errorCodes = [
-        Diagnostics.Property_0_does_not_exist_on_type_1.code,
-        Diagnostics.Property_0_does_not_exist_on_type_1_Did_you_mean_2.code,
-    ];
-    const fixId = "addMissingMember";
-    registerCodeFix({
-        errorCodes,
-        getCodeActions(context) {
-            const info = getInfo(context.sourceFile, context.span.start, context.program.getTypeChecker());
-            if (!info) return undefined;
-            const { classDeclaration, classDeclarationSourceFile, inJs, makeStatic, token, call } = info;
-            const methodCodeAction = call && getActionForMethodDeclaration(context, classDeclarationSourceFile, classDeclaration, token, call, makeStatic, inJs, context.preferences);
-            const addMember = inJs ?
-                singleElementArray(getActionsForAddMissingMemberInJavaScriptFile(context, classDeclarationSourceFile, classDeclaration, token.text, makeStatic)) :
-                getActionsForAddMissingMemberInTypeScriptFile(context, classDeclarationSourceFile, classDeclaration, token, makeStatic);
-            return concatenate(singleElementArray(methodCodeAction), addMember);
-        },
-        fixIds: [fixId],
-        getAllCodeActions: context => {
-            const seenNames = createMap<true>();
-            return codeFixAll(context, errorCodes, (changes, diag) => {
-                const { program, preferences } = context;
-                const info = getInfo(diag.file, diag.start, program.getTypeChecker());
-                if (!info) return;
-                const { classDeclaration, classDeclarationSourceFile, inJs, makeStatic, token, call } = info;
-                if (!addToSeen(seenNames, token.text)) {
-                    return;
-                }
-
-                // Always prefer to add a method declaration if possible.
-                if (call) {
-<<<<<<< HEAD
-                    addMethodDeclaration(context, changes, classDeclarationSourceFile, classDeclaration, token, call, makeStatic, inJs);
-=======
-                    addMethodDeclaration(changes, classDeclarationSourceFile, classDeclaration, token, call, makeStatic, inJs, preferences);
->>>>>>> 8b77b131
-                }
-                else {
-                    if (inJs) {
-                        addMissingMemberInJs(changes, classDeclarationSourceFile, classDeclaration, token.text, makeStatic);
-                    }
-                    else {
-                        const typeNode = getTypeNode(program.getTypeChecker(), classDeclaration, token);
-                        addPropertyDeclaration(changes, classDeclarationSourceFile, classDeclaration, token.text, typeNode, makeStatic);
-                    }
-                }
-            });
-        },
-    });
-
-    interface Info { token: Identifier; classDeclaration: ClassLikeDeclaration; makeStatic: boolean; classDeclarationSourceFile: SourceFile; inJs: boolean; call: CallExpression | undefined; }
-    function getInfo(tokenSourceFile: SourceFile, tokenPos: number, checker: TypeChecker): Info | undefined {
-        // The identifier of the missing property. eg:
-        // this.missing = 1;
-        //      ^^^^^^^
-        const token = getTokenAtPosition(tokenSourceFile, tokenPos, /*includeJsDocComment*/ false);
-        if (!isIdentifier(token)) {
-            return undefined;
-        }
-
-        const { parent } = token;
-        if (!isPropertyAccessExpression(parent)) return undefined;
-
-        const leftExpressionType = skipConstraint(checker.getTypeAtLocation(parent.expression)!);
-        const { symbol } = leftExpressionType;
-        const classDeclaration = symbol && symbol.declarations && find(symbol.declarations, isClassLike);
-        if (!classDeclaration) return undefined;
-
-        const makeStatic = (leftExpressionType as TypeReference).target !== checker.getDeclaredTypeOfSymbol(symbol);
-        const classDeclarationSourceFile = classDeclaration.getSourceFile();
-        const inJs = isSourceFileJavaScript(classDeclarationSourceFile);
-        const call = tryCast(parent.parent, isCallExpression);
-
-        return { token, classDeclaration, makeStatic, classDeclarationSourceFile, inJs, call };
-    }
-
-    function getActionsForAddMissingMemberInJavaScriptFile(context: CodeFixContext, classDeclarationSourceFile: SourceFile, classDeclaration: ClassLikeDeclaration, tokenName: string, makeStatic: boolean): CodeFixAction | undefined {
-        const changes = textChanges.ChangeTracker.with(context, t => addMissingMemberInJs(t, classDeclarationSourceFile, classDeclaration, tokenName, makeStatic));
-        return changes.length === 0 ? undefined
-            : createCodeFixAction(fixName, changes, [makeStatic ? Diagnostics.Initialize_static_property_0 : Diagnostics.Initialize_property_0_in_the_constructor, tokenName], fixId, Diagnostics.Add_all_missing_members);
-    }
-
-    function addMissingMemberInJs(changeTracker: textChanges.ChangeTracker, classDeclarationSourceFile: SourceFile, classDeclaration: ClassLikeDeclaration, tokenName: string, makeStatic: boolean): void {
-        if (makeStatic) {
-            if (classDeclaration.kind === SyntaxKind.ClassExpression) {
-                return;
-            }
-            const className = classDeclaration.name!.getText();
-            const staticInitialization = initializePropertyToUndefined(createIdentifier(className), tokenName);
-            changeTracker.insertNodeAfter(classDeclarationSourceFile, classDeclaration, staticInitialization);
-        }
-        else {
-            const classConstructor = getFirstConstructorWithBody(classDeclaration);
-            if (!classConstructor) {
-                return;
-            }
-            const propertyInitialization = initializePropertyToUndefined(createThis(), tokenName);
-            changeTracker.insertNodeAtConstructorEnd(classDeclarationSourceFile, classConstructor, propertyInitialization);
-        }
-    }
-
-    function initializePropertyToUndefined(obj: Expression, propertyName: string) {
-        return createStatement(createAssignment(createPropertyAccess(obj, propertyName), createIdentifier("undefined")));
-    }
-
-    function getActionsForAddMissingMemberInTypeScriptFile(context: CodeFixContext, classDeclarationSourceFile: SourceFile, classDeclaration: ClassLikeDeclaration, token: Identifier, makeStatic: boolean): CodeFixAction[] | undefined {
-        const typeNode = getTypeNode(context.program.getTypeChecker(), classDeclaration, token);
-        const addProp = createAddPropertyDeclarationAction(context, classDeclarationSourceFile, classDeclaration, makeStatic, token.text, typeNode);
-        return makeStatic ? [addProp] : [addProp, createAddIndexSignatureAction(context, classDeclarationSourceFile, classDeclaration, token.text, typeNode)];
-    }
-
-    function getTypeNode(checker: TypeChecker, classDeclaration: ClassLikeDeclaration, token: Node) {
-        let typeNode: TypeNode | undefined;
-        if (token.parent.parent.kind === SyntaxKind.BinaryExpression) {
-            const binaryExpression = token.parent.parent as BinaryExpression;
-            const otherExpression = token.parent === binaryExpression.left ? binaryExpression.right : binaryExpression.left;
-            const widenedType = checker.getWidenedType(checker.getBaseTypeOfLiteralType(checker.getTypeAtLocation(otherExpression)!)); // TODO: GH#18217
-            typeNode = checker.typeToTypeNode(widenedType, classDeclaration);
-        }
-        return typeNode || createKeywordTypeNode(SyntaxKind.AnyKeyword);
-    }
-
-    function createAddPropertyDeclarationAction(context: CodeFixContext, classDeclarationSourceFile: SourceFile, classDeclaration: ClassLikeDeclaration, makeStatic: boolean, tokenName: string, typeNode: TypeNode): CodeFixAction {
-        const changes = textChanges.ChangeTracker.with(context, t => addPropertyDeclaration(t, classDeclarationSourceFile, classDeclaration, tokenName, typeNode, makeStatic));
-        return createCodeFixAction(fixName, changes, [makeStatic ? Diagnostics.Declare_static_property_0 : Diagnostics.Declare_property_0, tokenName], fixId, Diagnostics.Add_all_missing_members);
-    }
-
-    function addPropertyDeclaration(changeTracker: textChanges.ChangeTracker, classDeclarationSourceFile: SourceFile, classDeclaration: ClassLikeDeclaration, tokenName: string, typeNode: TypeNode, makeStatic: boolean): void {
-        const property = createProperty(
-            /*decorators*/ undefined,
-            /*modifiers*/ makeStatic ? [createToken(SyntaxKind.StaticKeyword)] : undefined,
-            tokenName,
-            /*questionToken*/ undefined,
-            typeNode,
-            /*initializer*/ undefined);
-
-        const lastProp = getNodeToInsertPropertyAfter(classDeclaration);
-        if (lastProp) {
-            changeTracker.insertNodeAfter(classDeclarationSourceFile, lastProp, property);
-        }
-        else {
-            changeTracker.insertNodeAtClassStart(classDeclarationSourceFile, classDeclaration, property);
-        }
-    }
-
-    // Gets the last of the first run of PropertyDeclarations, or undefined if the class does not start with a PropertyDeclaration.
-    function getNodeToInsertPropertyAfter(cls: ClassLikeDeclaration): PropertyDeclaration | undefined {
-        let res: PropertyDeclaration | undefined;
-        for (const member of cls.members) {
-            if (!isPropertyDeclaration(member)) break;
-            res = member;
-        }
-        return res;
-    }
-
-    function createAddIndexSignatureAction(context: CodeFixContext, classDeclarationSourceFile: SourceFile, classDeclaration: ClassLikeDeclaration, tokenName: string, typeNode: TypeNode): CodeFixAction {
-        // Index signatures cannot have the static modifier.
-        const stringTypeNode = createKeywordTypeNode(SyntaxKind.StringKeyword);
-        const indexingParameter = createParameter(
-            /*decorators*/ undefined,
-            /*modifiers*/ undefined,
-            /*dotDotDotToken*/ undefined,
-            "x",
-            /*questionToken*/ undefined,
-            stringTypeNode,
-            /*initializer*/ undefined);
-        const indexSignature = createIndexSignature(
-            /*decorators*/ undefined,
-            /*modifiers*/ undefined,
-            [indexingParameter],
-            typeNode);
-
-        const changes = textChanges.ChangeTracker.with(context, t => t.insertNodeAtClassStart(classDeclarationSourceFile, classDeclaration, indexSignature));
-        // No fixId here because code-fix-all currently only works on adding individual named properties.
-        return createCodeFixActionNoFixId(fixName, changes, [Diagnostics.Add_index_signature_for_property_0, tokenName]);
-    }
-
-<<<<<<< HEAD
-    function getActionForMethodDeclaration(context: CodeFixContextBase, classDeclarationSourceFile: SourceFile, classDeclaration: ClassLikeDeclaration, token: Identifier, callExpression: CallExpression, makeStatic: boolean, inJs: boolean): CodeFixAction | undefined {
-        const description = formatStringFromArgs(getLocaleSpecificMessage(makeStatic ? Diagnostics.Declare_static_method_0 : Diagnostics.Declare_method_0), [token.text]);
-        const changes = textChanges.ChangeTracker.with(context, t => addMethodDeclaration(context, t, classDeclarationSourceFile, classDeclaration, token, callExpression, makeStatic, inJs));
-        return { description, changes, fixId };
-    }
-
-    function addMethodDeclaration(context: CodeFixContextBase, changeTracker: textChanges.ChangeTracker, classDeclarationSourceFile: SourceFile, classDeclaration: ClassLikeDeclaration, token: Identifier, callExpression: CallExpression, makeStatic: boolean, inJs: boolean) {
-        const methodDeclaration = createMethodFromCallExpression(context, callExpression, token.text, inJs, makeStatic);
-        changeTracker.insertNodeAtClassStart(classDeclarationSourceFile, classDeclaration, methodDeclaration);
-=======
-    function getActionForMethodDeclaration(
-        context: CodeFixContext,
-        classDeclarationSourceFile: SourceFile,
-        classDeclaration: ClassLikeDeclaration,
-        token: Identifier,
-        callExpression: CallExpression,
-        makeStatic: boolean,
-        inJs: boolean,
-        preferences: UserPreferences,
-    ): CodeFixAction | undefined {
-        const changes = textChanges.ChangeTracker.with(context, t => addMethodDeclaration(t, classDeclarationSourceFile, classDeclaration, token, callExpression, makeStatic, inJs, preferences));
-        return createCodeFixAction(fixName, changes, [makeStatic ? Diagnostics.Declare_static_method_0 : Diagnostics.Declare_method_0, token.text], fixId, Diagnostics.Add_all_missing_members);
-    }
-
-    function addMethodDeclaration(
-        changeTracker: textChanges.ChangeTracker,
-        classDeclarationSourceFile: SourceFile,
-        classDeclaration: ClassLikeDeclaration,
-        token: Identifier,
-        callExpression: CallExpression,
-        makeStatic: boolean,
-        inJs: boolean,
-        preferences: UserPreferences,
-    ): void {
-        const methodDeclaration = createMethodFromCallExpression(callExpression, token.text, inJs, makeStatic, preferences);
-        const containingMethodDeclaration = getAncestor(callExpression, SyntaxKind.MethodDeclaration);
-
-        if (containingMethodDeclaration && containingMethodDeclaration.parent === classDeclaration) {
-            changeTracker.insertNodeAfter(classDeclarationSourceFile, containingMethodDeclaration, methodDeclaration);
-        }
-        else {
-            changeTracker.insertNodeAtClassStart(classDeclarationSourceFile, classDeclaration, methodDeclaration);
-        }
->>>>>>> 8b77b131
-    }
-}
+/* @internal */
+namespace ts.codefix {
+    const fixName = "addMissingMember";
+    const errorCodes = [
+        Diagnostics.Property_0_does_not_exist_on_type_1.code,
+        Diagnostics.Property_0_does_not_exist_on_type_1_Did_you_mean_2.code,
+    ];
+    const fixId = "addMissingMember";
+    registerCodeFix({
+        errorCodes,
+        getCodeActions(context) {
+            const info = getInfo(context.sourceFile, context.span.start, context.program.getTypeChecker());
+            if (!info) return undefined;
+            const { classDeclaration, classDeclarationSourceFile, inJs, makeStatic, token, call } = info;
+            const methodCodeAction = call && getActionForMethodDeclaration(context, classDeclarationSourceFile, classDeclaration, token, call, makeStatic, inJs, context.preferences);
+            const addMember = inJs ?
+                singleElementArray(getActionsForAddMissingMemberInJavaScriptFile(context, classDeclarationSourceFile, classDeclaration, token.text, makeStatic)) :
+                getActionsForAddMissingMemberInTypeScriptFile(context, classDeclarationSourceFile, classDeclaration, token, makeStatic);
+            return concatenate(singleElementArray(methodCodeAction), addMember);
+        },
+        fixIds: [fixId],
+        getAllCodeActions: context => {
+            const seenNames = createMap<true>();
+            return codeFixAll(context, errorCodes, (changes, diag) => {
+                const { program, preferences } = context;
+                const info = getInfo(diag.file, diag.start, program.getTypeChecker());
+                if (!info) return;
+                const { classDeclaration, classDeclarationSourceFile, inJs, makeStatic, token, call } = info;
+                if (!addToSeen(seenNames, token.text)) {
+                    return;
+                }
+
+                // Always prefer to add a method declaration if possible.
+                if (call) {
+                    addMethodDeclaration(context, changes, classDeclarationSourceFile, classDeclaration, token, call, makeStatic, inJs, preferences);
+                }
+                else {
+                    if (inJs) {
+                        addMissingMemberInJs(changes, classDeclarationSourceFile, classDeclaration, token.text, makeStatic);
+                    }
+                    else {
+                        const typeNode = getTypeNode(program.getTypeChecker(), classDeclaration, token);
+                        addPropertyDeclaration(changes, classDeclarationSourceFile, classDeclaration, token.text, typeNode, makeStatic);
+                    }
+                }
+            });
+        },
+    });
+
+    interface Info { token: Identifier; classDeclaration: ClassLikeDeclaration; makeStatic: boolean; classDeclarationSourceFile: SourceFile; inJs: boolean; call: CallExpression | undefined; }
+    function getInfo(tokenSourceFile: SourceFile, tokenPos: number, checker: TypeChecker): Info | undefined {
+        // The identifier of the missing property. eg:
+        // this.missing = 1;
+        //      ^^^^^^^
+        const token = getTokenAtPosition(tokenSourceFile, tokenPos, /*includeJsDocComment*/ false);
+        if (!isIdentifier(token)) {
+            return undefined;
+        }
+
+        const { parent } = token;
+        if (!isPropertyAccessExpression(parent)) return undefined;
+
+        const leftExpressionType = skipConstraint(checker.getTypeAtLocation(parent.expression)!);
+        const { symbol } = leftExpressionType;
+        const classDeclaration = symbol && symbol.declarations && find(symbol.declarations, isClassLike);
+        if (!classDeclaration) return undefined;
+
+        const makeStatic = (leftExpressionType as TypeReference).target !== checker.getDeclaredTypeOfSymbol(symbol);
+        const classDeclarationSourceFile = classDeclaration.getSourceFile();
+        const inJs = isSourceFileJavaScript(classDeclarationSourceFile);
+        const call = tryCast(parent.parent, isCallExpression);
+
+        return { token, classDeclaration, makeStatic, classDeclarationSourceFile, inJs, call };
+    }
+
+    function getActionsForAddMissingMemberInJavaScriptFile(context: CodeFixContext, classDeclarationSourceFile: SourceFile, classDeclaration: ClassLikeDeclaration, tokenName: string, makeStatic: boolean): CodeFixAction | undefined {
+        const changes = textChanges.ChangeTracker.with(context, t => addMissingMemberInJs(t, classDeclarationSourceFile, classDeclaration, tokenName, makeStatic));
+        return changes.length === 0 ? undefined
+            : createCodeFixAction(fixName, changes, [makeStatic ? Diagnostics.Initialize_static_property_0 : Diagnostics.Initialize_property_0_in_the_constructor, tokenName], fixId, Diagnostics.Add_all_missing_members);
+    }
+
+    function addMissingMemberInJs(changeTracker: textChanges.ChangeTracker, classDeclarationSourceFile: SourceFile, classDeclaration: ClassLikeDeclaration, tokenName: string, makeStatic: boolean): void {
+        if (makeStatic) {
+            if (classDeclaration.kind === SyntaxKind.ClassExpression) {
+                return;
+            }
+            const className = classDeclaration.name!.getText();
+            const staticInitialization = initializePropertyToUndefined(createIdentifier(className), tokenName);
+            changeTracker.insertNodeAfter(classDeclarationSourceFile, classDeclaration, staticInitialization);
+        }
+        else {
+            const classConstructor = getFirstConstructorWithBody(classDeclaration);
+            if (!classConstructor) {
+                return;
+            }
+            const propertyInitialization = initializePropertyToUndefined(createThis(), tokenName);
+            changeTracker.insertNodeAtConstructorEnd(classDeclarationSourceFile, classConstructor, propertyInitialization);
+        }
+    }
+
+    function initializePropertyToUndefined(obj: Expression, propertyName: string) {
+        return createStatement(createAssignment(createPropertyAccess(obj, propertyName), createIdentifier("undefined")));
+    }
+
+    function getActionsForAddMissingMemberInTypeScriptFile(context: CodeFixContext, classDeclarationSourceFile: SourceFile, classDeclaration: ClassLikeDeclaration, token: Identifier, makeStatic: boolean): CodeFixAction[] | undefined {
+        const typeNode = getTypeNode(context.program.getTypeChecker(), classDeclaration, token);
+        const addProp = createAddPropertyDeclarationAction(context, classDeclarationSourceFile, classDeclaration, makeStatic, token.text, typeNode);
+        return makeStatic ? [addProp] : [addProp, createAddIndexSignatureAction(context, classDeclarationSourceFile, classDeclaration, token.text, typeNode)];
+    }
+
+    function getTypeNode(checker: TypeChecker, classDeclaration: ClassLikeDeclaration, token: Node) {
+        let typeNode: TypeNode | undefined;
+        if (token.parent.parent.kind === SyntaxKind.BinaryExpression) {
+            const binaryExpression = token.parent.parent as BinaryExpression;
+            const otherExpression = token.parent === binaryExpression.left ? binaryExpression.right : binaryExpression.left;
+            const widenedType = checker.getWidenedType(checker.getBaseTypeOfLiteralType(checker.getTypeAtLocation(otherExpression)!)); // TODO: GH#18217
+            typeNode = checker.typeToTypeNode(widenedType, classDeclaration);
+        }
+        return typeNode || createKeywordTypeNode(SyntaxKind.AnyKeyword);
+    }
+
+    function createAddPropertyDeclarationAction(context: CodeFixContext, classDeclarationSourceFile: SourceFile, classDeclaration: ClassLikeDeclaration, makeStatic: boolean, tokenName: string, typeNode: TypeNode): CodeFixAction {
+        const changes = textChanges.ChangeTracker.with(context, t => addPropertyDeclaration(t, classDeclarationSourceFile, classDeclaration, tokenName, typeNode, makeStatic));
+        return createCodeFixAction(fixName, changes, [makeStatic ? Diagnostics.Declare_static_property_0 : Diagnostics.Declare_property_0, tokenName], fixId, Diagnostics.Add_all_missing_members);
+    }
+
+    function addPropertyDeclaration(changeTracker: textChanges.ChangeTracker, classDeclarationSourceFile: SourceFile, classDeclaration: ClassLikeDeclaration, tokenName: string, typeNode: TypeNode, makeStatic: boolean): void {
+        const property = createProperty(
+            /*decorators*/ undefined,
+            /*modifiers*/ makeStatic ? [createToken(SyntaxKind.StaticKeyword)] : undefined,
+            tokenName,
+            /*questionToken*/ undefined,
+            typeNode,
+            /*initializer*/ undefined);
+
+        const lastProp = getNodeToInsertPropertyAfter(classDeclaration);
+        if (lastProp) {
+            changeTracker.insertNodeAfter(classDeclarationSourceFile, lastProp, property);
+        }
+        else {
+            changeTracker.insertNodeAtClassStart(classDeclarationSourceFile, classDeclaration, property);
+        }
+    }
+
+    // Gets the last of the first run of PropertyDeclarations, or undefined if the class does not start with a PropertyDeclaration.
+    function getNodeToInsertPropertyAfter(cls: ClassLikeDeclaration): PropertyDeclaration | undefined {
+        let res: PropertyDeclaration | undefined;
+        for (const member of cls.members) {
+            if (!isPropertyDeclaration(member)) break;
+            res = member;
+        }
+        return res;
+    }
+
+    function createAddIndexSignatureAction(context: CodeFixContext, classDeclarationSourceFile: SourceFile, classDeclaration: ClassLikeDeclaration, tokenName: string, typeNode: TypeNode): CodeFixAction {
+        // Index signatures cannot have the static modifier.
+        const stringTypeNode = createKeywordTypeNode(SyntaxKind.StringKeyword);
+        const indexingParameter = createParameter(
+            /*decorators*/ undefined,
+            /*modifiers*/ undefined,
+            /*dotDotDotToken*/ undefined,
+            "x",
+            /*questionToken*/ undefined,
+            stringTypeNode,
+            /*initializer*/ undefined);
+        const indexSignature = createIndexSignature(
+            /*decorators*/ undefined,
+            /*modifiers*/ undefined,
+            [indexingParameter],
+            typeNode);
+
+        const changes = textChanges.ChangeTracker.with(context, t => t.insertNodeAtClassStart(classDeclarationSourceFile, classDeclaration, indexSignature));
+        // No fixId here because code-fix-all currently only works on adding individual named properties.
+        return createCodeFixActionNoFixId(fixName, changes, [Diagnostics.Add_index_signature_for_property_0, tokenName]);
+    }
+
+    function getActionForMethodDeclaration(
+        context: CodeFixContext,
+        classDeclarationSourceFile: SourceFile,
+        classDeclaration: ClassLikeDeclaration,
+        token: Identifier,
+        callExpression: CallExpression,
+        makeStatic: boolean,
+        inJs: boolean,
+        preferences: UserPreferences,
+    ): CodeFixAction | undefined {
+        const changes = textChanges.ChangeTracker.with(context, t => addMethodDeclaration(context, t, classDeclarationSourceFile, classDeclaration, token, callExpression, makeStatic, inJs, preferences));
+        return createCodeFixAction(fixName, changes, [makeStatic ? Diagnostics.Declare_static_method_0 : Diagnostics.Declare_method_0, token.text], fixId, Diagnostics.Add_all_missing_members);
+    }
+
+    function addMethodDeclaration(
+        context: CodeFixContextBase,
+        changeTracker: textChanges.ChangeTracker,
+        classDeclarationSourceFile: SourceFile,
+        classDeclaration: ClassLikeDeclaration,
+        token: Identifier,
+        callExpression: CallExpression,
+        makeStatic: boolean,
+        inJs: boolean,
+        preferences: UserPreferences,
+    ): void {
+        const methodDeclaration = createMethodFromCallExpression(context, callExpression, token.text, inJs, makeStatic, preferences);
+        const containingMethodDeclaration = getAncestor(callExpression, SyntaxKind.MethodDeclaration);
+
+        if (containingMethodDeclaration && containingMethodDeclaration.parent === classDeclaration) {
+            changeTracker.insertNodeAfter(classDeclarationSourceFile, containingMethodDeclaration, methodDeclaration);
+        }
+        else {
+            changeTracker.insertNodeAtClassStart(classDeclarationSourceFile, classDeclaration, methodDeclaration);
+        }
+    }
+}