--- conflicted
+++ resolved
@@ -1,425 +1,414 @@
-/* @internal */
-namespace ts.codefix {
-    const fixName = "unusedIdentifier";
-    const fixIdPrefix = "unusedIdentifier_prefix";
-    const fixIdDelete = "unusedIdentifier_delete";
-    const errorCodes = [
-        Diagnostics._0_is_declared_but_its_value_is_never_read.code,
-        Diagnostics._0_is_declared_but_never_used.code,
-        Diagnostics.Property_0_is_declared_but_its_value_is_never_read.code,
-        Diagnostics.All_imports_in_import_declaration_are_unused.code,
-        Diagnostics.All_destructured_elements_are_unused.code,
-        Diagnostics.All_variables_are_unused.code,
-    ];
-
-    registerCodeFix({
-        errorCodes,
-        getCodeActions(context) {
-            const { errorCode, sourceFile, program } = context;
-            const checker = program.getTypeChecker();
-            const sourceFiles = program.getSourceFiles();
-            const token = getTokenAtPosition(sourceFile, context.span.start, /*includeJsDocComment*/ false);
-
-            const importDecl = tryGetFullImport(token);
-            if (importDecl) {
-                const changes = textChanges.ChangeTracker.with(context, t => t.deleteNode(sourceFile, importDecl));
-                return [createCodeFixAction(fixName, changes, [Diagnostics.Remove_import_from_0, showModuleSpecifier(importDecl)], fixIdDelete, Diagnostics.Delete_all_unused_declarations)];
-            }
-            const delDestructure = Deleter.with(context, d =>
-                tryDeleteFullDestructure(token, d, checker, sourceFiles, /*isFixAll*/ false));
-            if (delDestructure.length) {
-                return [createCodeFixAction(fixName, delDestructure, Diagnostics.Remove_destructuring, fixIdDelete, Diagnostics.Delete_all_unused_declarations)];
-            }
-            const delVar = Deleter.with(context, d => tryDeleteFullVariableStatement(sourceFile, token, d));
-            if (delVar.length) {
-                return [createCodeFixAction(fixName, delVar, Diagnostics.Remove_variable_statement, fixIdDelete, Diagnostics.Delete_all_unused_declarations)];
-            }
-
-            const result: CodeFixAction[] = [];
-
-            const deletion = Deleter.with(context, d =>
-                tryDeleteDeclaration(sourceFile, token, d, checker, sourceFiles, /*isFixAll*/ false));
-            if (deletion.length) {
-                result.push(createCodeFixAction(fixName, deletion, [Diagnostics.Remove_declaration_for_Colon_0, token.getText(sourceFile)], fixIdDelete, Diagnostics.Delete_all_unused_declarations));
-            }
-
-            const prefix = textChanges.ChangeTracker.with(context, t => tryPrefixDeclaration(t, errorCode, sourceFile, token));
-            if (prefix.length) {
-                result.push(createCodeFixAction(fixName, prefix, [Diagnostics.Prefix_0_with_an_underscore, token.getText(sourceFile)], fixIdPrefix, Diagnostics.Prefix_all_unused_declarations_with_where_possible));
-            }
-
-            return result;
-        },
-        fixIds: [fixIdPrefix, fixIdDelete],
-        getAllCodeActions: context => {
-            const { sourceFile, program } = context;
-            const checker = program.getTypeChecker();
-            const sourceFiles = program.getSourceFiles();
-            return createCombinedCodeActions(textChanges.ChangeTracker.with(context, changes => {
-                Deleter.withChanges(changes, deleter => {
-                    eachDiagnostic(context, errorCodes, diag => {
-                        const token = getTokenAtPosition(sourceFile, diag.start, /*includeJsDocComment*/ false);
-                        switch (context.fixId) {
-                            case fixIdPrefix:
-                                if (isIdentifier(token) && canPrefix(token)) {
-                                    tryPrefixDeclaration(changes, diag.code, sourceFile, token);
-                                }
-                                break;
-                            case fixIdDelete: {
-                                const importDecl = tryGetFullImport(token);
-                                if (importDecl) {
-                                    deleter.add(importDecl);
-                                }
-                                else if (!tryDeleteFullDestructure(token, deleter, checker, sourceFiles, /*isFixAll*/ true) &&
-                                    !tryDeleteFullVariableStatement(sourceFile, token, deleter)) {
-                                    tryDeleteDeclaration(sourceFile, token, deleter, checker, sourceFiles, /*isFixAll*/ true);
-                                }
-                                break;
-                            }
-                            default:
-                                Debug.fail(JSON.stringify(context.fixId));
-                        }
-                    });
-                });
-            }));
-        },
-    });
-
-    // Sometimes the diagnostic span is an entire ImportDeclaration, so we should remove the whole thing.
-    function tryGetFullImport(token: Node): ImportDeclaration | undefined {
-        return token.kind === SyntaxKind.ImportKeyword ? tryCast(token.parent, isImportDeclaration) : undefined;
-    }
-
-    function tryDeleteFullDestructure(token: Node, deleter: Deleter, checker: TypeChecker, sourceFiles: ReadonlyArray<SourceFile>, isFixAll: boolean): boolean {
-        if (token.kind !== SyntaxKind.OpenBraceToken || !isObjectBindingPattern(token.parent)) return false;
-        const decl = cast(token.parent, isObjectBindingPattern).parent;
-        if (decl.kind === SyntaxKind.Parameter) {
-            if (mayDeleteParameter(decl, checker, isFixAll)) {
-                deleter.add(decl);
-                deleteUnusedArguments(deleter, decl, sourceFiles, checker);
-            }
-        }
-        else {
-            deleter.add(decl);
-        }
-        return true;
-    }
-
-    function tryDeleteFullVariableStatement(sourceFile: SourceFile, token: Node, deleter: Deleter) {
-        const declarationList = tryCast(token.parent, isVariableDeclarationList);
-        if (declarationList && declarationList.getChildren(sourceFile)[0] === token) {
-            deleter.add(declarationList.parent.kind === SyntaxKind.VariableStatement ? declarationList.parent : declarationList);
-            return true;
-        }
-        return false;
-    }
-
-    function tryPrefixDeclaration(changes: textChanges.ChangeTracker, errorCode: number, sourceFile: SourceFile, token: Node): void {
-        // Don't offer to prefix a property.
-        if (errorCode !== Diagnostics.Property_0_is_declared_but_its_value_is_never_read.code && isIdentifier(token) && canPrefix(token)) {
-            changes.replaceNode(sourceFile, token, createIdentifier(`_${token.text}`));
-        }
-    }
-
-    function canPrefix(token: Identifier): boolean {
-        switch (token.parent.kind) {
-            case SyntaxKind.Parameter:
-                return true;
-            case SyntaxKind.VariableDeclaration: {
-                const varDecl = token.parent as VariableDeclaration;
-                switch (varDecl.parent.parent.kind) {
-                    case SyntaxKind.ForOfStatement:
-                    case SyntaxKind.ForInStatement:
-                        return true;
-                }
-            }
-        }
-        return false;
-    }
-
-    function tryDeleteDeclaration(sourceFile: SourceFile, token: Node, deleter: Deleter, checker: TypeChecker, sourceFiles: ReadonlyArray<SourceFile>, isFixAll: boolean) {
-        tryDeleteDeclarationWorker(token, deleter, checker, sourceFiles, isFixAll);
-        if (isIdentifier(token)) deleteAssignments(deleter, sourceFile, token, checker);
-    }
-
-    function deleteAssignments(deleter: Deleter, sourceFile: SourceFile, token: Identifier, checker: TypeChecker) {
-        FindAllReferences.Core.eachSymbolReferenceInFile(token, checker, sourceFile, (ref: Node) => {
-            if (ref.parent.kind === SyntaxKind.PropertyAccessExpression) ref = ref.parent;
-            if (ref.parent.kind === SyntaxKind.BinaryExpression && ref.parent.parent.kind === SyntaxKind.ExpressionStatement) {
-                deleter.add(ref.parent.parent);
-            }
-        });
-    }
-
-    function tryDeleteDeclarationWorker(token: Node, deleter: Deleter, checker: TypeChecker, sourceFiles: ReadonlyArray<SourceFile>, isFixAll: boolean): void {
-        const { parent } = token;
-        switch (parent.kind) {
-            case SyntaxKind.Parameter:
-                if (!mayDeleteParameter(parent as ParameterDeclaration, checker, isFixAll)) break;
-                deleter.add(parent);
-                deleteUnusedArguments(deleter, parent as ParameterDeclaration, sourceFiles, checker);
-                break;
-
-<<<<<<< HEAD
-            case SyntaxKind.ImportSpecifier:
-                const namedImports = (parent as ImportSpecifier).parent;
-                deleter.add(namedImports.elements.length === 1 ? namedImports : parent);
-                break;
-=======
-            case SyntaxKind.TypeParameter:
-                const typeParameters = getEffectiveTypeParameterDeclarations(<DeclarationWithTypeParameters>parent.parent);
-                if (typeParameters.length === 1) {
-                    const { pos, end } = cast(typeParameters, isNodeArray);
-                    const previousToken = getTokenAtPosition(sourceFile, pos - 1, /*includeJsDocComment*/ true);
-                    const nextToken = getTokenAtPosition(sourceFile, end, /*includeJsDocComment*/ true);
-                    Debug.assert(previousToken.kind === SyntaxKind.LessThanToken);
-                    Debug.assert(nextToken.kind === SyntaxKind.GreaterThanToken);
->>>>>>> 72068e22
-
-            case SyntaxKind.ImportClause:
-                deleter.add(token);
-                break;
-
-            default:
-                deleter.add(isComputedPropertyName(parent) ? parent.parent : parent);
-                break;
-        }
-    }
-
-    function mayDeleteParameter(p: ParameterDeclaration, checker: TypeChecker, isFixAll: boolean): boolean {
-        const { parent } = p;
-        switch (parent.kind) {
-            case SyntaxKind.MethodDeclaration:
-                // Don't remove a parameter if this overrides something.
-                const symbol = checker.getSymbolAtLocation(parent.name)!;
-                if (isMemberSymbolInBaseType(symbol, checker)) return false;
-                // falls through
-
-            case SyntaxKind.Constructor:
-            case SyntaxKind.FunctionDeclaration:
-                return true;
-
-            case SyntaxKind.FunctionExpression:
-            case SyntaxKind.ArrowFunction: {
-                // Can't remove a non-last parameter in a callback. Can remove a parameter in code-fix-all if future parameters are also unused.
-                const { parameters } = parent;
-                const index = parameters.indexOf(p);
-                Debug.assert(index !== -1);
-                return isFixAll
-                    ? parameters.slice(index + 1).every(p => p.name.kind === SyntaxKind.Identifier && !p.symbol.isReferenced)
-                    : index === parameters.length - 1;
-            }
-
-            case SyntaxKind.SetAccessor:
-                // Setter must have a parameter
-                return false;
-
-            default:
-                return Debug.failBadSyntaxKind(parent);
-        }
-    }
-
-    function deleteUnusedArguments(deleter: Deleter, deletedParameter: ParameterDeclaration, sourceFiles: ReadonlyArray<SourceFile>, checker: TypeChecker): void {
-        FindAllReferences.Core.eachSignatureCall(deletedParameter.parent, sourceFiles, checker, call => {
-            const index = deletedParameter.parent.parameters.indexOf(deletedParameter);
-            if (call.arguments.length > index) { // Just in case the call didn't provide enough arguments.
-                deleter.add(call.arguments[index]);
-            }
-        });
-    }
-}
-
-namespace ts.codefix {
-    export class Deleter {
-        static with(context: textChanges.TextChangesContext, cb: (d: Deleter) => void): FileTextChanges[] {
-            return textChanges.ChangeTracker.with(context, t => Deleter.withChanges(t, cb));
-        }
-
-        static withChanges(changes: textChanges.ChangeTracker, cb: (d: Deleter) => void): void {
-            const d = new Deleter();
-            cb(d);
-            return d.finish(changes);
-        }
-
-        private nodes: Node[] = [];
-
-        add(node: Node): void {
-            this.nodes.push(node);
-        }
-
-        private finish(changes: textChanges.ChangeTracker): void {
-            for (const node of this.nodes) {
-                if (!this.nodes.some(o => rangeContainsRangeExclusive(o, node))) {
-                    deleteNode(changes, node);
-                }
-            }
-        }
-    }
-
-    function deleteNode(changes: textChanges.ChangeTracker, node: Node): void {
-        const sourceFile = node.getSourceFile();
-        switch (node.kind) {
-            case SyntaxKind.Parameter: {
-                const oldFunction = node.parent;
-                if (isArrowFunction(oldFunction) && oldFunction.parameters.length === 1) {
-                    // Lambdas with exactly one parameter are special because, after removal, there
-                    // must be an empty parameter list (i.e. `()`) and this won't necessarily be the
-                    // case if the parameter is simply removed (e.g. in `x => 1`).
-                    const newFunction = updateArrowFunction(
-                        oldFunction,
-                        oldFunction.modifiers,
-                        oldFunction.typeParameters,
-                        /*parameters*/ undefined!, // TODO: GH#18217
-                        oldFunction.type,
-                        oldFunction.equalsGreaterThanToken,
-                        oldFunction.body);
-
-                    // Drop leading and trailing trivia of the new function because we're only going
-                    // to replace the span (vs the full span) of the old function - the old leading
-                    // and trailing trivia will remain.
-                    suppressLeadingAndTrailingTrivia(newFunction);
-
-                    changes.replaceNode(sourceFile, oldFunction, newFunction);
-                }
-                else {
-                    changes.deleteNodeInList(sourceFile, node);
-                }
-                break;
-            }
-
-            case SyntaxKind.ImportDeclaration:
-                changes.deleteNode(sourceFile, node);
-                break;
-
-            case SyntaxKind.BindingElement:
-                const pattern = (node as BindingElement).parent;
-                const preserveComma = pattern.kind === SyntaxKind.ArrayBindingPattern && node !== last(pattern.elements);
-                if (preserveComma) {
-                    changes.deleteNode(sourceFile, node);
-                }
-                else {
-                    changes.deleteNodeInList(sourceFile, node);
-                }
-                break;
-
-            case SyntaxKind.VariableDeclaration:
-                deleteVariableDeclaration(changes, sourceFile, node as VariableDeclaration);
-                break;
-
-            case SyntaxKind.TypeParameter: {
-                const typeParameters = getEffectiveTypeParameterDeclarations(<DeclarationWithTypeParameters>node.parent);
-                if (typeParameters.length === 1) {
-                    const { pos, end } = cast(typeParameters, isNodeArray);
-                    const previousToken = getTokenAtPosition(sourceFile, pos - 1, /*includeJsDocComment*/ false);
-                    const nextToken = getTokenAtPosition(sourceFile, end, /*includeJsDocComment*/ false);
-                    Debug.assert(previousToken.kind === SyntaxKind.LessThanToken);
-                    Debug.assert(nextToken.kind === SyntaxKind.GreaterThanToken);
-
-                    changes.deleteNodeRange(sourceFile, previousToken, nextToken);
-                }
-                else {
-                    changes.deleteNodeInList(sourceFile, node);
-                }
-                break;
-            }
-
-            case SyntaxKind.ImportSpecifier:
-                const namedImports = <NamedImports>node.parent;
-                if (namedImports.elements.length === 1) {
-                    deleteImportBinding(changes, sourceFile, node as ImportSpecifier);
-                }
-                else {
-                    changes.deleteNodeInList(sourceFile, node);
-                }
-                break;
-
-            case SyntaxKind.NamespaceImport:
-                deleteImportBinding(changes, sourceFile, node as NamespaceImport);
-                break;
-
-            default:
-                if (isImportClause(node.parent)) {
-                    Debug.assert(node.parent.name === node);
-                    deleteDefaultImport(changes, sourceFile, node.parent);
-                }
-                else if (isCallLikeExpression(node.parent)) {
-                    changes.deleteNodeInList(sourceFile, node);
-                }
-                else {
-                    changes.deleteNode(sourceFile, node);
-                }
-        }
-    }
-
-    function deleteDefaultImport(changes: textChanges.ChangeTracker, sourceFile: SourceFile, importClause: ImportClause): void {
-        if (!importClause.namedBindings) {
-            // Delete the whole import
-            changes.deleteNode(sourceFile, importClause.parent);
-        }
-        else {
-            // import |d,| * as ns from './file'
-            const start = importClause.name!.getStart(sourceFile);
-            const nextToken = getTokenAtPosition(sourceFile, importClause.name!.end, /*includeJsDocComment*/ false);
-            if (nextToken && nextToken.kind === SyntaxKind.CommaToken) {
-                // shift first non-whitespace position after comma to the start position of the node
-                const end = skipTrivia(sourceFile.text, nextToken.end, /*stopAfterLineBreaks*/ false, /*stopAtComments*/ true);
-                changes.deleteRange(sourceFile, { pos: start, end });
-            }
-            else {
-                changes.deleteNode(sourceFile, importClause.name!);
-            }
-        }
-    }
-
-    function deleteImportBinding(changes: textChanges.ChangeTracker, sourceFile: SourceFile, node: ImportSpecifier | NamespaceImport): void {
-        const namedBindings = cast(node, isNamedImportBindings);
-        if (namedBindings.parent.name) {
-            // Delete named imports while preserving the default import
-            // import d|, * as ns| from './file'
-            // import d|, { a }| from './file'
-            const previousToken = Debug.assertDefined(getTokenAtPosition(sourceFile, namedBindings.pos - 1, /*includeJsDocComment*/ false));
-            changes.deleteRange(sourceFile, { pos: previousToken.getStart(sourceFile), end: namedBindings.end });
-        }
-        else {
-            // Delete the entire import declaration
-            // |import * as ns from './file'|
-            // |import { a } from './file'|
-            const importDecl = getAncestor(namedBindings, SyntaxKind.ImportDeclaration)!;
-            changes.deleteNode(sourceFile, importDecl);
-        }
-    }
-
-    function deleteVariableDeclaration(changes: textChanges.ChangeTracker, sourceFile: SourceFile, node: VariableDeclaration): void {
-        const { parent } = node;
-
-        if (parent.kind === SyntaxKind.CatchClause) {
-            // TODO: There's currently no unused diagnostic for this, could be a suggestion
-            changes.deleteNodeRange(sourceFile, findChildOfKind(parent, SyntaxKind.OpenParenToken, sourceFile)!, findChildOfKind(parent, SyntaxKind.CloseParenToken, sourceFile)!);
-            return;
-        }
-
-        if (parent.declarations.length !== 1) {
-            changes.deleteNodeInList(sourceFile, node);
-            return;
-        }
-
-        const gp = parent.parent;
-        switch (gp.kind) {
-            case SyntaxKind.ForOfStatement:
-            case SyntaxKind.ForInStatement:
-                changes.replaceNode(sourceFile, node, createObjectLiteral());
-                break;
-
-            case SyntaxKind.ForStatement:
-                changes.deleteNode(sourceFile, parent);
-                break;
-
-            case SyntaxKind.VariableStatement:
-                changes.deleteNode(sourceFile, gp);
-                break;
-
-            default:
-                Debug.assertNever(gp);
-        }
-    }
-}
+/* @internal */
+namespace ts.codefix {
+    const fixName = "unusedIdentifier";
+    const fixIdPrefix = "unusedIdentifier_prefix";
+    const fixIdDelete = "unusedIdentifier_delete";
+    const errorCodes = [
+        Diagnostics._0_is_declared_but_its_value_is_never_read.code,
+        Diagnostics._0_is_declared_but_never_used.code,
+        Diagnostics.Property_0_is_declared_but_its_value_is_never_read.code,
+        Diagnostics.All_imports_in_import_declaration_are_unused.code,
+        Diagnostics.All_destructured_elements_are_unused.code,
+        Diagnostics.All_variables_are_unused.code,
+    ];
+
+    registerCodeFix({
+        errorCodes,
+        getCodeActions(context) {
+            const { errorCode, sourceFile, program } = context;
+            const checker = program.getTypeChecker();
+            const sourceFiles = program.getSourceFiles();
+            const token = getTokenAtPosition(sourceFile, context.span.start, /*includeJsDocComment*/ true);
+
+            const importDecl = tryGetFullImport(token);
+            if (importDecl) {
+                const changes = textChanges.ChangeTracker.with(context, t => t.deleteNode(sourceFile, importDecl));
+                return [createCodeFixAction(fixName, changes, [Diagnostics.Remove_import_from_0, showModuleSpecifier(importDecl)], fixIdDelete, Diagnostics.Delete_all_unused_declarations)];
+            }
+            const delDestructure = Deleter.with(context, d =>
+                tryDeleteFullDestructure(token, d, checker, sourceFiles, /*isFixAll*/ false));
+            if (delDestructure.length) {
+                return [createCodeFixAction(fixName, delDestructure, Diagnostics.Remove_destructuring, fixIdDelete, Diagnostics.Delete_all_unused_declarations)];
+            }
+            const delVar = Deleter.with(context, d => tryDeleteFullVariableStatement(sourceFile, token, d));
+            if (delVar.length) {
+                return [createCodeFixAction(fixName, delVar, Diagnostics.Remove_variable_statement, fixIdDelete, Diagnostics.Delete_all_unused_declarations)];
+            }
+
+            const result: CodeFixAction[] = [];
+
+            const deletion = Deleter.with(context, d =>
+                tryDeleteDeclaration(sourceFile, token, d, checker, sourceFiles, /*isFixAll*/ false));
+            if (deletion.length) {
+                result.push(createCodeFixAction(fixName, deletion, [Diagnostics.Remove_declaration_for_Colon_0, token.getText(sourceFile)], fixIdDelete, Diagnostics.Delete_all_unused_declarations));
+            }
+
+            const prefix = textChanges.ChangeTracker.with(context, t => tryPrefixDeclaration(t, errorCode, sourceFile, token));
+            if (prefix.length) {
+                result.push(createCodeFixAction(fixName, prefix, [Diagnostics.Prefix_0_with_an_underscore, token.getText(sourceFile)], fixIdPrefix, Diagnostics.Prefix_all_unused_declarations_with_where_possible));
+            }
+
+            return result;
+        },
+        fixIds: [fixIdPrefix, fixIdDelete],
+        getAllCodeActions: context => {
+            const { sourceFile, program } = context;
+            const checker = program.getTypeChecker();
+            const sourceFiles = program.getSourceFiles();
+            return createCombinedCodeActions(textChanges.ChangeTracker.with(context, changes => {
+                Deleter.withChanges(changes, deleter => {
+                    eachDiagnostic(context, errorCodes, diag => {
+                        const token = getTokenAtPosition(sourceFile, diag.start, /*includeJsDocComment*/ true);
+                        switch (context.fixId) {
+                            case fixIdPrefix:
+                                if (isIdentifier(token) && canPrefix(token)) {
+                                    tryPrefixDeclaration(changes, diag.code, sourceFile, token);
+                                }
+                                break;
+                            case fixIdDelete: {
+                                const importDecl = tryGetFullImport(token);
+                                if (importDecl) {
+                                    deleter.add(importDecl);
+                                }
+                                else if (!tryDeleteFullDestructure(token, deleter, checker, sourceFiles, /*isFixAll*/ true) &&
+                                    !tryDeleteFullVariableStatement(sourceFile, token, deleter)) {
+                                    tryDeleteDeclaration(sourceFile, token, deleter, checker, sourceFiles, /*isFixAll*/ true);
+                                }
+                                break;
+                            }
+                            default:
+                                Debug.fail(JSON.stringify(context.fixId));
+                        }
+                    });
+                });
+            }));
+        },
+    });
+
+    // Sometimes the diagnostic span is an entire ImportDeclaration, so we should remove the whole thing.
+    function tryGetFullImport(token: Node): ImportDeclaration | undefined {
+        return token.kind === SyntaxKind.ImportKeyword ? tryCast(token.parent, isImportDeclaration) : undefined;
+    }
+
+    function tryDeleteFullDestructure(token: Node, deleter: Deleter, checker: TypeChecker, sourceFiles: ReadonlyArray<SourceFile>, isFixAll: boolean): boolean {
+        if (token.kind !== SyntaxKind.OpenBraceToken || !isObjectBindingPattern(token.parent)) return false;
+        const decl = cast(token.parent, isObjectBindingPattern).parent;
+        if (decl.kind === SyntaxKind.Parameter) {
+            if (mayDeleteParameter(decl, checker, isFixAll)) {
+                deleter.add(decl);
+                deleteUnusedArguments(deleter, decl, sourceFiles, checker);
+            }
+        }
+        else {
+            deleter.add(decl);
+        }
+        return true;
+    }
+
+    function tryDeleteFullVariableStatement(sourceFile: SourceFile, token: Node, deleter: Deleter) {
+        const declarationList = tryCast(token.parent, isVariableDeclarationList);
+        if (declarationList && declarationList.getChildren(sourceFile)[0] === token) {
+            deleter.add(declarationList.parent.kind === SyntaxKind.VariableStatement ? declarationList.parent : declarationList);
+            return true;
+        }
+        return false;
+    }
+
+    function tryPrefixDeclaration(changes: textChanges.ChangeTracker, errorCode: number, sourceFile: SourceFile, token: Node): void {
+        // Don't offer to prefix a property.
+        if (errorCode !== Diagnostics.Property_0_is_declared_but_its_value_is_never_read.code && isIdentifier(token) && canPrefix(token)) {
+            changes.replaceNode(sourceFile, token, createIdentifier(`_${token.text}`));
+        }
+    }
+
+    function canPrefix(token: Identifier): boolean {
+        switch (token.parent.kind) {
+            case SyntaxKind.Parameter:
+                return true;
+            case SyntaxKind.VariableDeclaration: {
+                const varDecl = token.parent as VariableDeclaration;
+                switch (varDecl.parent.parent.kind) {
+                    case SyntaxKind.ForOfStatement:
+                    case SyntaxKind.ForInStatement:
+                        return true;
+                }
+            }
+        }
+        return false;
+    }
+
+    function tryDeleteDeclaration(sourceFile: SourceFile, token: Node, deleter: Deleter, checker: TypeChecker, sourceFiles: ReadonlyArray<SourceFile>, isFixAll: boolean) {
+        tryDeleteDeclarationWorker(token, deleter, checker, sourceFiles, isFixAll);
+        if (isIdentifier(token)) deleteAssignments(deleter, sourceFile, token, checker);
+    }
+
+    function deleteAssignments(deleter: Deleter, sourceFile: SourceFile, token: Identifier, checker: TypeChecker) {
+        FindAllReferences.Core.eachSymbolReferenceInFile(token, checker, sourceFile, (ref: Node) => {
+            if (ref.parent.kind === SyntaxKind.PropertyAccessExpression) ref = ref.parent;
+            if (ref.parent.kind === SyntaxKind.BinaryExpression && ref.parent.parent.kind === SyntaxKind.ExpressionStatement) {
+                deleter.add(ref.parent.parent);
+            }
+        });
+    }
+
+    function tryDeleteDeclarationWorker(token: Node, deleter: Deleter, checker: TypeChecker, sourceFiles: ReadonlyArray<SourceFile>, isFixAll: boolean): void {
+        const { parent } = token;
+        switch (parent.kind) {
+            case SyntaxKind.Parameter:
+                if (!mayDeleteParameter(parent as ParameterDeclaration, checker, isFixAll)) break;
+                deleter.add(parent);
+                deleteUnusedArguments(deleter, parent as ParameterDeclaration, sourceFiles, checker);
+                break;
+
+            case SyntaxKind.ImportSpecifier:
+                const namedImports = (parent as ImportSpecifier).parent;
+                deleter.add(namedImports.elements.length === 1 ? namedImports : parent);
+                break;
+
+            case SyntaxKind.ImportClause:
+                deleter.add(token);
+                break;
+
+            default:
+                deleter.add(isComputedPropertyName(parent) ? parent.parent : parent);
+                break;
+        }
+    }
+
+    function mayDeleteParameter(p: ParameterDeclaration, checker: TypeChecker, isFixAll: boolean): boolean {
+        const { parent } = p;
+        switch (parent.kind) {
+            case SyntaxKind.MethodDeclaration:
+                // Don't remove a parameter if this overrides something.
+                const symbol = checker.getSymbolAtLocation(parent.name)!;
+                if (isMemberSymbolInBaseType(symbol, checker)) return false;
+                // falls through
+
+            case SyntaxKind.Constructor:
+            case SyntaxKind.FunctionDeclaration:
+                return true;
+
+            case SyntaxKind.FunctionExpression:
+            case SyntaxKind.ArrowFunction: {
+                // Can't remove a non-last parameter in a callback. Can remove a parameter in code-fix-all if future parameters are also unused.
+                const { parameters } = parent;
+                const index = parameters.indexOf(p);
+                Debug.assert(index !== -1);
+                return isFixAll
+                    ? parameters.slice(index + 1).every(p => p.name.kind === SyntaxKind.Identifier && !p.symbol.isReferenced)
+                    : index === parameters.length - 1;
+            }
+
+            case SyntaxKind.SetAccessor:
+                // Setter must have a parameter
+                return false;
+
+            default:
+                return Debug.failBadSyntaxKind(parent);
+        }
+    }
+
+    function deleteUnusedArguments(deleter: Deleter, deletedParameter: ParameterDeclaration, sourceFiles: ReadonlyArray<SourceFile>, checker: TypeChecker): void {
+        FindAllReferences.Core.eachSignatureCall(deletedParameter.parent, sourceFiles, checker, call => {
+            const index = deletedParameter.parent.parameters.indexOf(deletedParameter);
+            if (call.arguments.length > index) { // Just in case the call didn't provide enough arguments.
+                deleter.add(call.arguments[index]);
+            }
+        });
+    }
+}
+
+namespace ts.codefix {
+    export class Deleter {
+        static with(context: textChanges.TextChangesContext, cb: (d: Deleter) => void): FileTextChanges[] {
+            return textChanges.ChangeTracker.with(context, t => Deleter.withChanges(t, cb));
+        }
+
+        static withChanges(changes: textChanges.ChangeTracker, cb: (d: Deleter) => void): void {
+            const d = new Deleter();
+            cb(d);
+            return d.finish(changes);
+        }
+
+        private nodes: Node[] = [];
+
+        add(node: Node): void {
+            this.nodes.push(node);
+        }
+
+        private finish(changes: textChanges.ChangeTracker): void {
+            for (const node of this.nodes) {
+                if (!this.nodes.some(o => rangeContainsRangeExclusive(o, node))) {
+                    deleteNode(changes, node);
+                }
+            }
+        }
+    }
+
+    function deleteNode(changes: textChanges.ChangeTracker, node: Node): void {
+        const sourceFile = node.getSourceFile();
+        switch (node.kind) {
+            case SyntaxKind.Parameter: {
+                const oldFunction = node.parent;
+                if (isArrowFunction(oldFunction) && oldFunction.parameters.length === 1) {
+                    // Lambdas with exactly one parameter are special because, after removal, there
+                    // must be an empty parameter list (i.e. `()`) and this won't necessarily be the
+                    // case if the parameter is simply removed (e.g. in `x => 1`).
+                    const newFunction = updateArrowFunction(
+                        oldFunction,
+                        oldFunction.modifiers,
+                        oldFunction.typeParameters,
+                        /*parameters*/ undefined!, // TODO: GH#18217
+                        oldFunction.type,
+                        oldFunction.equalsGreaterThanToken,
+                        oldFunction.body);
+
+                    // Drop leading and trailing trivia of the new function because we're only going
+                    // to replace the span (vs the full span) of the old function - the old leading
+                    // and trailing trivia will remain.
+                    suppressLeadingAndTrailingTrivia(newFunction);
+
+                    changes.replaceNode(sourceFile, oldFunction, newFunction);
+                }
+                else {
+                    changes.deleteNodeInList(sourceFile, node);
+                }
+                break;
+            }
+
+            case SyntaxKind.ImportDeclaration:
+                changes.deleteNode(sourceFile, node);
+                break;
+
+            case SyntaxKind.BindingElement:
+                const pattern = (node as BindingElement).parent;
+                const preserveComma = pattern.kind === SyntaxKind.ArrayBindingPattern && node !== last(pattern.elements);
+                if (preserveComma) {
+                    changes.deleteNode(sourceFile, node);
+                }
+                else {
+                    changes.deleteNodeInList(sourceFile, node);
+                }
+                break;
+
+            case SyntaxKind.VariableDeclaration:
+                deleteVariableDeclaration(changes, sourceFile, node as VariableDeclaration);
+                break;
+
+            case SyntaxKind.TypeParameter: {
+                const typeParameters = getEffectiveTypeParameterDeclarations(<DeclarationWithTypeParameters>node.parent);
+                if (typeParameters.length === 1) {
+                    const { pos, end } = cast(typeParameters, isNodeArray);
+                    const previousToken = getTokenAtPosition(sourceFile, pos - 1, /*includeJsDocComment*/ true);
+                    const nextToken = getTokenAtPosition(sourceFile, end, /*includeJsDocComment*/ true);
+                    Debug.assert(previousToken.kind === SyntaxKind.LessThanToken);
+                    Debug.assert(nextToken.kind === SyntaxKind.GreaterThanToken);
+
+                    changes.deleteNodeRange(sourceFile, previousToken, nextToken);
+                }
+                else {
+                    changes.deleteNodeInList(sourceFile, node);
+                }
+                break;
+            }
+
+            case SyntaxKind.ImportSpecifier:
+                const namedImports = <NamedImports>node.parent;
+                if (namedImports.elements.length === 1) {
+                    deleteImportBinding(changes, sourceFile, node as ImportSpecifier);
+                }
+                else {
+                    changes.deleteNodeInList(sourceFile, node);
+                }
+                break;
+
+            case SyntaxKind.NamespaceImport:
+                deleteImportBinding(changes, sourceFile, node as NamespaceImport);
+                break;
+
+            default:
+                if (isImportClause(node.parent)) {
+                    Debug.assert(node.parent.name === node);
+                    deleteDefaultImport(changes, sourceFile, node.parent);
+                }
+                else if (isCallLikeExpression(node.parent)) {
+                    changes.deleteNodeInList(sourceFile, node);
+                }
+                else {
+                    changes.deleteNode(sourceFile, node);
+                }
+        }
+    }
+
+    function deleteDefaultImport(changes: textChanges.ChangeTracker, sourceFile: SourceFile, importClause: ImportClause): void {
+        if (!importClause.namedBindings) {
+            // Delete the whole import
+            changes.deleteNode(sourceFile, importClause.parent);
+        }
+        else {
+            // import |d,| * as ns from './file'
+            const start = importClause.name!.getStart(sourceFile);
+            const nextToken = getTokenAtPosition(sourceFile, importClause.name!.end, /*includeJsDocComment*/ true);
+            if (nextToken && nextToken.kind === SyntaxKind.CommaToken) {
+                // shift first non-whitespace position after comma to the start position of the node
+                const end = skipTrivia(sourceFile.text, nextToken.end, /*stopAfterLineBreaks*/ false, /*stopAtComments*/ true);
+                changes.deleteRange(sourceFile, { pos: start, end });
+            }
+            else {
+                changes.deleteNode(sourceFile, importClause.name!);
+            }
+        }
+    }
+
+    function deleteImportBinding(changes: textChanges.ChangeTracker, sourceFile: SourceFile, node: ImportSpecifier | NamespaceImport): void {
+        const namedBindings = cast(node, isNamedImportBindings);
+        if (namedBindings.parent.name) {
+            // Delete named imports while preserving the default import
+            // import d|, * as ns| from './file'
+            // import d|, { a }| from './file'
+            const previousToken = Debug.assertDefined(getTokenAtPosition(sourceFile, namedBindings.pos - 1, /*includeJsDocComment*/ true));
+            changes.deleteRange(sourceFile, { pos: previousToken.getStart(sourceFile), end: namedBindings.end });
+        }
+        else {
+            // Delete the entire import declaration
+            // |import * as ns from './file'|
+            // |import { a } from './file'|
+            const importDecl = getAncestor(namedBindings, SyntaxKind.ImportDeclaration)!;
+            changes.deleteNode(sourceFile, importDecl);
+        }
+    }
+
+    function deleteVariableDeclaration(changes: textChanges.ChangeTracker, sourceFile: SourceFile, node: VariableDeclaration): void {
+        const { parent } = node;
+
+        if (parent.kind === SyntaxKind.CatchClause) {
+            // TODO: There's currently no unused diagnostic for this, could be a suggestion
+            changes.deleteNodeRange(sourceFile, findChildOfKind(parent, SyntaxKind.OpenParenToken, sourceFile)!, findChildOfKind(parent, SyntaxKind.CloseParenToken, sourceFile)!);
+            return;
+        }
+
+        if (parent.declarations.length !== 1) {
+            changes.deleteNodeInList(sourceFile, node);
+            return;
+        }
+
+        const gp = parent.parent;
+        switch (gp.kind) {
+            case SyntaxKind.ForOfStatement:
+            case SyntaxKind.ForInStatement:
+                changes.replaceNode(sourceFile, node, createObjectLiteral());
+                break;
+
+            case SyntaxKind.ForStatement:
+                changes.deleteNode(sourceFile, parent);
+                break;
+
+            case SyntaxKind.VariableStatement:
+                changes.deleteNode(sourceFile, gp);
+                break;
+
+            default:
+                Debug.assertNever(gp);
+        }
+    }
+}