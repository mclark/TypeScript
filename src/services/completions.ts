/* @internal */
namespace ts.Completions {
    export type Log = (message: string) => void;

    type SymbolOriginInfo = { type: "this-type" } | { type: "symbol-member" } | SymbolOriginInfoExport;
    interface SymbolOriginInfoExport {
        type: "export";
        moduleSymbol: Symbol;
        isDefaultExport: boolean;
    }
    /**
     * Map from symbol id -> SymbolOriginInfo.
     * Only populated for symbols that come from other modules.
     */
    type SymbolOriginInfoMap = (SymbolOriginInfo | undefined)[];

    const enum KeywordCompletionFilters {
        None,
        ClassElementKeywords,           // Keywords inside class body
        InterfaceElementKeywords,       // Keywords inside interface body
        ConstructorParameterKeywords,   // Keywords at constructor parameter
        FunctionLikeBodyKeywords,       // Keywords at function like body
        TypeKeywords,
    }

    const enum GlobalsSearch { Continue, Success, Fail }

    export function getCompletionsAtPosition(host: LanguageServiceHost, program: Program, log: Log, sourceFile: SourceFile, position: number, preferences: UserPreferences, triggerCharacter: CompletionsTriggerCharacter | undefined): CompletionInfo | undefined {
        const typeChecker = program.getTypeChecker();
        const compilerOptions = program.getCompilerOptions();
        if (isInReferenceComment(sourceFile, position)) {
            const entries = PathCompletions.getTripleSlashReferenceCompletion(sourceFile, position, compilerOptions, host);
            return entries && convertPathCompletions(entries);
        }

        const contextToken = findPrecedingToken(position, sourceFile);
        if (triggerCharacter && !isValidTrigger(sourceFile, triggerCharacter, contextToken!, position)) return undefined; // TODO: GH#18217

        if (isInString(sourceFile, position, contextToken)) {
            return !contextToken || !isStringLiteralLike(contextToken)
                ? undefined
                : convertStringLiteralCompletions(getStringLiteralCompletionEntries(sourceFile, contextToken, position, typeChecker, compilerOptions, host), sourceFile, typeChecker, log, preferences);
        }

        if (contextToken && isBreakOrContinueStatement(contextToken.parent)
            && (contextToken.kind === SyntaxKind.BreakKeyword || contextToken.kind === SyntaxKind.ContinueKeyword || contextToken.kind === SyntaxKind.Identifier)) {
            return getLabelCompletionAtPosition(contextToken.parent);
        }

        const completionData = getCompletionData(program, log, sourceFile, isUncheckedFile(sourceFile, compilerOptions), position, preferences, /*detailsEntryId*/ undefined);
        if (!completionData) {
            return undefined;
        }

        switch (completionData.kind) {
            case CompletionDataKind.Data:
                return completionInfoFromData(sourceFile, typeChecker, compilerOptions, log, completionData, preferences);
            case CompletionDataKind.JsDocTagName:
                // If the current position is a jsDoc tag name, only tag names should be provided for completion
                return jsdocCompletionInfo(JsDoc.getJSDocTagNameCompletions());
            case CompletionDataKind.JsDocTag:
                // If the current position is a jsDoc tag, only tags should be provided for completion
                return jsdocCompletionInfo(JsDoc.getJSDocTagCompletions());
            case CompletionDataKind.JsDocParameterName:
                return jsdocCompletionInfo(JsDoc.getJSDocParameterNameCompletions(completionData.tag));
            default:
                return Debug.assertNever(completionData);
        }
    }

    function convertStringLiteralCompletions(completion: StringLiteralCompletion | undefined, sourceFile: SourceFile, checker: TypeChecker, log: Log, preferences: UserPreferences): CompletionInfo | undefined {
        if (completion === undefined) {
            return undefined;
        }
        switch (completion.kind) {
            case StringLiteralCompletionKind.Paths:
                return convertPathCompletions(completion.paths);
            case StringLiteralCompletionKind.Properties: {
                const entries: CompletionEntry[] = [];
                getCompletionEntriesFromSymbols(completion.symbols, entries, sourceFile, sourceFile, checker, ScriptTarget.ESNext, log, CompletionKind.String, preferences); // Target will not be used, so arbitrary
                return { isGlobalCompletion: false, isMemberCompletion: true, isNewIdentifierLocation: completion.hasIndexSignature, entries };
            }
            case StringLiteralCompletionKind.Types: {
                const entries = completion.types.map(type => ({ name: type.value, kindModifiers: ScriptElementKindModifier.none, kind: ScriptElementKind.string, sortText: "0" }));
                return { isGlobalCompletion: false, isMemberCompletion: false, isNewIdentifierLocation: completion.isNewIdentifier, entries };
            }
            default:
                return Debug.assertNever(completion);
        }
    }

    function convertPathCompletions(pathCompletions: ReadonlyArray<PathCompletions.PathCompletion>): CompletionInfo {
        const isGlobalCompletion = false; // We don't want the editor to offer any other completions, such as snippets, inside a comment.
        const isNewIdentifierLocation = true; // The user may type in a path that doesn't yet exist, creating a "new identifier" with respect to the collection of identifiers the server is aware of.
        const entries = pathCompletions.map(({ name, kind, span }) => ({ name, kind, kindModifiers: ScriptElementKindModifier.none, sortText: "0", replacementSpan: span }));
        return { isGlobalCompletion, isMemberCompletion: false, isNewIdentifierLocation, entries };
    }

    function jsdocCompletionInfo(entries: CompletionEntry[]): CompletionInfo {
        return { isGlobalCompletion: false, isMemberCompletion: false, isNewIdentifierLocation: false, entries };
    }

    function completionInfoFromData(sourceFile: SourceFile, typeChecker: TypeChecker, compilerOptions: CompilerOptions, log: Log, completionData: CompletionData, preferences: UserPreferences): CompletionInfo | undefined {
        const { symbols, completionKind, isInSnippetScope, isNewIdentifierLocation, location, propertyAccessToConvert, keywordFilters, symbolToOriginInfoMap, recommendedCompletion, isJsxInitializer } = completionData;

        if (sourceFile.languageVariant === LanguageVariant.JSX && location && location.parent && isJsxClosingElement(location.parent)) {
            // In the TypeScript JSX element, if such element is not defined. When users query for completion at closing tag,
            // instead of simply giving unknown value, the completion will return the tag-name of an associated opening-element.
            // For example:
            //     var x = <div> </ /*1*/>
            // The completion list at "1" will contain "div" with type any
            const tagName = location.parent.parent.openingElement.tagName;
            return { isGlobalCompletion: false, isMemberCompletion: true, isNewIdentifierLocation: false,
                entries: [{
                    name: tagName.getFullText(),
                    kind: ScriptElementKind.classElement,
                    kindModifiers: undefined,
                    sortText: "0",
                }]};
        }

        const entries: CompletionEntry[] = [];

        if (isUncheckedFile(sourceFile, compilerOptions)) {
            const uniqueNames = getCompletionEntriesFromSymbols(symbols, entries, location, sourceFile, typeChecker, compilerOptions.target!, log, completionKind, preferences, propertyAccessToConvert, isJsxInitializer, recommendedCompletion, symbolToOriginInfoMap);
            getJavaScriptCompletionEntries(sourceFile, location!.pos, uniqueNames, compilerOptions.target!, entries); // TODO: GH#18217
        }
        else {
            if ((!symbols || symbols.length === 0) && keywordFilters === KeywordCompletionFilters.None) {
                return undefined;
            }

            getCompletionEntriesFromSymbols(symbols, entries, location, sourceFile, typeChecker, compilerOptions.target!, log, completionKind, preferences, propertyAccessToConvert, isJsxInitializer, recommendedCompletion, symbolToOriginInfoMap);
        }

        // TODO add filter for keyword based on type/value/namespace and also location

        // Add all keywords if
        // - this is not a member completion list (all the keywords)
        // - other filters are enabled in required scenario so add those keywords
        const isMemberCompletion = isMemberCompletionKind(completionKind);
        if (keywordFilters !== KeywordCompletionFilters.None || !isMemberCompletion) {
            addRange(entries, getKeywordCompletions(keywordFilters));
        }

        return { isGlobalCompletion: isInSnippetScope, isMemberCompletion, isNewIdentifierLocation, entries };
    }

    function isUncheckedFile(sourceFile: SourceFile, compilerOptions: CompilerOptions): boolean {
        return isSourceFileJavaScript(sourceFile) && !isCheckJsEnabledForFile(sourceFile, compilerOptions);
    }

    function isMemberCompletionKind(kind: CompletionKind): boolean {
        switch (kind) {
            case CompletionKind.ObjectPropertyDeclaration:
            case CompletionKind.MemberLike:
            case CompletionKind.PropertyAccess:
                return true;
            default:
                return false;
        }
    }

    function getJavaScriptCompletionEntries(
        sourceFile: SourceFile,
        position: number,
        uniqueNames: Map<true>,
        target: ScriptTarget,
        entries: Push<CompletionEntry>): void {
        getNameTable(sourceFile).forEach((pos, name) => {
            // Skip identifiers produced only from the current location
            if (pos === position) {
                return;
            }
            const realName = unescapeLeadingUnderscores(name);
            if (addToSeen(uniqueNames, realName) && isIdentifierText(realName, target) && !isStringANonContextualKeyword(realName)) {
                entries.push({
                    name: realName,
                    kind: ScriptElementKind.warning,
                    kindModifiers: "",
                    sortText: "1"
                });
            }
        });
    }

    function createCompletionEntry(
        symbol: Symbol,
        location: Node | undefined,
        sourceFile: SourceFile,
        typeChecker: TypeChecker,
        target: ScriptTarget,
        kind: CompletionKind,
        origin: SymbolOriginInfo | undefined,
        recommendedCompletion: Symbol | undefined,
        propertyAccessToConvert: PropertyAccessExpression | undefined,
        isJsxInitializer: IsJsxInitializer | undefined,
        preferences: UserPreferences,
    ): CompletionEntry | undefined {
        const info = getCompletionEntryDisplayNameForSymbol(symbol, target, origin, kind);
        if (!info) {
            return undefined;
        }
        const { name, needsConvertPropertyAccess } = info;

        let insertText: string | undefined;
        let replacementSpan: TextSpan | undefined;
        if (origin && origin.type === "this-type") {
            insertText = needsConvertPropertyAccess ? `this[${quote(name, preferences)}]` : `this.${name}`;
        }
        // We should only have needsConvertPropertyAccess if there's a property access to convert. But see #21790.
        // Somehow there was a global with a non-identifier name. Hopefully someone will complain about getting a "foo bar" global completion and provide a repro.
        else if ((origin && origin.type === "symbol-member" || needsConvertPropertyAccess) && propertyAccessToConvert) {
            insertText = needsConvertPropertyAccess ? `[${quote(name, preferences)}]` : `[${name}]`;
            const dot = findChildOfKind(propertyAccessToConvert, SyntaxKind.DotToken, sourceFile)!;
            // If the text after the '.' starts with this name, write over it. Else, add new text.
            const end = startsWith(name, propertyAccessToConvert.name.text) ? propertyAccessToConvert.name.end : dot.end;
            replacementSpan = createTextSpanFromBounds(dot.getStart(sourceFile), end);
        }

        if (isJsxInitializer) {
            if (insertText === undefined) insertText = name;
            insertText = `{${insertText}}`;
            if (typeof isJsxInitializer !== "boolean") {
                replacementSpan = createTextSpanFromNode(isJsxInitializer, sourceFile);
            }
        }

        if (insertText !== undefined && !preferences.includeCompletionsWithInsertText) {
            return undefined;
        }

        // TODO(drosen): Right now we just permit *all* semantic meanings when calling
        // 'getSymbolKind' which is permissible given that it is backwards compatible; but
        // really we should consider passing the meaning for the node so that we don't report
        // that a suggestion for a value is an interface.  We COULD also just do what
        // 'getSymbolModifiers' does, which is to use the first declaration.

        // Use a 'sortText' of 0' so that all symbol completion entries come before any other
        // entries (like JavaScript identifier entries).
        return {
            name,
            kind: SymbolDisplay.getSymbolKind(typeChecker, symbol, location!), // TODO: GH#18217
            kindModifiers: SymbolDisplay.getSymbolModifiers(symbol),
            sortText: "0",
            source: getSourceFromOrigin(origin),
            hasAction: trueOrUndefined(!!origin && origin.type === "export"),
            isRecommended: trueOrUndefined(isRecommendedCompletionMatch(symbol, recommendedCompletion, typeChecker)),
            insertText,
            replacementSpan,
        };
    }

    function quote(text: string, preferences: UserPreferences): string {
        const quoted = JSON.stringify(text);
        switch (preferences.quotePreference) {
            case undefined:
            case "double":
                return quoted;
            case "single":
                return `'${stripQuotes(quoted).replace("'", "\\'").replace('\\"', '"')}'`;
            default:
                return Debug.assertNever(preferences.quotePreference);
        }
    }

    function isRecommendedCompletionMatch(localSymbol: Symbol, recommendedCompletion: Symbol | undefined, checker: TypeChecker): boolean {
        return localSymbol === recommendedCompletion ||
            !!(localSymbol.flags & SymbolFlags.ExportValue) && checker.getExportSymbolOfSymbol(localSymbol) === recommendedCompletion;
    }

    function trueOrUndefined(b: boolean): true | undefined {
        return b ? true : undefined;
    }

    function getSourceFromOrigin(origin: SymbolOriginInfo | undefined): string | undefined {
        return origin && origin.type === "export" ? stripQuotes(origin.moduleSymbol.name) : undefined;
    }

    function getCompletionEntriesFromSymbols(
        symbols: ReadonlyArray<Symbol>,
        entries: Push<CompletionEntry>,
        location: Node | undefined,
        sourceFile: SourceFile,
        typeChecker: TypeChecker,
        target: ScriptTarget,
        log: Log,
        kind: CompletionKind,
        preferences: UserPreferences,
        propertyAccessToConvert?: PropertyAccessExpression | undefined,
        isJsxInitializer?: IsJsxInitializer,
        recommendedCompletion?: Symbol,
        symbolToOriginInfoMap?: SymbolOriginInfoMap,
    ): Map<true> {
        const start = timestamp();
        // Tracks unique names.
        // We don't set this for global variables or completions from external module exports, because we can have multiple of those.
        // Based on the order we add things we will always see locals first, then globals, then module exports.
        // So adding a completion for a local will prevent us from adding completions for external module exports sharing the same name.
        const uniques = createMap<true>();
        for (const symbol of symbols) {
            const origin = symbolToOriginInfoMap ? symbolToOriginInfoMap[getSymbolId(symbol)] : undefined;
            const entry = createCompletionEntry(symbol, location, sourceFile, typeChecker, target, kind, origin, recommendedCompletion, propertyAccessToConvert, isJsxInitializer, preferences);
            if (!entry) {
                continue;
            }

            const { name } = entry;
            if (uniques.has(name)) {
                continue;
            }

            // Latter case tests whether this is a global variable.
            if (!origin && !(symbol.parent === undefined && !some(symbol.declarations, d => d.getSourceFile() === location!.getSourceFile()))) { // TODO: GH#18217
                uniques.set(name, true);
            }

            entries.push(entry);
        }

        log("getCompletionsAtPosition: getCompletionEntriesFromSymbols: " + (timestamp() - start));
        return uniques;
    }

    function getLabelCompletionAtPosition(node: BreakOrContinueStatement): CompletionInfo | undefined {
        const entries = getLabelStatementCompletions(node);
        if (entries.length) {
            return { isGlobalCompletion: false, isMemberCompletion: false, isNewIdentifierLocation: false, entries };
        }
    }

    function getLabelStatementCompletions(node: Node): CompletionEntry[] {
        const entries: CompletionEntry[] = [];
        const uniques = createMap<true>();
        let current = node;

        while (current) {
            if (isFunctionLike(current)) {
                break;
            }
            if (isLabeledStatement(current)) {
                const name = current.label.text;
                if (!uniques.has(name)) {
                    uniques.set(name, true);
                    entries.push({
                        name,
                        kindModifiers: ScriptElementKindModifier.none,
                        kind: ScriptElementKind.label,
                        sortText: "0"
                    });
                }
            }
            current = current.parent;
        }
        return entries;
    }

    const enum StringLiteralCompletionKind { Paths, Properties, Types }
    interface StringLiteralCompletionsFromProperties {
        readonly kind: StringLiteralCompletionKind.Properties;
        readonly symbols: ReadonlyArray<Symbol>;
        readonly hasIndexSignature: boolean;
    }
    interface StringLiteralCompletionsFromTypes {
        readonly kind: StringLiteralCompletionKind.Types;
        readonly types: ReadonlyArray<StringLiteralType>;
        readonly isNewIdentifier: boolean;
    }
    type StringLiteralCompletion = { readonly kind: StringLiteralCompletionKind.Paths, readonly paths: ReadonlyArray<PathCompletions.PathCompletion> } | StringLiteralCompletionsFromProperties | StringLiteralCompletionsFromTypes;
    function getStringLiteralCompletionEntries(sourceFile: SourceFile, node: StringLiteralLike, position: number, typeChecker: TypeChecker, compilerOptions: CompilerOptions, host: LanguageServiceHost): StringLiteralCompletion | undefined {
        switch (node.parent.kind) {
            case SyntaxKind.LiteralType:
                switch (node.parent.parent.kind) {
                    case SyntaxKind.TypeReference:
                        return { kind: StringLiteralCompletionKind.Types, types: getStringLiteralTypes(typeChecker.getTypeArgumentConstraint(node.parent as LiteralTypeNode), typeChecker), isNewIdentifier: false };
                    case SyntaxKind.IndexedAccessType:
                        // Get all apparent property names
                        // i.e. interface Foo {
                        //          foo: string;
                        //          bar: string;
                        //      }
                        //      let x: Foo["/*completion position*/"]
                        return stringLiteralCompletionsFromProperties(typeChecker.getTypeFromTypeNode((node.parent.parent as IndexedAccessTypeNode).objectType));
                    case SyntaxKind.ImportType:
                        return { kind: StringLiteralCompletionKind.Paths, paths: PathCompletions.getStringLiteralCompletionsFromModuleNames(sourceFile, node, compilerOptions, host, typeChecker) };
                    default:
                        return undefined;
                }

            case SyntaxKind.PropertyAssignment:
                if (isObjectLiteralExpression(node.parent.parent) && (<PropertyAssignment>node.parent).name === node) {
                    // Get quoted name of properties of the object literal expression
                    // i.e. interface ConfigFiles {
                    //          'jspm:dev': string
                    //      }
                    //      let files: ConfigFiles = {
                    //          '/*completion position*/'
                    //      }
                    //
                    //      function foo(c: ConfigFiles) {}
                    //      foo({
                    //          '/*completion position*/'
                    //      });
                    return stringLiteralCompletionsFromProperties(typeChecker.getContextualType(node.parent.parent));
                }
                return fromContextualType();

            case SyntaxKind.ElementAccessExpression: {
                const { expression, argumentExpression } = node.parent as ElementAccessExpression;
                if (node === argumentExpression) {
                    // Get all names of properties on the expression
                    // i.e. interface A {
                    //      'prop1': string
                    // }
                    // let a: A;
                    // a['/*completion position*/']
                    return stringLiteralCompletionsFromProperties(typeChecker.getTypeAtLocation(expression));
                }
                return undefined;
            }

            case SyntaxKind.CallExpression:
            case SyntaxKind.NewExpression:
                if (!isRequireCall(node.parent, /*checkArgumentIsStringLiteralLike*/ false) && !isImportCall(node.parent)) {
                    const argumentInfo = SignatureHelp.getArgumentInfoForCompletions(node, position, sourceFile);
                    // Get string literal completions from specialized signatures of the target
                    // i.e. declare function f(a: 'A');
                    // f("/*completion position*/")
                    return argumentInfo ? getStringLiteralCompletionsFromSignature(argumentInfo, typeChecker) : fromContextualType();
                }
                // falls through (is `require("")` or `import("")`)

            case SyntaxKind.ImportDeclaration:
            case SyntaxKind.ExportDeclaration:
            case SyntaxKind.ExternalModuleReference:
                // Get all known external module names or complete a path to a module
                // i.e. import * as ns from "/*completion position*/";
                //      var y = import("/*completion position*/");
                //      import x = require("/*completion position*/");
                //      var y = require("/*completion position*/");
                //      export * from "/*completion position*/";
                return { kind: StringLiteralCompletionKind.Paths, paths: PathCompletions.getStringLiteralCompletionsFromModuleNames(sourceFile, node, compilerOptions, host, typeChecker) };

            default:
                return fromContextualType();
        }

        function fromContextualType(): StringLiteralCompletion {
            // Get completion for string literal from string literal type
            // i.e. var x: "hi" | "hello" = "/*completion position*/"
            return { kind: StringLiteralCompletionKind.Types, types: getStringLiteralTypes(getContextualTypeFromParent(node, typeChecker), typeChecker), isNewIdentifier: false };
        }
    }

    function getStringLiteralCompletionsFromSignature(argumentInfo: SignatureHelp.ArgumentInfoForCompletions, checker: TypeChecker): StringLiteralCompletionsFromTypes {
        let isNewIdentifier = false;

        const uniques = createMap<true>();
        const candidates: Signature[] = [];
        checker.getResolvedSignature(argumentInfo.invocation, candidates, argumentInfo.argumentCount);
        const types = flatMap(candidates, candidate => {
            if (!candidate.hasRestParameter && argumentInfo.argumentCount > candidate.parameters.length) return;
            const type = checker.getParameterType(candidate, argumentInfo.argumentIndex);
            isNewIdentifier = isNewIdentifier || !!(type.flags & TypeFlags.String);
            return getStringLiteralTypes(type, checker, uniques);
        });

        return { kind: StringLiteralCompletionKind.Types, types, isNewIdentifier };
    }

    function stringLiteralCompletionsFromProperties(type: Type | undefined): StringLiteralCompletionsFromProperties | undefined {
        return type && { kind: StringLiteralCompletionKind.Properties, symbols: type.getApparentProperties(), hasIndexSignature: hasIndexSignature(type) };
    }

    function getStringLiteralTypes(type: Type | undefined, typeChecker: TypeChecker, uniques = createMap<true>()): ReadonlyArray<StringLiteralType> {
        if (!type) return emptyArray;
        type = skipConstraint(type);
        return type.isUnion()
            ? flatMap(type.types, t => getStringLiteralTypes(t, typeChecker, uniques))
            : type.isStringLiteral() && !(type.flags & TypeFlags.EnumLiteral) && addToSeen(uniques, type.value)
            ? [type]
            : emptyArray;
    }

    interface SymbolCompletion {
        type: "symbol";
        symbol: Symbol;
        location: Node | undefined;
        symbolToOriginInfoMap: SymbolOriginInfoMap;
        previousToken: Node | undefined;
        readonly isJsxInitializer: IsJsxInitializer;
    }
    function getSymbolCompletionFromEntryId(program: Program, log: Log, sourceFile: SourceFile, position: number, entryId: CompletionEntryIdentifier,
    ): SymbolCompletion | { type: "request", request: Request } | { type: "none" } {
        const compilerOptions = program.getCompilerOptions();
        const completionData = getCompletionData(program, log, sourceFile, isUncheckedFile(sourceFile, compilerOptions), position, { includeCompletionsForModuleExports: true, includeCompletionsWithInsertText: true }, entryId);
        if (!completionData) {
            return { type: "none" };
        }
        if (completionData.kind !== CompletionDataKind.Data) {
            return { type: "request", request: completionData };
        }

        const { symbols, location, completionKind, symbolToOriginInfoMap, previousToken, isJsxInitializer } = completionData;

        // Find the symbol with the matching entry name.
        // We don't need to perform character checks here because we're only comparing the
        // name against 'entryName' (which is known to be good), not building a new
        // completion entry.
        return firstDefined<Symbol, SymbolCompletion>(symbols, (symbol): SymbolCompletion | undefined => { // TODO: Shouldn't need return type annotation (GH#12632)
            const origin = symbolToOriginInfoMap[getSymbolId(symbol)];
            const info = getCompletionEntryDisplayNameForSymbol(symbol, compilerOptions.target!, origin, completionKind);
            return info && info.name === entryId.name && getSourceFromOrigin(origin) === entryId.source
                ? { type: "symbol" as "symbol", symbol, location, symbolToOriginInfoMap, previousToken, isJsxInitializer }
                : undefined;
        }) || { type: "none" };
    }

    function getSymbolName(symbol: Symbol, origin: SymbolOriginInfo | undefined, target: ScriptTarget): string {
        return origin && origin.type === "export" && origin.isDefaultExport && symbol.escapedName === InternalSymbolName.Default
            // Name of "export default foo;" is "foo". Name of "export default 0" is the filename converted to camelCase.
            ? firstDefined(symbol.declarations, d => isExportAssignment(d) && isIdentifier(d.expression) ? d.expression.text : undefined)
                || codefix.moduleSymbolToValidIdentifier(origin.moduleSymbol, target)
            : symbol.name;
    }

    export interface CompletionEntryIdentifier {
        name: string;
        source?: string;
    }

    export function getCompletionEntryDetails(
        program: Program,
        log: Log,
        sourceFile: SourceFile,
        position: number,
        entryId: CompletionEntryIdentifier,
        host: LanguageServiceHost,
        formatContext: formatting.FormatContext,
        getCanonicalFileName: GetCanonicalFileName,
        preferences: UserPreferences,
        cancellationToken: CancellationToken,
    ): CompletionEntryDetails | undefined {
        const typeChecker = program.getTypeChecker();
        const compilerOptions = program.getCompilerOptions();
        const { name } = entryId;

        const contextToken = findPrecedingToken(position, sourceFile);
        if (isInString(sourceFile, position, contextToken)) {
            const stringLiteralCompletions = !contextToken || !isStringLiteralLike(contextToken)
                ? undefined
                : getStringLiteralCompletionEntries(sourceFile, contextToken, position, typeChecker, compilerOptions, host);
            return stringLiteralCompletions && stringLiteralCompletionDetails(name, contextToken!, stringLiteralCompletions, sourceFile, typeChecker, cancellationToken); // TODO: GH#18217
        }

        // Compute all the completion symbols again.
        const symbolCompletion = getSymbolCompletionFromEntryId(program, log, sourceFile, position, entryId);
        switch (symbolCompletion.type) {
            case "request": {
                const { request } = symbolCompletion;
                switch (request.kind) {
                    case CompletionDataKind.JsDocTagName:
                        return JsDoc.getJSDocTagNameCompletionDetails(name);
                    case CompletionDataKind.JsDocTag:
                        return JsDoc.getJSDocTagCompletionDetails(name);
                    case CompletionDataKind.JsDocParameterName:
                        return JsDoc.getJSDocParameterNameCompletionDetails(name);
                    default:
                        return Debug.assertNever(request);
                }
            }
            case "symbol": {
                const { symbol, location, symbolToOriginInfoMap, previousToken } = symbolCompletion;
                const { codeActions, sourceDisplay } = getCompletionEntryCodeActionsAndSourceDisplay(symbolToOriginInfoMap, symbol, program, typeChecker, host, compilerOptions, sourceFile, previousToken, formatContext, getCanonicalFileName, program.getSourceFiles(), preferences);
                return createCompletionDetailsForSymbol(symbol, typeChecker, sourceFile, location!, cancellationToken, codeActions, sourceDisplay); // TODO: GH#18217
            }
            case "none":
                // Didn't find a symbol with this name.  See if we can find a keyword instead.
                return allKeywordsCompletions().some(c => c.name === name) ? createCompletionDetails(name, ScriptElementKindModifier.none, ScriptElementKind.keyword, [displayPart(name, SymbolDisplayPartKind.keyword)]) : undefined;
        }
    }

    function createCompletionDetailsForSymbol(symbol: Symbol, checker: TypeChecker, sourceFile: SourceFile, location: Node, cancellationToken: CancellationToken, codeActions?: CodeAction[], sourceDisplay?: SymbolDisplayPart[]): CompletionEntryDetails {
        const { displayParts, documentation, symbolKind, tags } =
            checker.runWithCancellationToken(cancellationToken, checker =>
                SymbolDisplay.getSymbolDisplayPartsDocumentationAndSymbolKind(checker, symbol, sourceFile, location, location, SemanticMeaning.All)
            );
        return createCompletionDetails(symbol.name, SymbolDisplay.getSymbolModifiers(symbol), symbolKind, displayParts, documentation, tags, codeActions, sourceDisplay);
    }

    function stringLiteralCompletionDetails(name: string, location: Node, completion: StringLiteralCompletion, sourceFile: SourceFile, checker: TypeChecker, cancellationToken: CancellationToken): CompletionEntryDetails | undefined {
        switch (completion.kind) {
            case StringLiteralCompletionKind.Paths: {
                const match = find(completion.paths, p => p.name === name);
                return match && createCompletionDetails(name, ScriptElementKindModifier.none, match.kind, [textPart(name)]);
            }
            case StringLiteralCompletionKind.Properties: {
                const match = find(completion.symbols, s => s.name === name);
                return match && createCompletionDetailsForSymbol(match, checker, sourceFile, location, cancellationToken);
            }
            case StringLiteralCompletionKind.Types:
                return find(completion.types, t => t.value === name) ? createCompletionDetails(name, ScriptElementKindModifier.none, ScriptElementKind.typeElement, [textPart(name)]) : undefined;
            default:
                return Debug.assertNever(completion);
        }
    }

    function createCompletionDetails(name: string, kindModifiers: string, kind: ScriptElementKind, displayParts: SymbolDisplayPart[], documentation?: SymbolDisplayPart[], tags?: JSDocTagInfo[], codeActions?: CodeAction[], source?: SymbolDisplayPart[]): CompletionEntryDetails {
        return { name, kindModifiers, kind, displayParts, documentation, tags, codeActions, source };
    }

    interface CodeActionsAndSourceDisplay {
        readonly codeActions: CodeAction[] | undefined;
        readonly sourceDisplay: SymbolDisplayPart[] | undefined;
    }
    function getCompletionEntryCodeActionsAndSourceDisplay(
        symbolToOriginInfoMap: SymbolOriginInfoMap,
        symbol: Symbol,
        program: Program,
        checker: TypeChecker,
        host: LanguageServiceHost,
        compilerOptions: CompilerOptions,
        sourceFile: SourceFile,
        previousToken: Node | undefined,
        formatContext: formatting.FormatContext,
        getCanonicalFileName: GetCanonicalFileName,
        allSourceFiles: ReadonlyArray<SourceFile>,
        preferences: UserPreferences,
    ): CodeActionsAndSourceDisplay {
        const symbolOriginInfo = symbolToOriginInfoMap[getSymbolId(symbol)];
        if (!symbolOriginInfo || symbolOriginInfo.type !== "export") {
            return { codeActions: undefined, sourceDisplay: undefined };
        }

        const { moduleSymbol } = symbolOriginInfo;
        const exportedSymbol = skipAlias(symbol.exportSymbol || symbol, checker);
        const { moduleSpecifier, codeAction } = codefix.getImportCompletionAction(
            exportedSymbol,
            moduleSymbol,
            sourceFile,
            getSymbolName(symbol, symbolOriginInfo, compilerOptions.target!),
            host,
            program,
            checker,
            compilerOptions,
            allSourceFiles,
            formatContext,
            getCanonicalFileName,
            previousToken,
            preferences);
        return { sourceDisplay: [textPart(moduleSpecifier)], codeActions: [codeAction] };
    }

    export function getCompletionEntrySymbol(program: Program, log: Log, sourceFile: SourceFile, position: number, entryId: CompletionEntryIdentifier): Symbol | undefined {
        const completion = getSymbolCompletionFromEntryId(program, log, sourceFile, position, entryId);
        return completion.type === "symbol" ? completion.symbol : undefined;
    }

    const enum CompletionDataKind { Data, JsDocTagName, JsDocTag, JsDocParameterName }
    /** true: after the `=` sign but no identifier has been typed yet. Else is the Identifier after the initializer. */
    type IsJsxInitializer = boolean | Identifier;
    interface CompletionData {
        readonly kind: CompletionDataKind.Data;
        readonly symbols: ReadonlyArray<Symbol>;
        readonly completionKind: CompletionKind;
        readonly isInSnippetScope: boolean;
        /** Note that the presence of this alone doesn't mean that we need a conversion. Only do that if the completion is not an ordinary identifier. */
        readonly propertyAccessToConvert: PropertyAccessExpression | undefined;
        readonly isNewIdentifierLocation: boolean;
        readonly location: Node | undefined;
        readonly keywordFilters: KeywordCompletionFilters;
        readonly symbolToOriginInfoMap: SymbolOriginInfoMap;
        readonly recommendedCompletion: Symbol | undefined;
        readonly previousToken: Node | undefined;
        readonly isJsxInitializer: IsJsxInitializer;
    }
    type Request = { readonly kind: CompletionDataKind.JsDocTagName | CompletionDataKind.JsDocTag } | { readonly kind: CompletionDataKind.JsDocParameterName, tag: JSDocParameterTag };

    const enum CompletionKind {
        ObjectPropertyDeclaration,
        Global,
        PropertyAccess,
        MemberLike,
        String,
        None,
    }

    function getRecommendedCompletion(currentToken: Node, position: number, sourceFile: SourceFile, checker: TypeChecker): Symbol | undefined {
        const contextualType = getContextualType(currentToken, position, sourceFile, checker);
        // For a union, return the first one with a recommended completion.
        return firstDefined(contextualType && (contextualType.isUnion() ? contextualType.types : [contextualType]), type => {
            const symbol = type && type.symbol;
            // Don't include make a recommended completion for an abstract class
            return symbol && (symbol.flags & (SymbolFlags.EnumMember | SymbolFlags.Enum | SymbolFlags.Class) && !isAbstractConstructorSymbol(symbol))
                ? getFirstSymbolInChain(symbol, currentToken, checker)
                : undefined;
        });
    }

    function getContextualType(currentToken: Node, position: number, sourceFile: SourceFile, checker: TypeChecker): Type | undefined {
        const { parent } = currentToken;
        switch (currentToken.kind) {
            case SyntaxKind.Identifier:
                return getContextualTypeFromParent(currentToken as Identifier, checker);
            case SyntaxKind.EqualsToken:
                switch (parent.kind) {
                    case SyntaxKind.VariableDeclaration:
                        return checker.getContextualType((parent as VariableDeclaration).initializer!); // TODO: GH#18217
                    case SyntaxKind.BinaryExpression:
                        return checker.getTypeAtLocation((parent as BinaryExpression).left);
                    case SyntaxKind.JsxAttribute:
                        return checker.getContextualTypeForJsxAttribute(parent as JsxAttribute);
                    default:
                        return undefined;
                }
            case SyntaxKind.NewKeyword:
                return checker.getContextualType(parent as Expression);
            case SyntaxKind.CaseKeyword:
                return getSwitchedType(cast(parent, isCaseClause), checker);
            case SyntaxKind.OpenBraceToken:
                return isJsxExpression(parent) && parent.parent.kind !== SyntaxKind.JsxElement ? checker.getContextualTypeForJsxAttribute(parent.parent) : undefined;
            default:
                const argInfo = SignatureHelp.getArgumentInfoForCompletions(currentToken, position, sourceFile);
                return argInfo
                    // At `,`, treat this as the next argument after the comma.
                    ? checker.getContextualTypeForArgumentAtIndex(argInfo.invocation, argInfo.argumentIndex + (currentToken.kind === SyntaxKind.CommaToken ? 1 : 0))
                    : isEqualityOperatorKind(currentToken.kind) && isBinaryExpression(parent) && isEqualityOperatorKind(parent.operatorToken.kind)
                    // completion at `x ===/**/` should be for the right side
                    ? checker.getTypeAtLocation(parent.left)
                    : checker.getContextualType(currentToken as Expression);
        }
    }

    function getContextualTypeFromParent(node: Expression, checker: TypeChecker): Type | undefined {
        const { parent } = node;
        switch (parent.kind) {
            case SyntaxKind.NewExpression:
                return checker.getContextualType(parent as NewExpression);
            case SyntaxKind.BinaryExpression: {
                const { left, operatorToken, right } = parent as BinaryExpression;
                return isEqualityOperatorKind(operatorToken.kind)
                    ? checker.getTypeAtLocation(node === right ? left : right)
                    : checker.getContextualType(node);
            }
            case SyntaxKind.CaseClause:
                return (parent as CaseClause).expression === node ? getSwitchedType(parent as CaseClause, checker) : undefined;
            default:
                return checker.getContextualType(node);
        }
    }

    function getSwitchedType(caseClause: CaseClause, checker: TypeChecker): Type | undefined {
        return checker.getTypeAtLocation(caseClause.parent.parent.expression);
    }

    function getFirstSymbolInChain(symbol: Symbol, enclosingDeclaration: Node, checker: TypeChecker): Symbol | undefined {
        const chain = checker.getAccessibleSymbolChain(symbol, enclosingDeclaration, /*meaning*/ SymbolFlags.All, /*useOnlyExternalAliasing*/ false);
        if (chain) return first(chain);
        return symbol.parent && (isModuleSymbol(symbol.parent) ? symbol : getFirstSymbolInChain(symbol.parent, enclosingDeclaration, checker));
    }

    function isModuleSymbol(symbol: Symbol): boolean {
        return symbol.declarations.some(d => d.kind === SyntaxKind.SourceFile);
    }

    function getCompletionData(
        program: Program,
        log: (message: string) => void,
        sourceFile: SourceFile,
        isUncheckedFile: boolean,
        position: number,
        preferences: Pick<UserPreferences, "includeCompletionsForModuleExports" | "includeCompletionsWithInsertText">,
        detailsEntryId: CompletionEntryIdentifier | undefined,
    ): CompletionData | Request | undefined {
        const typeChecker = program.getTypeChecker();

        let start = timestamp();
        let currentToken = getTokenAtPosition(sourceFile, position, /*includeJsDocComment*/ false); // TODO: GH#15853
        // We will check for jsdoc comments with insideComment and getJsDocTagAtPosition. (TODO: that seems rather inefficient to check the same thing so many times.)

        log("getCompletionData: Get current token: " + (timestamp() - start));

        start = timestamp();
        // Completion not allowed inside comments, bail out if this is the case
        const insideComment = isInComment(sourceFile, position, currentToken);
        log("getCompletionData: Is inside comment: " + (timestamp() - start));

        let insideJsDocTagTypeExpression = false;
        let isInSnippetScope = false;
        if (insideComment) {
            if (hasDocComment(sourceFile, position)) {
                if (sourceFile.text.charCodeAt(position - 1) === CharacterCodes.at) {
                    // The current position is next to the '@' sign, when no tag name being provided yet.
                    // Provide a full list of tag names
                    return { kind: CompletionDataKind.JsDocTagName };
                }
                else {
                    // When completion is requested without "@", we will have check to make sure that
                    // there are no comments prefix the request position. We will only allow "*" and space.
                    // e.g
                    //   /** |c| /*
                    //
                    //   /**
                    //     |c|
                    //    */
                    //
                    //   /**
                    //    * |c|
                    //    */
                    //
                    //   /**
                    //    *         |c|
                    //    */
                    const lineStart = getLineStartPositionForPosition(position, sourceFile);
                    if (!(sourceFile.text.substring(lineStart, position).match(/[^\*|\s|(/\*\*)]/))) {
                        return { kind: CompletionDataKind.JsDocTag };
                    }
                }
            }

            // Completion should work inside certain JsDoc tags. For example:
            //     /** @type {number | string} */
            // Completion should work in the brackets
            const tag = getJsDocTagAtPosition(currentToken, position);
            if (tag) {
                if (tag.tagName.pos <= position && position <= tag.tagName.end) {
                    return { kind: CompletionDataKind.JsDocTagName };
                }
                if (isTagWithTypeExpression(tag) && tag.typeExpression && tag.typeExpression.kind === SyntaxKind.JSDocTypeExpression) {
                    currentToken = getTokenAtPosition(sourceFile, position, /*includeJsDocComment*/ true);
                    if (!currentToken ||
                        (!isDeclarationName(currentToken) &&
                            (currentToken.parent.kind !== SyntaxKind.JSDocPropertyTag ||
                                (<JSDocPropertyTag>currentToken.parent).name !== currentToken))) {
                        // Use as type location if inside tag's type expression
                        insideJsDocTagTypeExpression = isCurrentlyEditingNode(tag.typeExpression);
                    }
                }
                if (isJSDocParameterTag(tag) && (nodeIsMissing(tag.name) || tag.name.pos <= position && position <= tag.name.end)) {
                    return { kind: CompletionDataKind.JsDocParameterName, tag };
                }
            }

            if (!insideJsDocTagTypeExpression) {
                // Proceed if the current position is in jsDoc tag expression; otherwise it is a normal
                // comment or the plain text part of a jsDoc comment, so no completion should be available
                log("Returning an empty list because completion was inside a regular comment or plain text part of a JsDoc comment.");
                return undefined;
            }
        }

        start = timestamp();
        const previousToken = findPrecedingToken(position, sourceFile, /*startNode*/ undefined, insideJsDocTagTypeExpression)!; // TODO: GH#18217
        log("getCompletionData: Get previous token 1: " + (timestamp() - start));

        // The decision to provide completion depends on the contextToken, which is determined through the previousToken.
        // Note: 'previousToken' (and thus 'contextToken') can be undefined if we are the beginning of the file
        let contextToken = previousToken;

        // Check if the caret is at the end of an identifier; this is a partial identifier that we want to complete: e.g. a.toS|
        // Skip this partial identifier and adjust the contextToken to the token that precedes it.
        if (contextToken && position <= contextToken.end && (isIdentifier(contextToken) || isKeyword(contextToken.kind))) {
            const start = timestamp();
            contextToken = findPrecedingToken(contextToken.getFullStart(), sourceFile, /*startNode*/ undefined, insideJsDocTagTypeExpression)!; // TODO: GH#18217
            log("getCompletionData: Get previous token 2: " + (timestamp() - start));
        }

        // Find the node where completion is requested on.
        // Also determine whether we are trying to complete with members of that node
        // or attributes of a JSX tag.
        let node = currentToken;
        let propertyAccessToConvert: PropertyAccessExpression | undefined;
        let isRightOfDot = false;
        let isRightOfOpenTag = false;
        let isStartingCloseTag = false;
        let isJsxInitializer: IsJsxInitializer = false;

        let location = getTouchingPropertyName(sourceFile, position, insideJsDocTagTypeExpression); // TODO: GH#15853
        if (contextToken) {
            // Bail out if this is a known invalid completion location
            if (isCompletionListBlocker(contextToken)) {
                log("Returning an empty list because completion was requested in an invalid position.");
                return undefined;
            }

            let parent = contextToken.parent;
            if (contextToken.kind === SyntaxKind.DotToken) {
                isRightOfDot = true;
                switch (parent.kind) {
                    case SyntaxKind.PropertyAccessExpression:
                        propertyAccessToConvert = parent as PropertyAccessExpression;
                        node = propertyAccessToConvert.expression;
                        break;
                    case SyntaxKind.QualifiedName:
                        node = (parent as QualifiedName).left;
                        break;
                    case SyntaxKind.ImportType:
                    case SyntaxKind.MetaProperty:
                        node = parent;
                        break;
                    default:
                        // There is nothing that precedes the dot, so this likely just a stray character
                        // or leading into a '...' token. Just bail out instead.
                        return undefined;
                }
            }
            else if (sourceFile.languageVariant === LanguageVariant.JSX) {
                // <UI.Test /* completion position */ />
                // If the tagname is a property access expression, we will then walk up to the top most of property access expression.
                // Then, try to get a JSX container and its associated attributes type.
                if (parent && parent.kind === SyntaxKind.PropertyAccessExpression) {
                    contextToken = parent;
                    parent = parent.parent;
                }

                // Fix location
                if (currentToken.parent === location) {
                    switch (currentToken.kind) {
                        case SyntaxKind.GreaterThanToken:
                            if (currentToken.parent.kind === SyntaxKind.JsxElement || currentToken.parent.kind === SyntaxKind.JsxOpeningElement) {
                                location = currentToken;
                            }
                            break;

                        case SyntaxKind.SlashToken:
                            if (currentToken.parent.kind === SyntaxKind.JsxSelfClosingElement) {
                                location = currentToken;
                            }
                            break;
                    }
                }

                switch (parent.kind) {
                    case SyntaxKind.JsxClosingElement:
                        if (contextToken.kind === SyntaxKind.SlashToken) {
                            isStartingCloseTag = true;
                            location = contextToken;
                        }
                        break;

                    case SyntaxKind.BinaryExpression:
                        if (!((parent as BinaryExpression).left.flags & NodeFlags.ThisNodeHasError)) {
                            // It has a left-hand side, so we're not in an opening JSX tag.
                            break;
                        }
                    // falls through

                    case SyntaxKind.JsxSelfClosingElement:
                    case SyntaxKind.JsxElement:
                    case SyntaxKind.JsxOpeningElement:
                        if (contextToken.kind === SyntaxKind.LessThanToken) {
                            isRightOfOpenTag = true;
                            location = contextToken;
                        }
                        break;

                    case SyntaxKind.JsxAttribute:
                        switch (previousToken.kind) {
                            case SyntaxKind.EqualsToken:
                                isJsxInitializer = true;
                                break;
                            case SyntaxKind.Identifier:
                                // For `<div x=[|f/**/|]`, `parent` will be `x` and `previousToken.parent` will be `f` (which is its own JsxAttribute)
                                if (parent !== previousToken.parent && !(parent as JsxAttribute).initializer) {
                                    isJsxInitializer = previousToken as Identifier;
                                }
                        }
                        break;
                }
            }
        }

        const semanticStart = timestamp();
        let completionKind = CompletionKind.None;
        let isNewIdentifierLocation = false;
        let keywordFilters = KeywordCompletionFilters.None;
        let symbols: Symbol[] = [];
        const symbolToOriginInfoMap: SymbolOriginInfoMap = [];

        if (isRightOfDot) {
            getTypeScriptMemberSymbols();
        }
        else if (isRightOfOpenTag) {
            const tagSymbols = Debug.assertEachDefined(typeChecker.getJsxIntrinsicTagNamesAt(location), "getJsxIntrinsicTagNames() should all be defined");
            tryGetGlobalSymbols();
            symbols = tagSymbols.concat(symbols);
            completionKind = CompletionKind.MemberLike;
        }
        else if (isStartingCloseTag) {
            const tagName = (<JsxElement>contextToken.parent.parent).openingElement.tagName;
            const tagSymbol = typeChecker.getSymbolAtLocation(tagName);
            if (tagSymbol) {
                symbols = [tagSymbol];
            }
            completionKind = CompletionKind.MemberLike;
        }
        else {
            // For JavaScript or TypeScript, if we're not after a dot, then just try to get the
            // global symbols in scope.  These results should be valid for either language as
            // the set of symbols that can be referenced from this location.
            if (!tryGetGlobalSymbols()) {
                return undefined;
            }
        }

        log("getCompletionData: Semantic work: " + (timestamp() - semanticStart));

        const recommendedCompletion = previousToken && getRecommendedCompletion(previousToken, position, sourceFile, typeChecker);
        return { kind: CompletionDataKind.Data, symbols, completionKind, isInSnippetScope, propertyAccessToConvert, isNewIdentifierLocation, location, keywordFilters, symbolToOriginInfoMap, recommendedCompletion, previousToken, isJsxInitializer };

        type JSDocTagWithTypeExpression = JSDocParameterTag | JSDocPropertyTag | JSDocReturnTag | JSDocTypeTag | JSDocTypedefTag;

        function isTagWithTypeExpression(tag: JSDocTag): tag is JSDocTagWithTypeExpression {
            switch (tag.kind) {
                case SyntaxKind.JSDocParameterTag:
                case SyntaxKind.JSDocPropertyTag:
                case SyntaxKind.JSDocReturnTag:
                case SyntaxKind.JSDocTypeTag:
                case SyntaxKind.JSDocTypedefTag:
                    return true;
                default:
                    return false;
            }
        }

        function getTypeScriptMemberSymbols(): void {
            // Right of dot member completion list
            completionKind = CompletionKind.PropertyAccess;

            // Since this is qualified name check its a type node location
            const isImportType = isLiteralImportTypeNode(node);
            const isTypeLocation = insideJsDocTagTypeExpression || (isImportType && !(node as ImportTypeNode).isTypeOf) || isPartOfTypeNode(node.parent);
            const isRhsOfImportDeclaration = isInRightSideOfInternalImportEqualsDeclaration(node);
            const allowTypeOrValue = isRhsOfImportDeclaration || (!isTypeLocation && isPossiblyTypeArgumentPosition(contextToken, sourceFile));
            if (isEntityName(node) || isImportType) {
                const symbolAtLocationStart = timestamp();
                let symbol = typeChecker.getSymbolAtLocation(node);
                log("getCompletionData: SymbolAtLocation work: " + (timestamp() - symbolAtLocationStart));
                if (symbol) {
                    symbol = skipAlias(symbol, typeChecker);

                    if (symbol.flags & (SymbolFlags.Module | SymbolFlags.Enum)) {
                        const exportedSymbolsStart = timestamp();
                        // Extract module or enum members
                        const exportedSymbols = Debug.assertEachDefined(typeChecker.getExportsOfModule(symbol), "getExportsOfModule() should all be defined");
                        log("getCompletionData: exportedSymbols work: " + (timestamp() - exportedSymbolsStart));
                        const isValidValueAccess = (symbol: Symbol) => typeChecker.isValidPropertyAccess(isImportType ? <ImportTypeNode>node : <PropertyAccessExpression>(node.parent), symbol.name);
                        const isValidTypeAccess = (symbol: Symbol) => symbolCanBeReferencedAtTypeLocation(symbol);
                        const isValidAccess = allowTypeOrValue ?
                            // Any kind is allowed when dotting off namespace in internal import equals declaration
                            (symbol: Symbol) => isValidTypeAccess(symbol) || isValidValueAccess(symbol) :
                            isTypeLocation ? isValidTypeAccess : isValidValueAccess;
                        for (const symbol of exportedSymbols) {
                            if (isValidAccess(symbol)) {
                                symbols.push(symbol);
                            }
                        }

                        // If the module is merged with a value, we must get the type of the class and add its propertes (for inherited static methods).
                        if (!isTypeLocation && symbol.declarations.some(d => d.kind !== SyntaxKind.SourceFile && d.kind !== SyntaxKind.ModuleDeclaration && d.kind !== SyntaxKind.EnumDeclaration)) {
                            const typeStart = timestamp();
                            const type = typeChecker.getTypeOfSymbolAtLocation(symbol, node);
                            log("getCompletionData: getTypeOfSymbolAtLocation work: " + (timestamp() - typeStart));
                            addTypeProperties(type);
                        }

                        return;
                    }
                }

            }

            if (isMetaProperty(node) && (node.keywordToken === SyntaxKind.NewKeyword || node.keywordToken === SyntaxKind.ImportKeyword)) {
                const completion = (node.keywordToken === SyntaxKind.NewKeyword) ? "target" : "meta";
                symbols.push(typeChecker.createSymbol(SymbolFlags.Property, escapeLeadingUnderscores(completion)));
                return;
            }

            if (!isTypeLocation) {
<<<<<<< HEAD
                const typeStart = timestamp();
                const type = typeChecker.getTypeAtLocation(node);
                log("getCompletionData: getTypeAtLocation work: " + (timestamp() - typeStart));

                addTypeProperties(type);
=======
                addTypeProperties(typeChecker.getTypeAtLocation(node)!);
>>>>>>> 2226cd6a
            }
        }

        function addTypeProperties(type: Type): void {
            const typePropertiesStart = timestamp();
            isNewIdentifierLocation = hasIndexSignature(type);

            if (isUncheckedFile) {
                // In javascript files, for union types, we don't just get the members that
                // the individual types have in common, we also include all the members that
                // each individual type has. This is because we're going to add all identifiers
                // anyways. So we might as well elevate the members that were at least part
                // of the individual types to a higher status since we know what they are.
                symbols.push(...getPropertiesForCompletion(type, typeChecker, /*isForAccess*/ true));
            }
            else {
                let typePropertiesStart = timestamp();
                const props = type.getApparentProperties();
                log("getCompletionData: getApparentProperties work: " + (timestamp() - typePropertiesStart) + " PropsCount: " + props.length);
                type isValidAccessDetailTime = { name: string; time: number; }[];
                const times: { name: string; isValid: boolean; isValidTime: number; addSymbolTime: number; isValidAccessDetail: isValidAccessDetailTime }[] = [];
                for (const symbol of props) {
                    const time1 = timestamp();
                    const timeCheck: { name: string; time: number; }[] = symbol.name === "conforms" || symbol.name === "flow" || symbol.name === "flowRight" ? [] : undefined;
                    const val = typeChecker.isValidPropertyAccessForCompletions(node.kind === SyntaxKind.ImportType ? <ImportTypeNode>node : <PropertyAccessExpression>node.parent, type, symbol, timeCheck);
                    const time2 = timestamp();
                    if (val) {
                        addPropertySymbol(symbol);
                    }
                    const time3 = timestamp();
                    times.push({ name: symbol.name, isValid: val, isValidTime: time2 - time1, addSymbolTime: time3 - time2, isValidAccessDetail: timeCheck });
                }
                log(`getCompletionData: IsValidTime: ${sum(times, "isValidTime")} addPropertySymbolTime: ${sum(times, "addSymbolTime")}`);
                times.forEach(t => {
                    if (t.isValidAccessDetail) {
                        t.isValidAccessDetail.forEach(v => {
                            log(`getCompletionData:: ${t.name} ${v.name} :: ${v.time}`);
                        });
                        delete t.isValidAccessDetail;
                    }
                });
                log(`getCompletionData: IsValidTime, addPropertySymbolTime JSON:: \n ${JSON.stringify(times)}\n`)

            }
            log("getCompletionData: addTypeProperties work: " + (timestamp() - typePropertiesStart));
        }

        function addPropertySymbol(symbol: Symbol) {
            // If this is e.g. [Symbol.iterator], add a completion for `Symbol`.
            const symbolSymbol = firstDefined(symbol.declarations, decl => {
                const name = getNameOfDeclaration(decl);
                const leftName = name.kind === SyntaxKind.ComputedPropertyName ? getLeftMostName(name.expression) : undefined;
                return leftName && typeChecker.getSymbolAtLocation(leftName);
            });
            if (symbolSymbol) {
                symbols.push(symbolSymbol);
                symbolToOriginInfoMap[getSymbolId(symbolSymbol)] = { type: "symbol-member" };
            }
            else {
                symbols.push(symbol);
            }
        }

        /** Given 'a.b.c', returns 'a'. */
        function getLeftMostName(e: Expression): Identifier | undefined {
            return isIdentifier(e) ? e : isPropertyAccessExpression(e) ? getLeftMostName(e.expression) : undefined;
        }

        function tryGetGlobalSymbols(): boolean {
            const result: GlobalsSearch = tryGetObjectLikeCompletionSymbols()
                || tryGetImportOrExportClauseCompletionSymbols()
                || tryGetConstructorCompletion()
                || tryGetClassLikeCompletionSymbols()
                || tryGetJsxCompletionSymbols()
                || (getGlobalCompletions(), GlobalsSearch.Success);
            return result === GlobalsSearch.Success;
        }

        function tryGetConstructorCompletion(): GlobalsSearch {
            if (!tryGetConstructorLikeCompletionContainer(contextToken)) return GlobalsSearch.Continue;
            // no members, only keywords
            completionKind = CompletionKind.None;
            // Declaring new property/method/accessor
            isNewIdentifierLocation = true;
            // Has keywords for constructor parameter
            keywordFilters = KeywordCompletionFilters.ConstructorParameterKeywords;
            return GlobalsSearch.Success;
        }

        function tryGetJsxCompletionSymbols(): GlobalsSearch {
            const jsxContainer = tryGetContainingJsxElement(contextToken);
            // Cursor is inside a JSX self-closing element or opening element
            const attrsType = jsxContainer && typeChecker.getAllAttributesTypeFromJsxOpeningLikeElement(jsxContainer);
            if (!attrsType) return GlobalsSearch.Continue;
            symbols = filterJsxAttributes(typeChecker.getPropertiesOfType(attrsType), jsxContainer!.attributes.properties);
            completionKind = CompletionKind.MemberLike;
            isNewIdentifierLocation = false;
            return GlobalsSearch.Success;
        }

        function getGlobalCompletions(): void {
            if (tryGetFunctionLikeBodyCompletionContainer(contextToken)) {
                keywordFilters = KeywordCompletionFilters.FunctionLikeBodyKeywords;
            }

            // Get all entities in the current scope.
            completionKind = CompletionKind.Global;
            isNewIdentifierLocation = isNewIdentifierDefinitionLocation(contextToken);

            if (previousToken !== contextToken) {
                Debug.assert(!!previousToken, "Expected 'contextToken' to be defined when different from 'previousToken'.");
            }
            // We need to find the node that will give us an appropriate scope to begin
            // aggregating completion candidates. This is achieved in 'getScopeNode'
            // by finding the first node that encompasses a position, accounting for whether a node
            // is "complete" to decide whether a position belongs to the node.
            //
            // However, at the end of an identifier, we are interested in the scope of the identifier
            // itself, but fall outside of the identifier. For instance:
            //
            //      xyz => x$
            //
            // the cursor is outside of both the 'x' and the arrow function 'xyz => x',
            // so 'xyz' is not returned in our results.
            //
            // We define 'adjustedPosition' so that we may appropriately account for
            // being at the end of an identifier. The intention is that if requesting completion
            // at the end of an identifier, it should be effectively equivalent to requesting completion
            // anywhere inside/at the beginning of the identifier. So in the previous case, the
            // 'adjustedPosition' will work as if requesting completion in the following:
            //
            //      xyz => $x
            //
            // If previousToken !== contextToken, then
            //   - 'contextToken' was adjusted to the token prior to 'previousToken'
            //      because we were at the end of an identifier.
            //   - 'previousToken' is defined.
            const adjustedPosition = previousToken !== contextToken ?
                previousToken.getStart() :
                position;

            const scopeNode = getScopeNode(contextToken, adjustedPosition, sourceFile) || sourceFile;
            isInSnippetScope = isSnippetScope(scopeNode);

            const symbolMeanings = SymbolFlags.Type | SymbolFlags.Value | SymbolFlags.Namespace | SymbolFlags.Alias;

            symbols = Debug.assertEachDefined(typeChecker.getSymbolsInScope(scopeNode, symbolMeanings), "getSymbolsInScope() should all be defined");

            // Need to insert 'this.' before properties of `this` type, so only do that if `includeInsertTextCompletions`
            if (preferences.includeCompletionsWithInsertText && scopeNode.kind !== SyntaxKind.SourceFile) {
                const thisType = typeChecker.tryGetThisTypeAt(scopeNode);
                if (thisType) {
                    for (const symbol of getPropertiesForCompletion(thisType, typeChecker, /*isForAccess*/ true)) {
                        symbolToOriginInfoMap[getSymbolId(symbol)] = { type: "this-type" };
                        symbols.push(symbol);
                    }
                }
            }

            if (shouldOfferImportCompletions()) {
                getSymbolsFromOtherSourceFileExports(symbols, previousToken && isIdentifier(previousToken) ? previousToken.text : "", program.getCompilerOptions().target!);
            }
            filterGlobalCompletion(symbols);
        }

        function shouldOfferImportCompletions(): boolean {
            // If not already a module, must have modules enabled and not currently be in a commonjs module. (TODO: import completions for commonjs)
            if (!preferences.includeCompletionsForModuleExports) return false;
            // If already using ES6 modules, OK to continue using them.
            if (sourceFile.externalModuleIndicator) return true;
            // If already using commonjs, don't introduce ES6.
            if (sourceFile.commonJsModuleIndicator) return false;
            // If some file is using ES6 modules, assume that it's OK to add more.
            if (programContainsEs6Modules(program)) return true;
            // For JS, stay on the safe side.
            if (isUncheckedFile) return false;
            // If module transpilation is enabled or we're targeting es6 or above, or not emitting, OK.
            return compilerOptionsIndicateEs6Modules(program.getCompilerOptions());
        }

        function isSnippetScope(scopeNode: Node): boolean {
            switch (scopeNode.kind) {
                case SyntaxKind.SourceFile:
                case SyntaxKind.TemplateExpression:
                case SyntaxKind.JsxExpression:
                case SyntaxKind.Block:
                    return true;
                default:
                    return isStatement(scopeNode);
            }
        }

        function filterGlobalCompletion(symbols: Symbol[]): void {
            const isTypeOnlyCompletion = insideJsDocTagTypeExpression || !isContextTokenValueLocation(contextToken) && (isPartOfTypeNode(location) || isContextTokenTypeLocation(contextToken));
            const allowTypes = isTypeOnlyCompletion || !isContextTokenValueLocation(contextToken) && isPossiblyTypeArgumentPosition(contextToken, sourceFile);
            if (isTypeOnlyCompletion) keywordFilters = KeywordCompletionFilters.TypeKeywords;

            filterMutate(symbols, symbol => {
                if (!isSourceFile(location)) {
                    // export = /**/ here we want to get all meanings, so any symbol is ok
                    if (isExportAssignment(location.parent)) {
                        return true;
                    }

                    symbol = skipAlias(symbol, typeChecker);

                    // import m = /**/ <-- It can only access namespace (if typing import = x. this would get member symbols and not namespace)
                    if (isInRightSideOfInternalImportEqualsDeclaration(location)) {
                        return !!(symbol.flags & SymbolFlags.Namespace);
                    }

                    if (allowTypes) {
                        // Its a type, but you can reach it by namespace.type as well
                        const symbolAllowedAsType = symbolCanBeReferencedAtTypeLocation(symbol);
                        if (symbolAllowedAsType || isTypeOnlyCompletion) {
                            return symbolAllowedAsType;
                        }
                    }
                }

                // expressions are value space (which includes the value namespaces)
                return !!(getCombinedLocalAndExportSymbolFlags(symbol) & SymbolFlags.Value);
            });
        }

        function isContextTokenValueLocation(contextToken: Node) {
            return contextToken &&
                contextToken.kind === SyntaxKind.TypeOfKeyword &&
                (contextToken.parent.kind === SyntaxKind.TypeQuery || isTypeOfExpression(contextToken.parent));
        }

        function isContextTokenTypeLocation(contextToken: Node): boolean {
            if (contextToken) {
                const parentKind = contextToken.parent.kind;
                switch (contextToken.kind) {
                    case SyntaxKind.ColonToken:
                        return parentKind === SyntaxKind.PropertyDeclaration ||
                            parentKind === SyntaxKind.PropertySignature ||
                            parentKind === SyntaxKind.Parameter ||
                            parentKind === SyntaxKind.VariableDeclaration ||
                            isFunctionLikeKind(parentKind);

                    case SyntaxKind.EqualsToken:
                        return parentKind === SyntaxKind.TypeAliasDeclaration;

                    case SyntaxKind.AsKeyword:
                        return parentKind === SyntaxKind.AsExpression;
                }
            }
            return false;
        }

        function symbolCanBeReferencedAtTypeLocation(symbol: Symbol): boolean {
            symbol = symbol.exportSymbol || symbol;

            // This is an alias, follow what it aliases
            symbol = skipAlias(symbol, typeChecker);

            if (symbol.flags & SymbolFlags.Type) {
                return true;
            }

            if (symbol.flags & SymbolFlags.Module) {
                const exportedSymbols = typeChecker.getExportsOfModule(symbol);
                // If the exported symbols contains type,
                // symbol can be referenced at locations where type is allowed
                return exportedSymbols.some(symbolCanBeReferencedAtTypeLocation);
            }
            return false;
        }

        function getSymbolsFromOtherSourceFileExports(symbols: Symbol[], tokenText: string, target: ScriptTarget): void {
            const tokenTextLowerCase = tokenText.toLowerCase();

            const seenResolvedModules = createMap<true>();

            codefix.forEachExternalModuleToImportFrom(typeChecker, sourceFile, program.getSourceFiles(), moduleSymbol => {
                // Perf -- ignore other modules if this is a request for details
                if (detailsEntryId && detailsEntryId.source && stripQuotes(moduleSymbol.name) !== detailsEntryId.source) {
                    return;
                }

                const resolvedModuleSymbol = typeChecker.resolveExternalModuleSymbol(moduleSymbol);
                // resolvedModuleSymbol may be a namespace. A namespace may be `export =` by multiple module declarations, but only keep the first one.
                if (!addToSeen(seenResolvedModules, getSymbolId(resolvedModuleSymbol))) {
                    return;
                }

                for (let symbol of typeChecker.getExportsOfModule(moduleSymbol)) {
                    // Don't add a completion for a re-export, only for the original.
                    // The actual import fix might end up coming from a re-export -- we don't compute that until getting completion details.
                    // This is just to avoid adding duplicate completion entries.
                    //
                    // If `symbol.parent !== ...`, this comes from an `export * from "foo"` re-export. Those don't create new symbols.
                    // If `some(...)`, this comes from an `export { foo } from "foo"` re-export, which creates a new symbol (thus isn't caught by the first check).
                    if (typeChecker.getMergedSymbol(symbol.parent!) !== resolvedModuleSymbol
                        || some(symbol.declarations, d => isExportSpecifier(d) && !!d.parent.parent.moduleSpecifier)) {
                        continue;
                    }

                    const isDefaultExport = symbol.name === InternalSymbolName.Default;
                    if (isDefaultExport) {
                        symbol = getLocalSymbolForExportDefault(symbol) || symbol;
                    }

                    const origin: SymbolOriginInfo = { type: "export", moduleSymbol, isDefaultExport };
                    if (detailsEntryId || stringContainsCharactersInOrder(getSymbolName(symbol, origin, target).toLowerCase(), tokenTextLowerCase)) {
                        symbols.push(symbol);
                        symbolToOriginInfoMap[getSymbolId(symbol)] = origin;
                    }
                }
            });
        }

        /**
         * True if you could remove some characters in `a` to get `b`.
         * E.g., true for "abcdef" and "bdf".
         * But not true for "abcdef" and "dbf".
         */
        function stringContainsCharactersInOrder(str: string, characters: string): boolean {
            if (characters.length === 0) {
                return true;
            }

            let characterIndex = 0;
            for (let strIndex = 0; strIndex < str.length; strIndex++) {
                if (str.charCodeAt(strIndex) === characters.charCodeAt(characterIndex)) {
                    characterIndex++;
                    if (characterIndex === characters.length) {
                        return true;
                    }
                }
            }

            // Did not find all characters
            return false;
        }

        /**
         * Finds the first node that "embraces" the position, so that one may
         * accurately aggregate locals from the closest containing scope.
         */
        function getScopeNode(initialToken: Node | undefined, position: number, sourceFile: SourceFile) {
            let scope: Node | undefined = initialToken;
            while (scope && !positionBelongsToNode(scope, position, sourceFile)) {
                scope = scope.parent;
            }
            return scope;
        }

        function isCompletionListBlocker(contextToken: Node): boolean {
            const start = timestamp();
            const result = isInStringOrRegularExpressionOrTemplateLiteral(contextToken) ||
                isSolelyIdentifierDefinitionLocation(contextToken) ||
                isDotOfNumericLiteral(contextToken) ||
                isInJsxText(contextToken);
            log("getCompletionsAtPosition: isCompletionListBlocker: " + (timestamp() - start));
            return result;
        }

        function isInJsxText(contextToken: Node): boolean {
            if (contextToken.kind === SyntaxKind.JsxText) {
                return true;
            }

            if (contextToken.kind === SyntaxKind.GreaterThanToken && contextToken.parent) {
                if (contextToken.parent.kind === SyntaxKind.JsxOpeningElement) {
                    return true;
                }

                if (contextToken.parent.kind === SyntaxKind.JsxClosingElement || contextToken.parent.kind === SyntaxKind.JsxSelfClosingElement) {
                    return !!contextToken.parent.parent && contextToken.parent.parent.kind === SyntaxKind.JsxElement;
                }
            }
            return false;
        }

        function isNewIdentifierDefinitionLocation(previousToken: Node | undefined): boolean {
            if (previousToken) {
                const containingNodeKind = previousToken.parent.kind;
                switch (previousToken.kind) {
                    case SyntaxKind.CommaToken:
                        return containingNodeKind === SyntaxKind.CallExpression               // func( a, |
                            || containingNodeKind === SyntaxKind.Constructor                  // constructor( a, |   /* public, protected, private keywords are allowed here, so show completion */
                            || containingNodeKind === SyntaxKind.NewExpression                // new C(a, |
                            || containingNodeKind === SyntaxKind.ArrayLiteralExpression       // [a, |
                            || containingNodeKind === SyntaxKind.BinaryExpression             // const x = (a, |
                            || containingNodeKind === SyntaxKind.FunctionType;                // var x: (s: string, list|

                    case SyntaxKind.OpenParenToken:
                        return containingNodeKind === SyntaxKind.CallExpression               // func( |
                            || containingNodeKind === SyntaxKind.Constructor                  // constructor( |
                            || containingNodeKind === SyntaxKind.NewExpression                // new C(a|
                            || containingNodeKind === SyntaxKind.ParenthesizedExpression      // const x = (a|
                            || containingNodeKind === SyntaxKind.ParenthesizedType;           // function F(pred: (a| /* this can become an arrow function, where 'a' is the argument */

                    case SyntaxKind.OpenBracketToken:
                        return containingNodeKind === SyntaxKind.ArrayLiteralExpression       // [ |
                            || containingNodeKind === SyntaxKind.IndexSignature               // [ | : string ]
                            || containingNodeKind === SyntaxKind.ComputedPropertyName;         // [ |    /* this can become an index signature */

                    case SyntaxKind.ModuleKeyword:                                            // module |
                    case SyntaxKind.NamespaceKeyword:                                         // namespace |
                        return true;

                    case SyntaxKind.DotToken:
                        return containingNodeKind === SyntaxKind.ModuleDeclaration;           // module A.|

                    case SyntaxKind.OpenBraceToken:
                        return containingNodeKind === SyntaxKind.ClassDeclaration;            // class A{ |

                    case SyntaxKind.EqualsToken:
                        return containingNodeKind === SyntaxKind.VariableDeclaration          // const x = a|
                            || containingNodeKind === SyntaxKind.BinaryExpression;            // x = a|

                    case SyntaxKind.TemplateHead:
                        return containingNodeKind === SyntaxKind.TemplateExpression;          // `aa ${|

                    case SyntaxKind.TemplateMiddle:
                        return containingNodeKind === SyntaxKind.TemplateSpan;                // `aa ${10} dd ${|

                    case SyntaxKind.PublicKeyword:
                    case SyntaxKind.PrivateKeyword:
                    case SyntaxKind.ProtectedKeyword:
                        return containingNodeKind === SyntaxKind.PropertyDeclaration;         // class A{ public |
                }

                // Previous token may have been a keyword that was converted to an identifier.
                switch (keywordForNode(previousToken)) {
                    case SyntaxKind.PublicKeyword:
                    case SyntaxKind.ProtectedKeyword:
                    case SyntaxKind.PrivateKeyword:
                        return true;
                }
            }

            return false;
        }

        function isInStringOrRegularExpressionOrTemplateLiteral(contextToken: Node): boolean {
            // To be "in" one of these literals, the position has to be:
            //   1. entirely within the token text.
            //   2. at the end position of an unterminated token.
            //   3. at the end of a regular expression (due to trailing flags like '/foo/g').
            return (isRegularExpressionLiteral(contextToken) || isStringTextContainingNode(contextToken)) && (
                rangeContainsPositionExclusive(createTextRangeFromSpan(createTextSpanFromNode(contextToken)), position) ||
                    position === contextToken.end && (!!contextToken.isUnterminated || isRegularExpressionLiteral(contextToken)));
        }

        /**
         * Aggregates relevant symbols for completion in object literals and object binding patterns.
         * Relevant symbols are stored in the captured 'symbols' variable.
         *
         * @returns true if 'symbols' was successfully populated; false otherwise.
         */
        function tryGetObjectLikeCompletionSymbols(): GlobalsSearch | undefined {
            const objectLikeContainer = tryGetObjectLikeCompletionContainer(contextToken);
            if (!objectLikeContainer) return GlobalsSearch.Continue;

            // We're looking up possible property names from contextual/inferred/declared type.
            completionKind = CompletionKind.ObjectPropertyDeclaration;

            let typeMembers: Symbol[] | undefined;
            let existingMembers: ReadonlyArray<Declaration> | undefined;

            if (objectLikeContainer.kind === SyntaxKind.ObjectLiteralExpression) {
                const typeForObject = typeChecker.getContextualType(objectLikeContainer);
                if (!typeForObject) return GlobalsSearch.Fail;
                isNewIdentifierLocation = hasIndexSignature(typeForObject);
                typeMembers = getPropertiesForCompletion(typeForObject, typeChecker, /*isForAccess*/ false);
                existingMembers = objectLikeContainer.properties;
            }
            else {
                Debug.assert(objectLikeContainer.kind === SyntaxKind.ObjectBindingPattern);
                // We are *only* completing on properties from the type being destructured.
                isNewIdentifierLocation = false;

                const rootDeclaration = getRootDeclaration(objectLikeContainer.parent);
                if (!isVariableLike(rootDeclaration)) return Debug.fail("Root declaration is not variable-like.");

                // We don't want to complete using the type acquired by the shape
                // of the binding pattern; we are only interested in types acquired
                // through type declaration or inference.
                // Also proceed if rootDeclaration is a parameter and if its containing function expression/arrow function is contextually typed -
                // type of parameter will flow in from the contextual type of the function
                let canGetType = hasInitializer(rootDeclaration) || hasType(rootDeclaration) || rootDeclaration.parent.parent.kind === SyntaxKind.ForOfStatement;
                if (!canGetType && rootDeclaration.kind === SyntaxKind.Parameter) {
                    if (isExpression(rootDeclaration.parent)) {
                        canGetType = !!typeChecker.getContextualType(<Expression>rootDeclaration.parent);
                    }
                    else if (rootDeclaration.parent.kind === SyntaxKind.MethodDeclaration || rootDeclaration.parent.kind === SyntaxKind.SetAccessor) {
                        canGetType = isExpression(rootDeclaration.parent.parent) && !!typeChecker.getContextualType(<Expression>rootDeclaration.parent.parent);
                    }
                }
                if (canGetType) {
                    const typeForObject = typeChecker.getTypeAtLocation(objectLikeContainer);
                    if (!typeForObject) return GlobalsSearch.Fail;
                    // In a binding pattern, get only known properties. Everywhere else we will get all possible properties.
                    typeMembers = typeChecker.getPropertiesOfType(typeForObject).filter((symbol) => !(getDeclarationModifierFlagsFromSymbol(symbol) & ModifierFlags.NonPublicAccessibilityModifier));
                    existingMembers = objectLikeContainer.elements;
                }
            }

            if (typeMembers && typeMembers.length > 0) {
                // Add filtered items to the completion list
                symbols = filterObjectMembersList(typeMembers, Debug.assertDefined(existingMembers));
            }
            return GlobalsSearch.Success;
        }

        /**
         * Aggregates relevant symbols for completion in import clauses and export clauses
         * whose declarations have a module specifier; for instance, symbols will be aggregated for
         *
         *      import { | } from "moduleName";
         *      export { a as foo, | } from "moduleName";
         *
         * but not for
         *
         *      export { | };
         *
         * Relevant symbols are stored in the captured 'symbols' variable.
         *
         * @returns true if 'symbols' was successfully populated; false otherwise.
         */
        function tryGetImportOrExportClauseCompletionSymbols(): GlobalsSearch {
            // `import { |` or `import { a as 0, | }`
            const namedImportsOrExports = contextToken && (contextToken.kind === SyntaxKind.OpenBraceToken || contextToken.kind === SyntaxKind.CommaToken)
                ? tryCast(contextToken.parent, isNamedImportsOrExports) : undefined;
            if (!namedImportsOrExports) return GlobalsSearch.Continue;

            // cursor is in an import clause
            // try to show exported member for imported module
            const { moduleSpecifier } = namedImportsOrExports.kind === SyntaxKind.NamedImports ? namedImportsOrExports.parent.parent : namedImportsOrExports.parent;
            const moduleSpecifierSymbol = typeChecker.getSymbolAtLocation(moduleSpecifier!); // TODO: GH#18217
            if (!moduleSpecifierSymbol) return GlobalsSearch.Fail;

            completionKind = CompletionKind.MemberLike;
            isNewIdentifierLocation = false;
            const exports = typeChecker.getExportsAndPropertiesOfModule(moduleSpecifierSymbol);
            const existing = arrayToSet<ImportOrExportSpecifier>(namedImportsOrExports.elements, n => isCurrentlyEditingNode(n) ? undefined : (n.propertyName || n.name).escapedText);
            symbols = exports.filter(e => e.escapedName !== InternalSymbolName.Default && !existing.get(e.escapedName));
            return GlobalsSearch.Success;
        }

        /**
         * Aggregates relevant symbols for completion in class declaration
         * Relevant symbols are stored in the captured 'symbols' variable.
         */
        function tryGetClassLikeCompletionSymbols(): GlobalsSearch {
            const decl = tryGetObjectTypeDeclarationCompletionContainer(sourceFile, contextToken, location);
            if (!decl) return GlobalsSearch.Continue;

            // We're looking up possible property names from parent type.
            completionKind = CompletionKind.MemberLike;
            // Declaring new property/method/accessor
            isNewIdentifierLocation = true;
            keywordFilters = isClassLike(decl) ? KeywordCompletionFilters.ClassElementKeywords : KeywordCompletionFilters.InterfaceElementKeywords;

            // If you're in an interface you don't want to repeat things from super-interface. So just stop here.
            if (!isClassLike(decl)) return GlobalsSearch.Success;

            const classElement = contextToken.parent;
            let classElementModifierFlags = isClassElement(classElement) ? getModifierFlags(classElement) : ModifierFlags.None;
            // If this is context token is not something we are editing now, consider if this would lead to be modifier
            if (contextToken.kind === SyntaxKind.Identifier && !isCurrentlyEditingNode(contextToken)) {
                switch (contextToken.getText()) {
                    case "private":
                        classElementModifierFlags = classElementModifierFlags | ModifierFlags.Private;
                        break;
                    case "static":
                        classElementModifierFlags = classElementModifierFlags | ModifierFlags.Static;
                        break;
                }
            }

            // No member list for private methods
            if (!(classElementModifierFlags & ModifierFlags.Private)) {
                // List of property symbols of base type that are not private and already implemented
                const baseSymbols = flatMap(getAllSuperTypeNodes(decl), baseTypeNode => {
                    const type = typeChecker.getTypeAtLocation(baseTypeNode)!; // TODO: GH#18217
                    return typeChecker.getPropertiesOfType(classElementModifierFlags & ModifierFlags.Static ? typeChecker.getTypeOfSymbolAtLocation(type.symbol, decl) : type);
                });
                symbols = filterClassMembersList(baseSymbols, decl.members, classElementModifierFlags);
            }

            return GlobalsSearch.Success;
        }

        /**
         * Returns the immediate owning object literal or binding pattern of a context token,
         * on the condition that one exists and that the context implies completion should be given.
         */
        function tryGetObjectLikeCompletionContainer(contextToken: Node): ObjectLiteralExpression | ObjectBindingPattern | undefined {
            if (contextToken) {
                switch (contextToken.kind) {
                    case SyntaxKind.OpenBraceToken:  // const x = { |
                    case SyntaxKind.CommaToken:      // const x = { a: 0, |
                        const parent = contextToken.parent;
                        if (isObjectLiteralExpression(parent) || isObjectBindingPattern(parent)) {
                            return parent;
                        }
                        break;
                }
            }

            return undefined;
        }

        function isConstructorParameterCompletion(node: Node): boolean {
            return !!node.parent && isParameter(node.parent) && isConstructorDeclaration(node.parent.parent)
                && (isParameterPropertyModifier(node.kind) || isDeclarationName(node));
        }

        /**
         * Returns the immediate owning class declaration of a context token,
         * on the condition that one exists and that the context implies completion should be given.
         */
        function tryGetConstructorLikeCompletionContainer(contextToken: Node): ConstructorDeclaration | undefined {
            if (contextToken) {
                const parent = contextToken.parent;
                switch (contextToken.kind) {
                    case SyntaxKind.OpenParenToken:
                    case SyntaxKind.CommaToken:
                        return isConstructorDeclaration(contextToken.parent) ? contextToken.parent : undefined;

                    default:
                        if (isConstructorParameterCompletion(contextToken)) {
                            return parent.parent as ConstructorDeclaration;
                        }
                }
            }
            return undefined;
        }

        function tryGetFunctionLikeBodyCompletionContainer(contextToken: Node): FunctionLikeDeclaration | undefined {
            if (contextToken) {
                let prev: Node;
                const container = findAncestor(contextToken.parent, (node: Node) => {
                    if (isClassLike(node)) {
                        return "quit";
                    }
                    if (isFunctionLikeDeclaration(node) && prev === node.body) {
                        return true;
                    }
                    prev = node;
                    return false;
                });
                return container && container as FunctionLikeDeclaration;
            }
        }

        function tryGetContainingJsxElement(contextToken: Node): JsxOpeningLikeElement | undefined {
            if (contextToken) {
                const parent = contextToken.parent;
                switch (contextToken.kind) {
                    case SyntaxKind.LessThanSlashToken:
                    case SyntaxKind.SlashToken:
                    case SyntaxKind.Identifier:
                    case SyntaxKind.PropertyAccessExpression:
                    case SyntaxKind.JsxAttributes:
                    case SyntaxKind.JsxAttribute:
                    case SyntaxKind.JsxSpreadAttribute:
                        if (parent && (parent.kind === SyntaxKind.JsxSelfClosingElement || parent.kind === SyntaxKind.JsxOpeningElement)) {
                            return <JsxOpeningLikeElement>parent;
                        }
                        else if (parent.kind === SyntaxKind.JsxAttribute) {
                            // Currently we parse JsxOpeningLikeElement as:
                            //      JsxOpeningLikeElement
                            //          attributes: JsxAttributes
                            //             properties: NodeArray<JsxAttributeLike>
                            return parent.parent.parent as JsxOpeningLikeElement;
                        }
                        break;

                    // The context token is the closing } or " of an attribute, which means
                    // its parent is a JsxExpression, whose parent is a JsxAttribute,
                    // whose parent is a JsxOpeningLikeElement
                    case SyntaxKind.StringLiteral:
                        if (parent && ((parent.kind === SyntaxKind.JsxAttribute) || (parent.kind === SyntaxKind.JsxSpreadAttribute))) {
                            // Currently we parse JsxOpeningLikeElement as:
                            //      JsxOpeningLikeElement
                            //          attributes: JsxAttributes
                            //             properties: NodeArray<JsxAttributeLike>
                            return parent.parent.parent as JsxOpeningLikeElement;
                        }

                        break;

                    case SyntaxKind.CloseBraceToken:
                        if (parent &&
                            parent.kind === SyntaxKind.JsxExpression &&
                            parent.parent && parent.parent.kind === SyntaxKind.JsxAttribute) {
                            // Currently we parse JsxOpeningLikeElement as:
                            //      JsxOpeningLikeElement
                            //          attributes: JsxAttributes
                            //             properties: NodeArray<JsxAttributeLike>
                            //                  each JsxAttribute can have initializer as JsxExpression
                            return parent.parent.parent.parent as JsxOpeningLikeElement;
                        }

                        if (parent && parent.kind === SyntaxKind.JsxSpreadAttribute) {
                            // Currently we parse JsxOpeningLikeElement as:
                            //      JsxOpeningLikeElement
                            //          attributes: JsxAttributes
                            //             properties: NodeArray<JsxAttributeLike>
                            return parent.parent.parent as JsxOpeningLikeElement;
                        }

                        break;
                }
            }
            return undefined;
        }

        /**
         * @returns true if we are certain that the currently edited location must define a new location; false otherwise.
         */
        function isSolelyIdentifierDefinitionLocation(contextToken: Node): boolean {
            const parent = contextToken.parent;
            const containingNodeKind = parent.kind;
            switch (contextToken.kind) {
                case SyntaxKind.CommaToken:
                    return containingNodeKind === SyntaxKind.VariableDeclaration ||
                        containingNodeKind === SyntaxKind.VariableDeclarationList ||
                        containingNodeKind === SyntaxKind.VariableStatement ||
                        containingNodeKind === SyntaxKind.EnumDeclaration ||                        // enum a { foo, |
                        isFunctionLikeButNotConstructor(containingNodeKind) ||
                        containingNodeKind === SyntaxKind.InterfaceDeclaration ||                   // interface A<T, |
                        containingNodeKind === SyntaxKind.ArrayBindingPattern ||                    // var [x, y|
                        containingNodeKind === SyntaxKind.TypeAliasDeclaration ||                   // type Map, K, |
                        // class A<T, |
                        // var C = class D<T, |
                        (isClassLike(parent) &&
                            !!parent.typeParameters &&
                            parent.typeParameters.end >= contextToken.pos);

                case SyntaxKind.DotToken:
                    return containingNodeKind === SyntaxKind.ArrayBindingPattern;                   // var [.|

                case SyntaxKind.ColonToken:
                    return containingNodeKind === SyntaxKind.BindingElement;                        // var {x :html|

                case SyntaxKind.OpenBracketToken:
                    return containingNodeKind === SyntaxKind.ArrayBindingPattern;                   // var [x|

                case SyntaxKind.OpenParenToken:
                    return containingNodeKind === SyntaxKind.CatchClause ||
                        isFunctionLikeButNotConstructor(containingNodeKind);

                case SyntaxKind.OpenBraceToken:
                    return containingNodeKind === SyntaxKind.EnumDeclaration;                       // enum a { |

                case SyntaxKind.LessThanToken:
                    return containingNodeKind === SyntaxKind.ClassDeclaration ||                    // class A< |
                        containingNodeKind === SyntaxKind.ClassExpression ||                        // var C = class D< |
                        containingNodeKind === SyntaxKind.InterfaceDeclaration ||                   // interface A< |
                        containingNodeKind === SyntaxKind.TypeAliasDeclaration ||                   // type List< |
                        isFunctionLikeKind(containingNodeKind);

                case SyntaxKind.StaticKeyword:
                    return containingNodeKind === SyntaxKind.PropertyDeclaration && !isClassLike(parent.parent);

                case SyntaxKind.DotDotDotToken:
                    return containingNodeKind === SyntaxKind.Parameter ||
                        (!!parent.parent && parent.parent.kind === SyntaxKind.ArrayBindingPattern);  // var [...z|

                case SyntaxKind.PublicKeyword:
                case SyntaxKind.PrivateKeyword:
                case SyntaxKind.ProtectedKeyword:
                    return containingNodeKind === SyntaxKind.Parameter && !isConstructorDeclaration(parent.parent);

                case SyntaxKind.AsKeyword:
                    return containingNodeKind === SyntaxKind.ImportSpecifier ||
                        containingNodeKind === SyntaxKind.ExportSpecifier ||
                        containingNodeKind === SyntaxKind.NamespaceImport;

                case SyntaxKind.GetKeyword:
                case SyntaxKind.SetKeyword:
                    if (isFromObjectTypeDeclaration(contextToken)) {
                        return false;
                    }
                // falls through
                case SyntaxKind.ClassKeyword:
                case SyntaxKind.EnumKeyword:
                case SyntaxKind.InterfaceKeyword:
                case SyntaxKind.FunctionKeyword:
                case SyntaxKind.VarKeyword:
                case SyntaxKind.ImportKeyword:
                case SyntaxKind.LetKeyword:
                case SyntaxKind.ConstKeyword:
                case SyntaxKind.YieldKeyword:
                case SyntaxKind.TypeKeyword:  // type htm|
                    return true;
            }

            // If the previous token is keyword correspoding to class member completion keyword
            // there will be completion available here
            if (isClassMemberCompletionKeyword(keywordForNode(contextToken)) && isFromObjectTypeDeclaration(contextToken)) {
                return false;
            }

            if (isConstructorParameterCompletion(contextToken)) {
                // constructor parameter completion is available only if
                // - its modifier of the constructor parameter or
                // - its name of the parameter and not being edited
                // eg. constructor(a |<- this shouldnt show completion
                if (!isIdentifier(contextToken) ||
                    isParameterPropertyModifier(keywordForNode(contextToken)) ||
                    isCurrentlyEditingNode(contextToken)) {
                    return false;
                }
            }

            // Previous token may have been a keyword that was converted to an identifier.
            switch (keywordForNode(contextToken)) {
                case SyntaxKind.AbstractKeyword:
                case SyntaxKind.AsyncKeyword:
                case SyntaxKind.ClassKeyword:
                case SyntaxKind.ConstKeyword:
                case SyntaxKind.DeclareKeyword:
                case SyntaxKind.EnumKeyword:
                case SyntaxKind.FunctionKeyword:
                case SyntaxKind.InterfaceKeyword:
                case SyntaxKind.LetKeyword:
                case SyntaxKind.PrivateKeyword:
                case SyntaxKind.ProtectedKeyword:
                case SyntaxKind.PublicKeyword:
                case SyntaxKind.StaticKeyword:
                case SyntaxKind.VarKeyword:
                case SyntaxKind.YieldKeyword:
                    return true;
            }

            return isDeclarationName(contextToken)
                && !isJsxAttribute(contextToken.parent)
                // Don't block completions if we're in `class C /**/`, because we're *past* the end of the identifier and might want to complete `extends`.
                // If `contextToken !== previousToken`, this is `class C ex/**/`.
                && !(isClassLike(contextToken.parent) && (contextToken !== previousToken || position > previousToken.end));
        }

        function isFunctionLikeButNotConstructor(kind: SyntaxKind) {
            return isFunctionLikeKind(kind) && kind !== SyntaxKind.Constructor;
        }

        function isDotOfNumericLiteral(contextToken: Node): boolean {
            if (contextToken.kind === SyntaxKind.NumericLiteral) {
                const text = contextToken.getFullText();
                return text.charAt(text.length - 1) === ".";
            }

            return false;
        }

        /**
         * Filters out completion suggestions for named imports or exports.
         *
         * @returns Symbols to be suggested in an object binding pattern or object literal expression, barring those whose declarations
         *          do not occur at the current position and have not otherwise been typed.
         */
        function filterObjectMembersList(contextualMemberSymbols: Symbol[], existingMembers: ReadonlyArray<Declaration>): Symbol[] {
            if (existingMembers.length === 0) {
                return contextualMemberSymbols;
            }

            const existingMemberNames = createUnderscoreEscapedMap<boolean>();
            for (const m of existingMembers) {
                // Ignore omitted expressions for missing members
                if (m.kind !== SyntaxKind.PropertyAssignment &&
                    m.kind !== SyntaxKind.ShorthandPropertyAssignment &&
                    m.kind !== SyntaxKind.BindingElement &&
                    m.kind !== SyntaxKind.MethodDeclaration &&
                    m.kind !== SyntaxKind.GetAccessor &&
                    m.kind !== SyntaxKind.SetAccessor) {
                    continue;
                }

                // If this is the current item we are editing right now, do not filter it out
                if (isCurrentlyEditingNode(m)) {
                    continue;
                }

                let existingName: __String | undefined;

                if (isBindingElement(m) && m.propertyName) {
                    // include only identifiers in completion list
                    if (m.propertyName.kind === SyntaxKind.Identifier) {
                        existingName = m.propertyName.escapedText;
                    }
                }
                else {
                    // TODO: Account for computed property name
                    // NOTE: if one only performs this step when m.name is an identifier,
                    // things like '__proto__' are not filtered out.
                    const name = getNameOfDeclaration(m);
                    existingName = isPropertyNameLiteral(name) ? getEscapedTextOfIdentifierOrLiteral(name) : undefined;
                }

                existingMemberNames.set(existingName!, true); // TODO: GH#18217
            }

            return contextualMemberSymbols.filter(m => !existingMemberNames.get(m.escapedName));
        }

        /**
         * Filters out completion suggestions for class elements.
         *
         * @returns Symbols to be suggested in an class element depending on existing memebers and symbol flags
         */
        function filterClassMembersList(baseSymbols: ReadonlyArray<Symbol>, existingMembers: ReadonlyArray<ClassElement>, currentClassElementModifierFlags: ModifierFlags): Symbol[] {
            const existingMemberNames = createUnderscoreEscapedMap<true>();
            for (const m of existingMembers) {
                // Ignore omitted expressions for missing members
                if (m.kind !== SyntaxKind.PropertyDeclaration &&
                    m.kind !== SyntaxKind.MethodDeclaration &&
                    m.kind !== SyntaxKind.GetAccessor &&
                    m.kind !== SyntaxKind.SetAccessor) {
                    continue;
                }

                // If this is the current item we are editing right now, do not filter it out
                if (isCurrentlyEditingNode(m)) {
                    continue;
                }

                // Dont filter member even if the name matches if it is declared private in the list
                if (hasModifier(m, ModifierFlags.Private)) {
                    continue;
                }

                // do not filter it out if the static presence doesnt match
                if (hasModifier(m, ModifierFlags.Static) !== !!(currentClassElementModifierFlags & ModifierFlags.Static)) {
                    continue;
                }

                const existingName = getPropertyNameForPropertyNameNode(m.name!);
                if (existingName) {
                    existingMemberNames.set(existingName, true);
                }
            }

            return baseSymbols.filter(propertySymbol =>
                !existingMemberNames.has(propertySymbol.escapedName) &&
                    !!propertySymbol.declarations &&
                    !(getDeclarationModifierFlagsFromSymbol(propertySymbol) & ModifierFlags.Private));
        }

        /**
         * Filters out completion suggestions from 'symbols' according to existing JSX attributes.
         *
         * @returns Symbols to be suggested in a JSX element, barring those whose attributes
         *          do not occur at the current position and have not otherwise been typed.
         */
        function filterJsxAttributes(symbols: Symbol[], attributes: NodeArray<JsxAttribute | JsxSpreadAttribute>): Symbol[] {
            const seenNames = createUnderscoreEscapedMap<boolean>();
            for (const attr of attributes) {
                // If this is the current item we are editing right now, do not filter it out
                if (isCurrentlyEditingNode(attr)) {
                    continue;
                }

                if (attr.kind === SyntaxKind.JsxAttribute) {
                    seenNames.set(attr.name.escapedText, true);
                }
            }

            return symbols.filter(a => !seenNames.get(a.escapedName));
        }

        function isCurrentlyEditingNode(node: Node): boolean {
            return node.getStart(sourceFile) <= position && position <= node.getEnd();
        }
    }

    interface CompletionEntryDisplayNameForSymbol {
        readonly name: string;
        readonly needsConvertPropertyAccess: boolean;
    }
    function getCompletionEntryDisplayNameForSymbol(
        symbol: Symbol,
        target: ScriptTarget,
        origin: SymbolOriginInfo | undefined,
        kind: CompletionKind,
    ): CompletionEntryDisplayNameForSymbol | undefined {
        const name = getSymbolName(symbol, origin, target);
        if (name === undefined
            // If the symbol is external module, don't show it in the completion list
            // (i.e declare module "http" { const x; } | // <= request completion here, "http" should not be there)
            || symbol.flags & SymbolFlags.Module && startsWithQuote(name)
            // If the symbol is the internal name of an ES symbol, it is not a valid entry. Internal names for ES symbols start with "__@"
            || isKnownSymbol(symbol)) {
            return undefined;
        }

        const validIdentiferResult: CompletionEntryDisplayNameForSymbol = { name, needsConvertPropertyAccess: false };
        if (isIdentifierText(name, target)) return validIdentiferResult;
        switch (kind) {
            case CompletionKind.MemberLike:
                return undefined;
            case CompletionKind.ObjectPropertyDeclaration:
                // TODO: GH#18169
                return { name: JSON.stringify(name), needsConvertPropertyAccess: false };
            case CompletionKind.PropertyAccess:
            case CompletionKind.Global: // For a 'this.' completion it will be in a global context, but may have a non-identifier name.
                // Don't add a completion for a name starting with a space. See https://github.com/Microsoft/TypeScript/pull/20547
                return name.charCodeAt(0) === CharacterCodes.space ? undefined : { name, needsConvertPropertyAccess: true };
            case CompletionKind.None:
            case CompletionKind.String:
                return validIdentiferResult;
            default:
                Debug.assertNever(kind);
        }
    }

    // A cache of completion entries for keywords, these do not change between sessions
    const _keywordCompletions: ReadonlyArray<CompletionEntry>[] = [];
    const allKeywordsCompletions: () => ReadonlyArray<CompletionEntry> = memoize(() => {
        const res: CompletionEntry[] = [];
        for (let i = SyntaxKind.FirstKeyword; i <= SyntaxKind.LastKeyword; i++) {
            res.push({
                name: tokenToString(i)!,
                kind: ScriptElementKind.keyword,
                kindModifiers: ScriptElementKindModifier.none,
                sortText: "0"
            });
        }
        return res;
    });
    function getKeywordCompletions(keywordFilter: KeywordCompletionFilters): ReadonlyArray<CompletionEntry> {
        return _keywordCompletions[keywordFilter] || (_keywordCompletions[keywordFilter] = allKeywordsCompletions().filter(entry => {
            const kind = stringToToken(entry.name)!;
            switch (keywordFilter) {
                case KeywordCompletionFilters.None:
                    // "undefined" is a global variable, so don't need a keyword completion for it.
                    return kind !== SyntaxKind.UndefinedKeyword;
                case KeywordCompletionFilters.ClassElementKeywords:
                    return isClassMemberCompletionKeyword(kind);
                case KeywordCompletionFilters.InterfaceElementKeywords:
                    return isInterfaceOrTypeLiteralCompletionKeyword(kind);
                case KeywordCompletionFilters.ConstructorParameterKeywords:
                    return isParameterPropertyModifier(kind);
                case KeywordCompletionFilters.FunctionLikeBodyKeywords:
                    return !isClassMemberCompletionKeyword(kind);
                case KeywordCompletionFilters.TypeKeywords:
                    return isTypeKeyword(kind);
                default:
                    return Debug.assertNever(keywordFilter);
            }
        }));
    }

    function isInterfaceOrTypeLiteralCompletionKeyword(kind: SyntaxKind): boolean {
        return kind === SyntaxKind.ReadonlyKeyword;
    }

    function isClassMemberCompletionKeyword(kind: SyntaxKind) {
        switch (kind) {
            case SyntaxKind.AbstractKeyword:
            case SyntaxKind.ConstructorKeyword:
            case SyntaxKind.GetKeyword:
            case SyntaxKind.SetKeyword:
            case SyntaxKind.AsyncKeyword:
                return true;
            default:
                return isClassMemberModifier(kind);
        }
    }

    function keywordForNode(node: Node): SyntaxKind {
        return isIdentifier(node) ? node.originalKeywordKind || SyntaxKind.Unknown : node.kind;
    }

    function isEqualityOperatorKind(kind: SyntaxKind): kind is EqualityOperator {
        switch (kind) {
            case SyntaxKind.EqualsEqualsEqualsToken:
            case SyntaxKind.EqualsEqualsToken:
            case SyntaxKind.ExclamationEqualsEqualsToken:
            case SyntaxKind.ExclamationEqualsToken:
                return true;
            default:
                return false;
        }
    }

    /** Get the corresponding JSDocTag node if the position is in a jsDoc comment */
    function getJsDocTagAtPosition(node: Node, position: number): JSDocTag | undefined {
        const { jsDoc } = getJsDocHavingNode(node) as JSDocContainer;
        if (!jsDoc) return undefined;

        for (const { pos, end, tags } of jsDoc) {
            if (!tags || position < pos || position > end) continue;
            for (let i = tags.length - 1; i >= 0; i--) {
                const tag = tags[i];
                if (position >= tag.pos) {
                    return tag;
                }
            }
        }
    }

    function getJsDocHavingNode(node: Node): Node {
        if (!isToken(node)) return node;

        switch (node.kind) {
            case SyntaxKind.VarKeyword:
            case SyntaxKind.LetKeyword:
            case SyntaxKind.ConstKeyword:
                // if the current token is var, let or const, skip the VariableDeclarationList
                return node.parent.parent;
            default:
                return node.parent;
        }
    }

    /**
     * Gets all properties on a type, but if that type is a union of several types,
     * excludes array-like types or callable/constructable types.
     */
    function getPropertiesForCompletion(type: Type, checker: TypeChecker, isForAccess: boolean): Symbol[] {
        if (!(type.isUnion())) {
            return Debug.assertEachDefined(type.getApparentProperties(), "getApparentProperties() should all be defined");
        }

        // If we're providing completions for an object literal, skip primitive, array-like, or callable types since those shouldn't be implemented by object literals.
        const filteredTypes = isForAccess ? type.types : type.types.filter(memberType =>
            !(memberType.flags & TypeFlags.Primitive || checker.isArrayLikeType(memberType) || typeHasCallOrConstructSignatures(memberType, checker)));
        return Debug.assertEachDefined(checker.getAllPossiblePropertiesOfTypes(filteredTypes), "getAllPossiblePropertiesOfTypes() should all be defined");
    }

    /**
     * Returns the immediate owning class declaration of a context token,
     * on the condition that one exists and that the context implies completion should be given.
     */
    function tryGetObjectTypeDeclarationCompletionContainer(sourceFile: SourceFile, contextToken: Node | undefined, location: Node): ObjectTypeDeclaration | undefined {
        // class c { method() { } | method2() { } }
        switch (location.kind) {
            case SyntaxKind.SyntaxList:
                return tryCast(location.parent, isObjectTypeDeclaration);
            case SyntaxKind.EndOfFileToken:
                const cls = tryCast(lastOrUndefined(cast(location.parent, isSourceFile).statements), isObjectTypeDeclaration);
                if (cls && !findChildOfKind(cls, SyntaxKind.CloseBraceToken, sourceFile)) {
                    return cls;
                }
        }

        if (!contextToken) return undefined;
        switch (contextToken.kind) {
            case SyntaxKind.SemicolonToken: // class c {getValue(): number; | }
            case SyntaxKind.CloseBraceToken: // class c { method() { } | }
                // class c { method() { } b| }
                return isFromObjectTypeDeclaration(location) && (location.parent as ClassElement | TypeElement).name === location
                    ? location.parent.parent as ObjectTypeDeclaration
                    : tryCast(location, isObjectTypeDeclaration);
            case SyntaxKind.OpenBraceToken: // class c { |
            case SyntaxKind.CommaToken: // class c {getValue(): number, | }
                return tryCast(contextToken.parent, isObjectTypeDeclaration);
            default:
                if (!isFromObjectTypeDeclaration(contextToken)) return undefined;
                const isValidKeyword = isClassLike(contextToken.parent.parent) ? isClassMemberCompletionKeyword : isInterfaceOrTypeLiteralCompletionKeyword;
                return (isValidKeyword(contextToken.kind) || isIdentifier(contextToken) && isValidKeyword(stringToToken(contextToken.text)!)) // TODO: GH#18217
                    ? contextToken.parent.parent as ObjectTypeDeclaration : undefined;
        }
    }

    // TODO: GH#19856 Would like to return `node is Node & { parent: (ClassElement | TypeElement) & { parent: ObjectTypeDeclaration } }` but then compilation takes > 10 minutes
    function isFromObjectTypeDeclaration(node: Node): boolean {
        return node.parent && isClassOrTypeElement(node.parent) && isObjectTypeDeclaration(node.parent.parent);
    }

    function hasIndexSignature(type: Type): boolean {
        return !!type.getStringIndexType() || !!type.getNumberIndexType();
    }

    function isValidTrigger(sourceFile: SourceFile, triggerCharacter: CompletionsTriggerCharacter, contextToken: Node, position: number): boolean {
        switch (triggerCharacter) {
            case ".":
            case "@":
                return true;
            case '"':
            case "'":
            case "`":
                // Only automatically bring up completions if this is an opening quote.
                return isStringLiteralOrTemplate(contextToken) && position === contextToken.getStart(sourceFile) + 1;
            case "<":
                // Opening JSX tag
                return contextToken.kind === SyntaxKind.LessThanToken && contextToken.parent.kind !== SyntaxKind.BinaryExpression;
            case "/":
                return isStringLiteralLike(contextToken)
                    ? !!tryGetImportFromModuleSpecifier(contextToken)
                    : contextToken.kind === SyntaxKind.SlashToken && isJsxClosingElement(contextToken.parent);
            default:
                return Debug.assertNever(triggerCharacter);
        }
    }

    function isStringLiteralOrTemplate(node: Node): node is StringLiteralLike | TemplateExpression | TaggedTemplateExpression {
        switch (node.kind) {
            case SyntaxKind.StringLiteral:
            case SyntaxKind.NoSubstitutionTemplateLiteral:
            case SyntaxKind.TemplateExpression:
            case SyntaxKind.TaggedTemplateExpression:
                return true;
            default:
                return false;
        }
    }
}
<|MERGE_RESOLUTION|>--- conflicted
+++ resolved
@@ -1,2295 +1,2291 @@
-/* @internal */
-namespace ts.Completions {
-    export type Log = (message: string) => void;
-
-    type SymbolOriginInfo = { type: "this-type" } | { type: "symbol-member" } | SymbolOriginInfoExport;
-    interface SymbolOriginInfoExport {
-        type: "export";
-        moduleSymbol: Symbol;
-        isDefaultExport: boolean;
-    }
-    /**
-     * Map from symbol id -> SymbolOriginInfo.
-     * Only populated for symbols that come from other modules.
-     */
-    type SymbolOriginInfoMap = (SymbolOriginInfo | undefined)[];
-
-    const enum KeywordCompletionFilters {
-        None,
-        ClassElementKeywords,           // Keywords inside class body
-        InterfaceElementKeywords,       // Keywords inside interface body
-        ConstructorParameterKeywords,   // Keywords at constructor parameter
-        FunctionLikeBodyKeywords,       // Keywords at function like body
-        TypeKeywords,
-    }
-
-    const enum GlobalsSearch { Continue, Success, Fail }
-
-    export function getCompletionsAtPosition(host: LanguageServiceHost, program: Program, log: Log, sourceFile: SourceFile, position: number, preferences: UserPreferences, triggerCharacter: CompletionsTriggerCharacter | undefined): CompletionInfo | undefined {
-        const typeChecker = program.getTypeChecker();
-        const compilerOptions = program.getCompilerOptions();
-        if (isInReferenceComment(sourceFile, position)) {
-            const entries = PathCompletions.getTripleSlashReferenceCompletion(sourceFile, position, compilerOptions, host);
-            return entries && convertPathCompletions(entries);
-        }
-
-        const contextToken = findPrecedingToken(position, sourceFile);
-        if (triggerCharacter && !isValidTrigger(sourceFile, triggerCharacter, contextToken!, position)) return undefined; // TODO: GH#18217
-
-        if (isInString(sourceFile, position, contextToken)) {
-            return !contextToken || !isStringLiteralLike(contextToken)
-                ? undefined
-                : convertStringLiteralCompletions(getStringLiteralCompletionEntries(sourceFile, contextToken, position, typeChecker, compilerOptions, host), sourceFile, typeChecker, log, preferences);
-        }
-
-        if (contextToken && isBreakOrContinueStatement(contextToken.parent)
-            && (contextToken.kind === SyntaxKind.BreakKeyword || contextToken.kind === SyntaxKind.ContinueKeyword || contextToken.kind === SyntaxKind.Identifier)) {
-            return getLabelCompletionAtPosition(contextToken.parent);
-        }
-
-        const completionData = getCompletionData(program, log, sourceFile, isUncheckedFile(sourceFile, compilerOptions), position, preferences, /*detailsEntryId*/ undefined);
-        if (!completionData) {
-            return undefined;
-        }
-
-        switch (completionData.kind) {
-            case CompletionDataKind.Data:
-                return completionInfoFromData(sourceFile, typeChecker, compilerOptions, log, completionData, preferences);
-            case CompletionDataKind.JsDocTagName:
-                // If the current position is a jsDoc tag name, only tag names should be provided for completion
-                return jsdocCompletionInfo(JsDoc.getJSDocTagNameCompletions());
-            case CompletionDataKind.JsDocTag:
-                // If the current position is a jsDoc tag, only tags should be provided for completion
-                return jsdocCompletionInfo(JsDoc.getJSDocTagCompletions());
-            case CompletionDataKind.JsDocParameterName:
-                return jsdocCompletionInfo(JsDoc.getJSDocParameterNameCompletions(completionData.tag));
-            default:
-                return Debug.assertNever(completionData);
-        }
-    }
-
-    function convertStringLiteralCompletions(completion: StringLiteralCompletion | undefined, sourceFile: SourceFile, checker: TypeChecker, log: Log, preferences: UserPreferences): CompletionInfo | undefined {
-        if (completion === undefined) {
-            return undefined;
-        }
-        switch (completion.kind) {
-            case StringLiteralCompletionKind.Paths:
-                return convertPathCompletions(completion.paths);
-            case StringLiteralCompletionKind.Properties: {
-                const entries: CompletionEntry[] = [];
-                getCompletionEntriesFromSymbols(completion.symbols, entries, sourceFile, sourceFile, checker, ScriptTarget.ESNext, log, CompletionKind.String, preferences); // Target will not be used, so arbitrary
-                return { isGlobalCompletion: false, isMemberCompletion: true, isNewIdentifierLocation: completion.hasIndexSignature, entries };
-            }
-            case StringLiteralCompletionKind.Types: {
-                const entries = completion.types.map(type => ({ name: type.value, kindModifiers: ScriptElementKindModifier.none, kind: ScriptElementKind.string, sortText: "0" }));
-                return { isGlobalCompletion: false, isMemberCompletion: false, isNewIdentifierLocation: completion.isNewIdentifier, entries };
-            }
-            default:
-                return Debug.assertNever(completion);
-        }
-    }
-
-    function convertPathCompletions(pathCompletions: ReadonlyArray<PathCompletions.PathCompletion>): CompletionInfo {
-        const isGlobalCompletion = false; // We don't want the editor to offer any other completions, such as snippets, inside a comment.
-        const isNewIdentifierLocation = true; // The user may type in a path that doesn't yet exist, creating a "new identifier" with respect to the collection of identifiers the server is aware of.
-        const entries = pathCompletions.map(({ name, kind, span }) => ({ name, kind, kindModifiers: ScriptElementKindModifier.none, sortText: "0", replacementSpan: span }));
-        return { isGlobalCompletion, isMemberCompletion: false, isNewIdentifierLocation, entries };
-    }
-
-    function jsdocCompletionInfo(entries: CompletionEntry[]): CompletionInfo {
-        return { isGlobalCompletion: false, isMemberCompletion: false, isNewIdentifierLocation: false, entries };
-    }
-
-    function completionInfoFromData(sourceFile: SourceFile, typeChecker: TypeChecker, compilerOptions: CompilerOptions, log: Log, completionData: CompletionData, preferences: UserPreferences): CompletionInfo | undefined {
-        const { symbols, completionKind, isInSnippetScope, isNewIdentifierLocation, location, propertyAccessToConvert, keywordFilters, symbolToOriginInfoMap, recommendedCompletion, isJsxInitializer } = completionData;
-
-        if (sourceFile.languageVariant === LanguageVariant.JSX && location && location.parent && isJsxClosingElement(location.parent)) {
-            // In the TypeScript JSX element, if such element is not defined. When users query for completion at closing tag,
-            // instead of simply giving unknown value, the completion will return the tag-name of an associated opening-element.
-            // For example:
-            //     var x = <div> </ /*1*/>
-            // The completion list at "1" will contain "div" with type any
-            const tagName = location.parent.parent.openingElement.tagName;
-            return { isGlobalCompletion: false, isMemberCompletion: true, isNewIdentifierLocation: false,
-                entries: [{
-                    name: tagName.getFullText(),
-                    kind: ScriptElementKind.classElement,
-                    kindModifiers: undefined,
-                    sortText: "0",
-                }]};
-        }
-
-        const entries: CompletionEntry[] = [];
-
-        if (isUncheckedFile(sourceFile, compilerOptions)) {
-            const uniqueNames = getCompletionEntriesFromSymbols(symbols, entries, location, sourceFile, typeChecker, compilerOptions.target!, log, completionKind, preferences, propertyAccessToConvert, isJsxInitializer, recommendedCompletion, symbolToOriginInfoMap);
-            getJavaScriptCompletionEntries(sourceFile, location!.pos, uniqueNames, compilerOptions.target!, entries); // TODO: GH#18217
-        }
-        else {
-            if ((!symbols || symbols.length === 0) && keywordFilters === KeywordCompletionFilters.None) {
-                return undefined;
-            }
-
-            getCompletionEntriesFromSymbols(symbols, entries, location, sourceFile, typeChecker, compilerOptions.target!, log, completionKind, preferences, propertyAccessToConvert, isJsxInitializer, recommendedCompletion, symbolToOriginInfoMap);
-        }
-
-        // TODO add filter for keyword based on type/value/namespace and also location
-
-        // Add all keywords if
-        // - this is not a member completion list (all the keywords)
-        // - other filters are enabled in required scenario so add those keywords
-        const isMemberCompletion = isMemberCompletionKind(completionKind);
-        if (keywordFilters !== KeywordCompletionFilters.None || !isMemberCompletion) {
-            addRange(entries, getKeywordCompletions(keywordFilters));
-        }
-
-        return { isGlobalCompletion: isInSnippetScope, isMemberCompletion, isNewIdentifierLocation, entries };
-    }
-
-    function isUncheckedFile(sourceFile: SourceFile, compilerOptions: CompilerOptions): boolean {
-        return isSourceFileJavaScript(sourceFile) && !isCheckJsEnabledForFile(sourceFile, compilerOptions);
-    }
-
-    function isMemberCompletionKind(kind: CompletionKind): boolean {
-        switch (kind) {
-            case CompletionKind.ObjectPropertyDeclaration:
-            case CompletionKind.MemberLike:
-            case CompletionKind.PropertyAccess:
-                return true;
-            default:
-                return false;
-        }
-    }
-
-    function getJavaScriptCompletionEntries(
-        sourceFile: SourceFile,
-        position: number,
-        uniqueNames: Map<true>,
-        target: ScriptTarget,
-        entries: Push<CompletionEntry>): void {
-        getNameTable(sourceFile).forEach((pos, name) => {
-            // Skip identifiers produced only from the current location
-            if (pos === position) {
-                return;
-            }
-            const realName = unescapeLeadingUnderscores(name);
-            if (addToSeen(uniqueNames, realName) && isIdentifierText(realName, target) && !isStringANonContextualKeyword(realName)) {
-                entries.push({
-                    name: realName,
-                    kind: ScriptElementKind.warning,
-                    kindModifiers: "",
-                    sortText: "1"
-                });
-            }
-        });
-    }
-
-    function createCompletionEntry(
-        symbol: Symbol,
-        location: Node | undefined,
-        sourceFile: SourceFile,
-        typeChecker: TypeChecker,
-        target: ScriptTarget,
-        kind: CompletionKind,
-        origin: SymbolOriginInfo | undefined,
-        recommendedCompletion: Symbol | undefined,
-        propertyAccessToConvert: PropertyAccessExpression | undefined,
-        isJsxInitializer: IsJsxInitializer | undefined,
-        preferences: UserPreferences,
-    ): CompletionEntry | undefined {
-        const info = getCompletionEntryDisplayNameForSymbol(symbol, target, origin, kind);
-        if (!info) {
-            return undefined;
-        }
-        const { name, needsConvertPropertyAccess } = info;
-
-        let insertText: string | undefined;
-        let replacementSpan: TextSpan | undefined;
-        if (origin && origin.type === "this-type") {
-            insertText = needsConvertPropertyAccess ? `this[${quote(name, preferences)}]` : `this.${name}`;
-        }
-        // We should only have needsConvertPropertyAccess if there's a property access to convert. But see #21790.
-        // Somehow there was a global with a non-identifier name. Hopefully someone will complain about getting a "foo bar" global completion and provide a repro.
-        else if ((origin && origin.type === "symbol-member" || needsConvertPropertyAccess) && propertyAccessToConvert) {
-            insertText = needsConvertPropertyAccess ? `[${quote(name, preferences)}]` : `[${name}]`;
-            const dot = findChildOfKind(propertyAccessToConvert, SyntaxKind.DotToken, sourceFile)!;
-            // If the text after the '.' starts with this name, write over it. Else, add new text.
-            const end = startsWith(name, propertyAccessToConvert.name.text) ? propertyAccessToConvert.name.end : dot.end;
-            replacementSpan = createTextSpanFromBounds(dot.getStart(sourceFile), end);
-        }
-
-        if (isJsxInitializer) {
-            if (insertText === undefined) insertText = name;
-            insertText = `{${insertText}}`;
-            if (typeof isJsxInitializer !== "boolean") {
-                replacementSpan = createTextSpanFromNode(isJsxInitializer, sourceFile);
-            }
-        }
-
-        if (insertText !== undefined && !preferences.includeCompletionsWithInsertText) {
-            return undefined;
-        }
-
-        // TODO(drosen): Right now we just permit *all* semantic meanings when calling
-        // 'getSymbolKind' which is permissible given that it is backwards compatible; but
-        // really we should consider passing the meaning for the node so that we don't report
-        // that a suggestion for a value is an interface.  We COULD also just do what
-        // 'getSymbolModifiers' does, which is to use the first declaration.
-
-        // Use a 'sortText' of 0' so that all symbol completion entries come before any other
-        // entries (like JavaScript identifier entries).
-        return {
-            name,
-            kind: SymbolDisplay.getSymbolKind(typeChecker, symbol, location!), // TODO: GH#18217
-            kindModifiers: SymbolDisplay.getSymbolModifiers(symbol),
-            sortText: "0",
-            source: getSourceFromOrigin(origin),
-            hasAction: trueOrUndefined(!!origin && origin.type === "export"),
-            isRecommended: trueOrUndefined(isRecommendedCompletionMatch(symbol, recommendedCompletion, typeChecker)),
-            insertText,
-            replacementSpan,
-        };
-    }
-
-    function quote(text: string, preferences: UserPreferences): string {
-        const quoted = JSON.stringify(text);
-        switch (preferences.quotePreference) {
-            case undefined:
-            case "double":
-                return quoted;
-            case "single":
-                return `'${stripQuotes(quoted).replace("'", "\\'").replace('\\"', '"')}'`;
-            default:
-                return Debug.assertNever(preferences.quotePreference);
-        }
-    }
-
-    function isRecommendedCompletionMatch(localSymbol: Symbol, recommendedCompletion: Symbol | undefined, checker: TypeChecker): boolean {
-        return localSymbol === recommendedCompletion ||
-            !!(localSymbol.flags & SymbolFlags.ExportValue) && checker.getExportSymbolOfSymbol(localSymbol) === recommendedCompletion;
-    }
-
-    function trueOrUndefined(b: boolean): true | undefined {
-        return b ? true : undefined;
-    }
-
-    function getSourceFromOrigin(origin: SymbolOriginInfo | undefined): string | undefined {
-        return origin && origin.type === "export" ? stripQuotes(origin.moduleSymbol.name) : undefined;
-    }
-
-    function getCompletionEntriesFromSymbols(
-        symbols: ReadonlyArray<Symbol>,
-        entries: Push<CompletionEntry>,
-        location: Node | undefined,
-        sourceFile: SourceFile,
-        typeChecker: TypeChecker,
-        target: ScriptTarget,
-        log: Log,
-        kind: CompletionKind,
-        preferences: UserPreferences,
-        propertyAccessToConvert?: PropertyAccessExpression | undefined,
-        isJsxInitializer?: IsJsxInitializer,
-        recommendedCompletion?: Symbol,
-        symbolToOriginInfoMap?: SymbolOriginInfoMap,
-    ): Map<true> {
-        const start = timestamp();
-        // Tracks unique names.
-        // We don't set this for global variables or completions from external module exports, because we can have multiple of those.
-        // Based on the order we add things we will always see locals first, then globals, then module exports.
-        // So adding a completion for a local will prevent us from adding completions for external module exports sharing the same name.
-        const uniques = createMap<true>();
-        for (const symbol of symbols) {
-            const origin = symbolToOriginInfoMap ? symbolToOriginInfoMap[getSymbolId(symbol)] : undefined;
-            const entry = createCompletionEntry(symbol, location, sourceFile, typeChecker, target, kind, origin, recommendedCompletion, propertyAccessToConvert, isJsxInitializer, preferences);
-            if (!entry) {
-                continue;
-            }
-
-            const { name } = entry;
-            if (uniques.has(name)) {
-                continue;
-            }
-
-            // Latter case tests whether this is a global variable.
-            if (!origin && !(symbol.parent === undefined && !some(symbol.declarations, d => d.getSourceFile() === location!.getSourceFile()))) { // TODO: GH#18217
-                uniques.set(name, true);
-            }
-
-            entries.push(entry);
-        }
-
-        log("getCompletionsAtPosition: getCompletionEntriesFromSymbols: " + (timestamp() - start));
-        return uniques;
-    }
-
-    function getLabelCompletionAtPosition(node: BreakOrContinueStatement): CompletionInfo | undefined {
-        const entries = getLabelStatementCompletions(node);
-        if (entries.length) {
-            return { isGlobalCompletion: false, isMemberCompletion: false, isNewIdentifierLocation: false, entries };
-        }
-    }
-
-    function getLabelStatementCompletions(node: Node): CompletionEntry[] {
-        const entries: CompletionEntry[] = [];
-        const uniques = createMap<true>();
-        let current = node;
-
-        while (current) {
-            if (isFunctionLike(current)) {
-                break;
-            }
-            if (isLabeledStatement(current)) {
-                const name = current.label.text;
-                if (!uniques.has(name)) {
-                    uniques.set(name, true);
-                    entries.push({
-                        name,
-                        kindModifiers: ScriptElementKindModifier.none,
-                        kind: ScriptElementKind.label,
-                        sortText: "0"
-                    });
-                }
-            }
-            current = current.parent;
-        }
-        return entries;
-    }
-
-    const enum StringLiteralCompletionKind { Paths, Properties, Types }
-    interface StringLiteralCompletionsFromProperties {
-        readonly kind: StringLiteralCompletionKind.Properties;
-        readonly symbols: ReadonlyArray<Symbol>;
-        readonly hasIndexSignature: boolean;
-    }
-    interface StringLiteralCompletionsFromTypes {
-        readonly kind: StringLiteralCompletionKind.Types;
-        readonly types: ReadonlyArray<StringLiteralType>;
-        readonly isNewIdentifier: boolean;
-    }
-    type StringLiteralCompletion = { readonly kind: StringLiteralCompletionKind.Paths, readonly paths: ReadonlyArray<PathCompletions.PathCompletion> } | StringLiteralCompletionsFromProperties | StringLiteralCompletionsFromTypes;
-    function getStringLiteralCompletionEntries(sourceFile: SourceFile, node: StringLiteralLike, position: number, typeChecker: TypeChecker, compilerOptions: CompilerOptions, host: LanguageServiceHost): StringLiteralCompletion | undefined {
-        switch (node.parent.kind) {
-            case SyntaxKind.LiteralType:
-                switch (node.parent.parent.kind) {
-                    case SyntaxKind.TypeReference:
-                        return { kind: StringLiteralCompletionKind.Types, types: getStringLiteralTypes(typeChecker.getTypeArgumentConstraint(node.parent as LiteralTypeNode), typeChecker), isNewIdentifier: false };
-                    case SyntaxKind.IndexedAccessType:
-                        // Get all apparent property names
-                        // i.e. interface Foo {
-                        //          foo: string;
-                        //          bar: string;
-                        //      }
-                        //      let x: Foo["/*completion position*/"]
-                        return stringLiteralCompletionsFromProperties(typeChecker.getTypeFromTypeNode((node.parent.parent as IndexedAccessTypeNode).objectType));
-                    case SyntaxKind.ImportType:
-                        return { kind: StringLiteralCompletionKind.Paths, paths: PathCompletions.getStringLiteralCompletionsFromModuleNames(sourceFile, node, compilerOptions, host, typeChecker) };
-                    default:
-                        return undefined;
-                }
-
-            case SyntaxKind.PropertyAssignment:
-                if (isObjectLiteralExpression(node.parent.parent) && (<PropertyAssignment>node.parent).name === node) {
-                    // Get quoted name of properties of the object literal expression
-                    // i.e. interface ConfigFiles {
-                    //          'jspm:dev': string
-                    //      }
-                    //      let files: ConfigFiles = {
-                    //          '/*completion position*/'
-                    //      }
-                    //
-                    //      function foo(c: ConfigFiles) {}
-                    //      foo({
-                    //          '/*completion position*/'
-                    //      });
-                    return stringLiteralCompletionsFromProperties(typeChecker.getContextualType(node.parent.parent));
-                }
-                return fromContextualType();
-
-            case SyntaxKind.ElementAccessExpression: {
-                const { expression, argumentExpression } = node.parent as ElementAccessExpression;
-                if (node === argumentExpression) {
-                    // Get all names of properties on the expression
-                    // i.e. interface A {
-                    //      'prop1': string
-                    // }
-                    // let a: A;
-                    // a['/*completion position*/']
-                    return stringLiteralCompletionsFromProperties(typeChecker.getTypeAtLocation(expression));
-                }
-                return undefined;
-            }
-
-            case SyntaxKind.CallExpression:
-            case SyntaxKind.NewExpression:
-                if (!isRequireCall(node.parent, /*checkArgumentIsStringLiteralLike*/ false) && !isImportCall(node.parent)) {
-                    const argumentInfo = SignatureHelp.getArgumentInfoForCompletions(node, position, sourceFile);
-                    // Get string literal completions from specialized signatures of the target
-                    // i.e. declare function f(a: 'A');
-                    // f("/*completion position*/")
-                    return argumentInfo ? getStringLiteralCompletionsFromSignature(argumentInfo, typeChecker) : fromContextualType();
-                }
-                // falls through (is `require("")` or `import("")`)
-
-            case SyntaxKind.ImportDeclaration:
-            case SyntaxKind.ExportDeclaration:
-            case SyntaxKind.ExternalModuleReference:
-                // Get all known external module names or complete a path to a module
-                // i.e. import * as ns from "/*completion position*/";
-                //      var y = import("/*completion position*/");
-                //      import x = require("/*completion position*/");
-                //      var y = require("/*completion position*/");
-                //      export * from "/*completion position*/";
-                return { kind: StringLiteralCompletionKind.Paths, paths: PathCompletions.getStringLiteralCompletionsFromModuleNames(sourceFile, node, compilerOptions, host, typeChecker) };
-
-            default:
-                return fromContextualType();
-        }
-
-        function fromContextualType(): StringLiteralCompletion {
-            // Get completion for string literal from string literal type
-            // i.e. var x: "hi" | "hello" = "/*completion position*/"
-            return { kind: StringLiteralCompletionKind.Types, types: getStringLiteralTypes(getContextualTypeFromParent(node, typeChecker), typeChecker), isNewIdentifier: false };
-        }
-    }
-
-    function getStringLiteralCompletionsFromSignature(argumentInfo: SignatureHelp.ArgumentInfoForCompletions, checker: TypeChecker): StringLiteralCompletionsFromTypes {
-        let isNewIdentifier = false;
-
-        const uniques = createMap<true>();
-        const candidates: Signature[] = [];
-        checker.getResolvedSignature(argumentInfo.invocation, candidates, argumentInfo.argumentCount);
-        const types = flatMap(candidates, candidate => {
-            if (!candidate.hasRestParameter && argumentInfo.argumentCount > candidate.parameters.length) return;
-            const type = checker.getParameterType(candidate, argumentInfo.argumentIndex);
-            isNewIdentifier = isNewIdentifier || !!(type.flags & TypeFlags.String);
-            return getStringLiteralTypes(type, checker, uniques);
-        });
-
-        return { kind: StringLiteralCompletionKind.Types, types, isNewIdentifier };
-    }
-
-    function stringLiteralCompletionsFromProperties(type: Type | undefined): StringLiteralCompletionsFromProperties | undefined {
-        return type && { kind: StringLiteralCompletionKind.Properties, symbols: type.getApparentProperties(), hasIndexSignature: hasIndexSignature(type) };
-    }
-
-    function getStringLiteralTypes(type: Type | undefined, typeChecker: TypeChecker, uniques = createMap<true>()): ReadonlyArray<StringLiteralType> {
-        if (!type) return emptyArray;
-        type = skipConstraint(type);
-        return type.isUnion()
-            ? flatMap(type.types, t => getStringLiteralTypes(t, typeChecker, uniques))
-            : type.isStringLiteral() && !(type.flags & TypeFlags.EnumLiteral) && addToSeen(uniques, type.value)
-            ? [type]
-            : emptyArray;
-    }
-
-    interface SymbolCompletion {
-        type: "symbol";
-        symbol: Symbol;
-        location: Node | undefined;
-        symbolToOriginInfoMap: SymbolOriginInfoMap;
-        previousToken: Node | undefined;
-        readonly isJsxInitializer: IsJsxInitializer;
-    }
-    function getSymbolCompletionFromEntryId(program: Program, log: Log, sourceFile: SourceFile, position: number, entryId: CompletionEntryIdentifier,
-    ): SymbolCompletion | { type: "request", request: Request } | { type: "none" } {
-        const compilerOptions = program.getCompilerOptions();
-        const completionData = getCompletionData(program, log, sourceFile, isUncheckedFile(sourceFile, compilerOptions), position, { includeCompletionsForModuleExports: true, includeCompletionsWithInsertText: true }, entryId);
-        if (!completionData) {
-            return { type: "none" };
-        }
-        if (completionData.kind !== CompletionDataKind.Data) {
-            return { type: "request", request: completionData };
-        }
-
-        const { symbols, location, completionKind, symbolToOriginInfoMap, previousToken, isJsxInitializer } = completionData;
-
-        // Find the symbol with the matching entry name.
-        // We don't need to perform character checks here because we're only comparing the
-        // name against 'entryName' (which is known to be good), not building a new
-        // completion entry.
-        return firstDefined<Symbol, SymbolCompletion>(symbols, (symbol): SymbolCompletion | undefined => { // TODO: Shouldn't need return type annotation (GH#12632)
-            const origin = symbolToOriginInfoMap[getSymbolId(symbol)];
-            const info = getCompletionEntryDisplayNameForSymbol(symbol, compilerOptions.target!, origin, completionKind);
-            return info && info.name === entryId.name && getSourceFromOrigin(origin) === entryId.source
-                ? { type: "symbol" as "symbol", symbol, location, symbolToOriginInfoMap, previousToken, isJsxInitializer }
-                : undefined;
-        }) || { type: "none" };
-    }
-
-    function getSymbolName(symbol: Symbol, origin: SymbolOriginInfo | undefined, target: ScriptTarget): string {
-        return origin && origin.type === "export" && origin.isDefaultExport && symbol.escapedName === InternalSymbolName.Default
-            // Name of "export default foo;" is "foo". Name of "export default 0" is the filename converted to camelCase.
-            ? firstDefined(symbol.declarations, d => isExportAssignment(d) && isIdentifier(d.expression) ? d.expression.text : undefined)
-                || codefix.moduleSymbolToValidIdentifier(origin.moduleSymbol, target)
-            : symbol.name;
-    }
-
-    export interface CompletionEntryIdentifier {
-        name: string;
-        source?: string;
-    }
-
-    export function getCompletionEntryDetails(
-        program: Program,
-        log: Log,
-        sourceFile: SourceFile,
-        position: number,
-        entryId: CompletionEntryIdentifier,
-        host: LanguageServiceHost,
-        formatContext: formatting.FormatContext,
-        getCanonicalFileName: GetCanonicalFileName,
-        preferences: UserPreferences,
-        cancellationToken: CancellationToken,
-    ): CompletionEntryDetails | undefined {
-        const typeChecker = program.getTypeChecker();
-        const compilerOptions = program.getCompilerOptions();
-        const { name } = entryId;
-
-        const contextToken = findPrecedingToken(position, sourceFile);
-        if (isInString(sourceFile, position, contextToken)) {
-            const stringLiteralCompletions = !contextToken || !isStringLiteralLike(contextToken)
-                ? undefined
-                : getStringLiteralCompletionEntries(sourceFile, contextToken, position, typeChecker, compilerOptions, host);
-            return stringLiteralCompletions && stringLiteralCompletionDetails(name, contextToken!, stringLiteralCompletions, sourceFile, typeChecker, cancellationToken); // TODO: GH#18217
-        }
-
-        // Compute all the completion symbols again.
-        const symbolCompletion = getSymbolCompletionFromEntryId(program, log, sourceFile, position, entryId);
-        switch (symbolCompletion.type) {
-            case "request": {
-                const { request } = symbolCompletion;
-                switch (request.kind) {
-                    case CompletionDataKind.JsDocTagName:
-                        return JsDoc.getJSDocTagNameCompletionDetails(name);
-                    case CompletionDataKind.JsDocTag:
-                        return JsDoc.getJSDocTagCompletionDetails(name);
-                    case CompletionDataKind.JsDocParameterName:
-                        return JsDoc.getJSDocParameterNameCompletionDetails(name);
-                    default:
-                        return Debug.assertNever(request);
-                }
-            }
-            case "symbol": {
-                const { symbol, location, symbolToOriginInfoMap, previousToken } = symbolCompletion;
-                const { codeActions, sourceDisplay } = getCompletionEntryCodeActionsAndSourceDisplay(symbolToOriginInfoMap, symbol, program, typeChecker, host, compilerOptions, sourceFile, previousToken, formatContext, getCanonicalFileName, program.getSourceFiles(), preferences);
-                return createCompletionDetailsForSymbol(symbol, typeChecker, sourceFile, location!, cancellationToken, codeActions, sourceDisplay); // TODO: GH#18217
-            }
-            case "none":
-                // Didn't find a symbol with this name.  See if we can find a keyword instead.
-                return allKeywordsCompletions().some(c => c.name === name) ? createCompletionDetails(name, ScriptElementKindModifier.none, ScriptElementKind.keyword, [displayPart(name, SymbolDisplayPartKind.keyword)]) : undefined;
-        }
-    }
-
-    function createCompletionDetailsForSymbol(symbol: Symbol, checker: TypeChecker, sourceFile: SourceFile, location: Node, cancellationToken: CancellationToken, codeActions?: CodeAction[], sourceDisplay?: SymbolDisplayPart[]): CompletionEntryDetails {
-        const { displayParts, documentation, symbolKind, tags } =
-            checker.runWithCancellationToken(cancellationToken, checker =>
-                SymbolDisplay.getSymbolDisplayPartsDocumentationAndSymbolKind(checker, symbol, sourceFile, location, location, SemanticMeaning.All)
-            );
-        return createCompletionDetails(symbol.name, SymbolDisplay.getSymbolModifiers(symbol), symbolKind, displayParts, documentation, tags, codeActions, sourceDisplay);
-    }
-
-    function stringLiteralCompletionDetails(name: string, location: Node, completion: StringLiteralCompletion, sourceFile: SourceFile, checker: TypeChecker, cancellationToken: CancellationToken): CompletionEntryDetails | undefined {
-        switch (completion.kind) {
-            case StringLiteralCompletionKind.Paths: {
-                const match = find(completion.paths, p => p.name === name);
-                return match && createCompletionDetails(name, ScriptElementKindModifier.none, match.kind, [textPart(name)]);
-            }
-            case StringLiteralCompletionKind.Properties: {
-                const match = find(completion.symbols, s => s.name === name);
-                return match && createCompletionDetailsForSymbol(match, checker, sourceFile, location, cancellationToken);
-            }
-            case StringLiteralCompletionKind.Types:
-                return find(completion.types, t => t.value === name) ? createCompletionDetails(name, ScriptElementKindModifier.none, ScriptElementKind.typeElement, [textPart(name)]) : undefined;
-            default:
-                return Debug.assertNever(completion);
-        }
-    }
-
-    function createCompletionDetails(name: string, kindModifiers: string, kind: ScriptElementKind, displayParts: SymbolDisplayPart[], documentation?: SymbolDisplayPart[], tags?: JSDocTagInfo[], codeActions?: CodeAction[], source?: SymbolDisplayPart[]): CompletionEntryDetails {
-        return { name, kindModifiers, kind, displayParts, documentation, tags, codeActions, source };
-    }
-
-    interface CodeActionsAndSourceDisplay {
-        readonly codeActions: CodeAction[] | undefined;
-        readonly sourceDisplay: SymbolDisplayPart[] | undefined;
-    }
-    function getCompletionEntryCodeActionsAndSourceDisplay(
-        symbolToOriginInfoMap: SymbolOriginInfoMap,
-        symbol: Symbol,
-        program: Program,
-        checker: TypeChecker,
-        host: LanguageServiceHost,
-        compilerOptions: CompilerOptions,
-        sourceFile: SourceFile,
-        previousToken: Node | undefined,
-        formatContext: formatting.FormatContext,
-        getCanonicalFileName: GetCanonicalFileName,
-        allSourceFiles: ReadonlyArray<SourceFile>,
-        preferences: UserPreferences,
-    ): CodeActionsAndSourceDisplay {
-        const symbolOriginInfo = symbolToOriginInfoMap[getSymbolId(symbol)];
-        if (!symbolOriginInfo || symbolOriginInfo.type !== "export") {
-            return { codeActions: undefined, sourceDisplay: undefined };
-        }
-
-        const { moduleSymbol } = symbolOriginInfo;
-        const exportedSymbol = skipAlias(symbol.exportSymbol || symbol, checker);
-        const { moduleSpecifier, codeAction } = codefix.getImportCompletionAction(
-            exportedSymbol,
-            moduleSymbol,
-            sourceFile,
-            getSymbolName(symbol, symbolOriginInfo, compilerOptions.target!),
-            host,
-            program,
-            checker,
-            compilerOptions,
-            allSourceFiles,
-            formatContext,
-            getCanonicalFileName,
-            previousToken,
-            preferences);
-        return { sourceDisplay: [textPart(moduleSpecifier)], codeActions: [codeAction] };
-    }
-
-    export function getCompletionEntrySymbol(program: Program, log: Log, sourceFile: SourceFile, position: number, entryId: CompletionEntryIdentifier): Symbol | undefined {
-        const completion = getSymbolCompletionFromEntryId(program, log, sourceFile, position, entryId);
-        return completion.type === "symbol" ? completion.symbol : undefined;
-    }
-
-    const enum CompletionDataKind { Data, JsDocTagName, JsDocTag, JsDocParameterName }
-    /** true: after the `=` sign but no identifier has been typed yet. Else is the Identifier after the initializer. */
-    type IsJsxInitializer = boolean | Identifier;
-    interface CompletionData {
-        readonly kind: CompletionDataKind.Data;
-        readonly symbols: ReadonlyArray<Symbol>;
-        readonly completionKind: CompletionKind;
-        readonly isInSnippetScope: boolean;
-        /** Note that the presence of this alone doesn't mean that we need a conversion. Only do that if the completion is not an ordinary identifier. */
-        readonly propertyAccessToConvert: PropertyAccessExpression | undefined;
-        readonly isNewIdentifierLocation: boolean;
-        readonly location: Node | undefined;
-        readonly keywordFilters: KeywordCompletionFilters;
-        readonly symbolToOriginInfoMap: SymbolOriginInfoMap;
-        readonly recommendedCompletion: Symbol | undefined;
-        readonly previousToken: Node | undefined;
-        readonly isJsxInitializer: IsJsxInitializer;
-    }
-    type Request = { readonly kind: CompletionDataKind.JsDocTagName | CompletionDataKind.JsDocTag } | { readonly kind: CompletionDataKind.JsDocParameterName, tag: JSDocParameterTag };
-
-    const enum CompletionKind {
-        ObjectPropertyDeclaration,
-        Global,
-        PropertyAccess,
-        MemberLike,
-        String,
-        None,
-    }
-
-    function getRecommendedCompletion(currentToken: Node, position: number, sourceFile: SourceFile, checker: TypeChecker): Symbol | undefined {
-        const contextualType = getContextualType(currentToken, position, sourceFile, checker);
-        // For a union, return the first one with a recommended completion.
-        return firstDefined(contextualType && (contextualType.isUnion() ? contextualType.types : [contextualType]), type => {
-            const symbol = type && type.symbol;
-            // Don't include make a recommended completion for an abstract class
-            return symbol && (symbol.flags & (SymbolFlags.EnumMember | SymbolFlags.Enum | SymbolFlags.Class) && !isAbstractConstructorSymbol(symbol))
-                ? getFirstSymbolInChain(symbol, currentToken, checker)
-                : undefined;
-        });
-    }
-
-    function getContextualType(currentToken: Node, position: number, sourceFile: SourceFile, checker: TypeChecker): Type | undefined {
-        const { parent } = currentToken;
-        switch (currentToken.kind) {
-            case SyntaxKind.Identifier:
-                return getContextualTypeFromParent(currentToken as Identifier, checker);
-            case SyntaxKind.EqualsToken:
-                switch (parent.kind) {
-                    case SyntaxKind.VariableDeclaration:
-                        return checker.getContextualType((parent as VariableDeclaration).initializer!); // TODO: GH#18217
-                    case SyntaxKind.BinaryExpression:
-                        return checker.getTypeAtLocation((parent as BinaryExpression).left);
-                    case SyntaxKind.JsxAttribute:
-                        return checker.getContextualTypeForJsxAttribute(parent as JsxAttribute);
-                    default:
-                        return undefined;
-                }
-            case SyntaxKind.NewKeyword:
-                return checker.getContextualType(parent as Expression);
-            case SyntaxKind.CaseKeyword:
-                return getSwitchedType(cast(parent, isCaseClause), checker);
-            case SyntaxKind.OpenBraceToken:
-                return isJsxExpression(parent) && parent.parent.kind !== SyntaxKind.JsxElement ? checker.getContextualTypeForJsxAttribute(parent.parent) : undefined;
-            default:
-                const argInfo = SignatureHelp.getArgumentInfoForCompletions(currentToken, position, sourceFile);
-                return argInfo
-                    // At `,`, treat this as the next argument after the comma.
-                    ? checker.getContextualTypeForArgumentAtIndex(argInfo.invocation, argInfo.argumentIndex + (currentToken.kind === SyntaxKind.CommaToken ? 1 : 0))
-                    : isEqualityOperatorKind(currentToken.kind) && isBinaryExpression(parent) && isEqualityOperatorKind(parent.operatorToken.kind)
-                    // completion at `x ===/**/` should be for the right side
-                    ? checker.getTypeAtLocation(parent.left)
-                    : checker.getContextualType(currentToken as Expression);
-        }
-    }
-
-    function getContextualTypeFromParent(node: Expression, checker: TypeChecker): Type | undefined {
-        const { parent } = node;
-        switch (parent.kind) {
-            case SyntaxKind.NewExpression:
-                return checker.getContextualType(parent as NewExpression);
-            case SyntaxKind.BinaryExpression: {
-                const { left, operatorToken, right } = parent as BinaryExpression;
-                return isEqualityOperatorKind(operatorToken.kind)
-                    ? checker.getTypeAtLocation(node === right ? left : right)
-                    : checker.getContextualType(node);
-            }
-            case SyntaxKind.CaseClause:
-                return (parent as CaseClause).expression === node ? getSwitchedType(parent as CaseClause, checker) : undefined;
-            default:
-                return checker.getContextualType(node);
-        }
-    }
-
-    function getSwitchedType(caseClause: CaseClause, checker: TypeChecker): Type | undefined {
-        return checker.getTypeAtLocation(caseClause.parent.parent.expression);
-    }
-
-    function getFirstSymbolInChain(symbol: Symbol, enclosingDeclaration: Node, checker: TypeChecker): Symbol | undefined {
-        const chain = checker.getAccessibleSymbolChain(symbol, enclosingDeclaration, /*meaning*/ SymbolFlags.All, /*useOnlyExternalAliasing*/ false);
-        if (chain) return first(chain);
-        return symbol.parent && (isModuleSymbol(symbol.parent) ? symbol : getFirstSymbolInChain(symbol.parent, enclosingDeclaration, checker));
-    }
-
-    function isModuleSymbol(symbol: Symbol): boolean {
-        return symbol.declarations.some(d => d.kind === SyntaxKind.SourceFile);
-    }
-
-    function getCompletionData(
-        program: Program,
-        log: (message: string) => void,
-        sourceFile: SourceFile,
-        isUncheckedFile: boolean,
-        position: number,
-        preferences: Pick<UserPreferences, "includeCompletionsForModuleExports" | "includeCompletionsWithInsertText">,
-        detailsEntryId: CompletionEntryIdentifier | undefined,
-    ): CompletionData | Request | undefined {
-        const typeChecker = program.getTypeChecker();
-
-        let start = timestamp();
-        let currentToken = getTokenAtPosition(sourceFile, position, /*includeJsDocComment*/ false); // TODO: GH#15853
-        // We will check for jsdoc comments with insideComment and getJsDocTagAtPosition. (TODO: that seems rather inefficient to check the same thing so many times.)
-
-        log("getCompletionData: Get current token: " + (timestamp() - start));
-
-        start = timestamp();
-        // Completion not allowed inside comments, bail out if this is the case
-        const insideComment = isInComment(sourceFile, position, currentToken);
-        log("getCompletionData: Is inside comment: " + (timestamp() - start));
-
-        let insideJsDocTagTypeExpression = false;
-        let isInSnippetScope = false;
-        if (insideComment) {
-            if (hasDocComment(sourceFile, position)) {
-                if (sourceFile.text.charCodeAt(position - 1) === CharacterCodes.at) {
-                    // The current position is next to the '@' sign, when no tag name being provided yet.
-                    // Provide a full list of tag names
-                    return { kind: CompletionDataKind.JsDocTagName };
-                }
-                else {
-                    // When completion is requested without "@", we will have check to make sure that
-                    // there are no comments prefix the request position. We will only allow "*" and space.
-                    // e.g
-                    //   /** |c| /*
-                    //
-                    //   /**
-                    //     |c|
-                    //    */
-                    //
-                    //   /**
-                    //    * |c|
-                    //    */
-                    //
-                    //   /**
-                    //    *         |c|
-                    //    */
-                    const lineStart = getLineStartPositionForPosition(position, sourceFile);
-                    if (!(sourceFile.text.substring(lineStart, position).match(/[^\*|\s|(/\*\*)]/))) {
-                        return { kind: CompletionDataKind.JsDocTag };
-                    }
-                }
-            }
-
-            // Completion should work inside certain JsDoc tags. For example:
-            //     /** @type {number | string} */
-            // Completion should work in the brackets
-            const tag = getJsDocTagAtPosition(currentToken, position);
-            if (tag) {
-                if (tag.tagName.pos <= position && position <= tag.tagName.end) {
-                    return { kind: CompletionDataKind.JsDocTagName };
-                }
-                if (isTagWithTypeExpression(tag) && tag.typeExpression && tag.typeExpression.kind === SyntaxKind.JSDocTypeExpression) {
-                    currentToken = getTokenAtPosition(sourceFile, position, /*includeJsDocComment*/ true);
-                    if (!currentToken ||
-                        (!isDeclarationName(currentToken) &&
-                            (currentToken.parent.kind !== SyntaxKind.JSDocPropertyTag ||
-                                (<JSDocPropertyTag>currentToken.parent).name !== currentToken))) {
-                        // Use as type location if inside tag's type expression
-                        insideJsDocTagTypeExpression = isCurrentlyEditingNode(tag.typeExpression);
-                    }
-                }
-                if (isJSDocParameterTag(tag) && (nodeIsMissing(tag.name) || tag.name.pos <= position && position <= tag.name.end)) {
-                    return { kind: CompletionDataKind.JsDocParameterName, tag };
-                }
-            }
-
-            if (!insideJsDocTagTypeExpression) {
-                // Proceed if the current position is in jsDoc tag expression; otherwise it is a normal
-                // comment or the plain text part of a jsDoc comment, so no completion should be available
-                log("Returning an empty list because completion was inside a regular comment or plain text part of a JsDoc comment.");
-                return undefined;
-            }
-        }
-
-        start = timestamp();
-        const previousToken = findPrecedingToken(position, sourceFile, /*startNode*/ undefined, insideJsDocTagTypeExpression)!; // TODO: GH#18217
-        log("getCompletionData: Get previous token 1: " + (timestamp() - start));
-
-        // The decision to provide completion depends on the contextToken, which is determined through the previousToken.
-        // Note: 'previousToken' (and thus 'contextToken') can be undefined if we are the beginning of the file
-        let contextToken = previousToken;
-
-        // Check if the caret is at the end of an identifier; this is a partial identifier that we want to complete: e.g. a.toS|
-        // Skip this partial identifier and adjust the contextToken to the token that precedes it.
-        if (contextToken && position <= contextToken.end && (isIdentifier(contextToken) || isKeyword(contextToken.kind))) {
-            const start = timestamp();
-            contextToken = findPrecedingToken(contextToken.getFullStart(), sourceFile, /*startNode*/ undefined, insideJsDocTagTypeExpression)!; // TODO: GH#18217
-            log("getCompletionData: Get previous token 2: " + (timestamp() - start));
-        }
-
-        // Find the node where completion is requested on.
-        // Also determine whether we are trying to complete with members of that node
-        // or attributes of a JSX tag.
-        let node = currentToken;
-        let propertyAccessToConvert: PropertyAccessExpression | undefined;
-        let isRightOfDot = false;
-        let isRightOfOpenTag = false;
-        let isStartingCloseTag = false;
-        let isJsxInitializer: IsJsxInitializer = false;
-
-        let location = getTouchingPropertyName(sourceFile, position, insideJsDocTagTypeExpression); // TODO: GH#15853
-        if (contextToken) {
-            // Bail out if this is a known invalid completion location
-            if (isCompletionListBlocker(contextToken)) {
-                log("Returning an empty list because completion was requested in an invalid position.");
-                return undefined;
-            }
-
-            let parent = contextToken.parent;
-            if (contextToken.kind === SyntaxKind.DotToken) {
-                isRightOfDot = true;
-                switch (parent.kind) {
-                    case SyntaxKind.PropertyAccessExpression:
-                        propertyAccessToConvert = parent as PropertyAccessExpression;
-                        node = propertyAccessToConvert.expression;
-                        break;
-                    case SyntaxKind.QualifiedName:
-                        node = (parent as QualifiedName).left;
-                        break;
-                    case SyntaxKind.ImportType:
-                    case SyntaxKind.MetaProperty:
-                        node = parent;
-                        break;
-                    default:
-                        // There is nothing that precedes the dot, so this likely just a stray character
-                        // or leading into a '...' token. Just bail out instead.
-                        return undefined;
-                }
-            }
-            else if (sourceFile.languageVariant === LanguageVariant.JSX) {
-                // <UI.Test /* completion position */ />
-                // If the tagname is a property access expression, we will then walk up to the top most of property access expression.
-                // Then, try to get a JSX container and its associated attributes type.
-                if (parent && parent.kind === SyntaxKind.PropertyAccessExpression) {
-                    contextToken = parent;
-                    parent = parent.parent;
-                }
-
-                // Fix location
-                if (currentToken.parent === location) {
-                    switch (currentToken.kind) {
-                        case SyntaxKind.GreaterThanToken:
-                            if (currentToken.parent.kind === SyntaxKind.JsxElement || currentToken.parent.kind === SyntaxKind.JsxOpeningElement) {
-                                location = currentToken;
-                            }
-                            break;
-
-                        case SyntaxKind.SlashToken:
-                            if (currentToken.parent.kind === SyntaxKind.JsxSelfClosingElement) {
-                                location = currentToken;
-                            }
-                            break;
-                    }
-                }
-
-                switch (parent.kind) {
-                    case SyntaxKind.JsxClosingElement:
-                        if (contextToken.kind === SyntaxKind.SlashToken) {
-                            isStartingCloseTag = true;
-                            location = contextToken;
-                        }
-                        break;
-
-                    case SyntaxKind.BinaryExpression:
-                        if (!((parent as BinaryExpression).left.flags & NodeFlags.ThisNodeHasError)) {
-                            // It has a left-hand side, so we're not in an opening JSX tag.
-                            break;
-                        }
-                    // falls through
-
-                    case SyntaxKind.JsxSelfClosingElement:
-                    case SyntaxKind.JsxElement:
-                    case SyntaxKind.JsxOpeningElement:
-                        if (contextToken.kind === SyntaxKind.LessThanToken) {
-                            isRightOfOpenTag = true;
-                            location = contextToken;
-                        }
-                        break;
-
-                    case SyntaxKind.JsxAttribute:
-                        switch (previousToken.kind) {
-                            case SyntaxKind.EqualsToken:
-                                isJsxInitializer = true;
-                                break;
-                            case SyntaxKind.Identifier:
-                                // For `<div x=[|f/**/|]`, `parent` will be `x` and `previousToken.parent` will be `f` (which is its own JsxAttribute)
-                                if (parent !== previousToken.parent && !(parent as JsxAttribute).initializer) {
-                                    isJsxInitializer = previousToken as Identifier;
-                                }
-                        }
-                        break;
-                }
-            }
-        }
-
-        const semanticStart = timestamp();
-        let completionKind = CompletionKind.None;
-        let isNewIdentifierLocation = false;
-        let keywordFilters = KeywordCompletionFilters.None;
-        let symbols: Symbol[] = [];
-        const symbolToOriginInfoMap: SymbolOriginInfoMap = [];
-
-        if (isRightOfDot) {
-            getTypeScriptMemberSymbols();
-        }
-        else if (isRightOfOpenTag) {
-            const tagSymbols = Debug.assertEachDefined(typeChecker.getJsxIntrinsicTagNamesAt(location), "getJsxIntrinsicTagNames() should all be defined");
-            tryGetGlobalSymbols();
-            symbols = tagSymbols.concat(symbols);
-            completionKind = CompletionKind.MemberLike;
-        }
-        else if (isStartingCloseTag) {
-            const tagName = (<JsxElement>contextToken.parent.parent).openingElement.tagName;
-            const tagSymbol = typeChecker.getSymbolAtLocation(tagName);
-            if (tagSymbol) {
-                symbols = [tagSymbol];
-            }
-            completionKind = CompletionKind.MemberLike;
-        }
-        else {
-            // For JavaScript or TypeScript, if we're not after a dot, then just try to get the
-            // global symbols in scope.  These results should be valid for either language as
-            // the set of symbols that can be referenced from this location.
-            if (!tryGetGlobalSymbols()) {
-                return undefined;
-            }
-        }
-
-        log("getCompletionData: Semantic work: " + (timestamp() - semanticStart));
-
-        const recommendedCompletion = previousToken && getRecommendedCompletion(previousToken, position, sourceFile, typeChecker);
-        return { kind: CompletionDataKind.Data, symbols, completionKind, isInSnippetScope, propertyAccessToConvert, isNewIdentifierLocation, location, keywordFilters, symbolToOriginInfoMap, recommendedCompletion, previousToken, isJsxInitializer };
-
-        type JSDocTagWithTypeExpression = JSDocParameterTag | JSDocPropertyTag | JSDocReturnTag | JSDocTypeTag | JSDocTypedefTag;
-
-        function isTagWithTypeExpression(tag: JSDocTag): tag is JSDocTagWithTypeExpression {
-            switch (tag.kind) {
-                case SyntaxKind.JSDocParameterTag:
-                case SyntaxKind.JSDocPropertyTag:
-                case SyntaxKind.JSDocReturnTag:
-                case SyntaxKind.JSDocTypeTag:
-                case SyntaxKind.JSDocTypedefTag:
-                    return true;
-                default:
-                    return false;
-            }
-        }
-
-        function getTypeScriptMemberSymbols(): void {
-            // Right of dot member completion list
-            completionKind = CompletionKind.PropertyAccess;
-
-            // Since this is qualified name check its a type node location
-            const isImportType = isLiteralImportTypeNode(node);
-            const isTypeLocation = insideJsDocTagTypeExpression || (isImportType && !(node as ImportTypeNode).isTypeOf) || isPartOfTypeNode(node.parent);
-            const isRhsOfImportDeclaration = isInRightSideOfInternalImportEqualsDeclaration(node);
-            const allowTypeOrValue = isRhsOfImportDeclaration || (!isTypeLocation && isPossiblyTypeArgumentPosition(contextToken, sourceFile));
-            if (isEntityName(node) || isImportType) {
-                const symbolAtLocationStart = timestamp();
-                let symbol = typeChecker.getSymbolAtLocation(node);
-                log("getCompletionData: SymbolAtLocation work: " + (timestamp() - symbolAtLocationStart));
-                if (symbol) {
-                    symbol = skipAlias(symbol, typeChecker);
-
-                    if (symbol.flags & (SymbolFlags.Module | SymbolFlags.Enum)) {
-                        const exportedSymbolsStart = timestamp();
-                        // Extract module or enum members
-                        const exportedSymbols = Debug.assertEachDefined(typeChecker.getExportsOfModule(symbol), "getExportsOfModule() should all be defined");
-                        log("getCompletionData: exportedSymbols work: " + (timestamp() - exportedSymbolsStart));
-                        const isValidValueAccess = (symbol: Symbol) => typeChecker.isValidPropertyAccess(isImportType ? <ImportTypeNode>node : <PropertyAccessExpression>(node.parent), symbol.name);
-                        const isValidTypeAccess = (symbol: Symbol) => symbolCanBeReferencedAtTypeLocation(symbol);
-                        const isValidAccess = allowTypeOrValue ?
-                            // Any kind is allowed when dotting off namespace in internal import equals declaration
-                            (symbol: Symbol) => isValidTypeAccess(symbol) || isValidValueAccess(symbol) :
-                            isTypeLocation ? isValidTypeAccess : isValidValueAccess;
-                        for (const symbol of exportedSymbols) {
-                            if (isValidAccess(symbol)) {
-                                symbols.push(symbol);
-                            }
-                        }
-
-                        // If the module is merged with a value, we must get the type of the class and add its propertes (for inherited static methods).
-                        if (!isTypeLocation && symbol.declarations.some(d => d.kind !== SyntaxKind.SourceFile && d.kind !== SyntaxKind.ModuleDeclaration && d.kind !== SyntaxKind.EnumDeclaration)) {
-                            const typeStart = timestamp();
-                            const type = typeChecker.getTypeOfSymbolAtLocation(symbol, node);
-                            log("getCompletionData: getTypeOfSymbolAtLocation work: " + (timestamp() - typeStart));
-                            addTypeProperties(type);
-                        }
-
-                        return;
-                    }
-                }
-
-            }
-
-            if (isMetaProperty(node) && (node.keywordToken === SyntaxKind.NewKeyword || node.keywordToken === SyntaxKind.ImportKeyword)) {
-                const completion = (node.keywordToken === SyntaxKind.NewKeyword) ? "target" : "meta";
-                symbols.push(typeChecker.createSymbol(SymbolFlags.Property, escapeLeadingUnderscores(completion)));
-                return;
-            }
-
-            if (!isTypeLocation) {
-<<<<<<< HEAD
-                const typeStart = timestamp();
-                const type = typeChecker.getTypeAtLocation(node);
-                log("getCompletionData: getTypeAtLocation work: " + (timestamp() - typeStart));
-
-                addTypeProperties(type);
-=======
-                addTypeProperties(typeChecker.getTypeAtLocation(node)!);
->>>>>>> 2226cd6a
-            }
-        }
-
-        function addTypeProperties(type: Type): void {
-            const typePropertiesStart = timestamp();
-            isNewIdentifierLocation = hasIndexSignature(type);
-
-            if (isUncheckedFile) {
-                // In javascript files, for union types, we don't just get the members that
-                // the individual types have in common, we also include all the members that
-                // each individual type has. This is because we're going to add all identifiers
-                // anyways. So we might as well elevate the members that were at least part
-                // of the individual types to a higher status since we know what they are.
-                symbols.push(...getPropertiesForCompletion(type, typeChecker, /*isForAccess*/ true));
-            }
-            else {
-                let typePropertiesStart = timestamp();
-                const props = type.getApparentProperties();
-                log("getCompletionData: getApparentProperties work: " + (timestamp() - typePropertiesStart) + " PropsCount: " + props.length);
-                type isValidAccessDetailTime = { name: string; time: number; }[];
-                const times: { name: string; isValid: boolean; isValidTime: number; addSymbolTime: number; isValidAccessDetail: isValidAccessDetailTime }[] = [];
-                for (const symbol of props) {
-                    const time1 = timestamp();
-                    const timeCheck: { name: string; time: number; }[] = symbol.name === "conforms" || symbol.name === "flow" || symbol.name === "flowRight" ? [] : undefined;
-                    const val = typeChecker.isValidPropertyAccessForCompletions(node.kind === SyntaxKind.ImportType ? <ImportTypeNode>node : <PropertyAccessExpression>node.parent, type, symbol, timeCheck);
-                    const time2 = timestamp();
-                    if (val) {
-                        addPropertySymbol(symbol);
-                    }
-                    const time3 = timestamp();
-                    times.push({ name: symbol.name, isValid: val, isValidTime: time2 - time1, addSymbolTime: time3 - time2, isValidAccessDetail: timeCheck });
-                }
-                log(`getCompletionData: IsValidTime: ${sum(times, "isValidTime")} addPropertySymbolTime: ${sum(times, "addSymbolTime")}`);
-                times.forEach(t => {
-                    if (t.isValidAccessDetail) {
-                        t.isValidAccessDetail.forEach(v => {
-                            log(`getCompletionData:: ${t.name} ${v.name} :: ${v.time}`);
-                        });
-                        delete t.isValidAccessDetail;
-                    }
-                });
-                log(`getCompletionData: IsValidTime, addPropertySymbolTime JSON:: \n ${JSON.stringify(times)}\n`)
-
-            }
-            log("getCompletionData: addTypeProperties work: " + (timestamp() - typePropertiesStart));
-        }
-
-        function addPropertySymbol(symbol: Symbol) {
-            // If this is e.g. [Symbol.iterator], add a completion for `Symbol`.
-            const symbolSymbol = firstDefined(symbol.declarations, decl => {
-                const name = getNameOfDeclaration(decl);
-                const leftName = name.kind === SyntaxKind.ComputedPropertyName ? getLeftMostName(name.expression) : undefined;
-                return leftName && typeChecker.getSymbolAtLocation(leftName);
-            });
-            if (symbolSymbol) {
-                symbols.push(symbolSymbol);
-                symbolToOriginInfoMap[getSymbolId(symbolSymbol)] = { type: "symbol-member" };
-            }
-            else {
-                symbols.push(symbol);
-            }
-        }
-
-        /** Given 'a.b.c', returns 'a'. */
-        function getLeftMostName(e: Expression): Identifier | undefined {
-            return isIdentifier(e) ? e : isPropertyAccessExpression(e) ? getLeftMostName(e.expression) : undefined;
-        }
-
-        function tryGetGlobalSymbols(): boolean {
-            const result: GlobalsSearch = tryGetObjectLikeCompletionSymbols()
-                || tryGetImportOrExportClauseCompletionSymbols()
-                || tryGetConstructorCompletion()
-                || tryGetClassLikeCompletionSymbols()
-                || tryGetJsxCompletionSymbols()
-                || (getGlobalCompletions(), GlobalsSearch.Success);
-            return result === GlobalsSearch.Success;
-        }
-
-        function tryGetConstructorCompletion(): GlobalsSearch {
-            if (!tryGetConstructorLikeCompletionContainer(contextToken)) return GlobalsSearch.Continue;
-            // no members, only keywords
-            completionKind = CompletionKind.None;
-            // Declaring new property/method/accessor
-            isNewIdentifierLocation = true;
-            // Has keywords for constructor parameter
-            keywordFilters = KeywordCompletionFilters.ConstructorParameterKeywords;
-            return GlobalsSearch.Success;
-        }
-
-        function tryGetJsxCompletionSymbols(): GlobalsSearch {
-            const jsxContainer = tryGetContainingJsxElement(contextToken);
-            // Cursor is inside a JSX self-closing element or opening element
-            const attrsType = jsxContainer && typeChecker.getAllAttributesTypeFromJsxOpeningLikeElement(jsxContainer);
-            if (!attrsType) return GlobalsSearch.Continue;
-            symbols = filterJsxAttributes(typeChecker.getPropertiesOfType(attrsType), jsxContainer!.attributes.properties);
-            completionKind = CompletionKind.MemberLike;
-            isNewIdentifierLocation = false;
-            return GlobalsSearch.Success;
-        }
-
-        function getGlobalCompletions(): void {
-            if (tryGetFunctionLikeBodyCompletionContainer(contextToken)) {
-                keywordFilters = KeywordCompletionFilters.FunctionLikeBodyKeywords;
-            }
-
-            // Get all entities in the current scope.
-            completionKind = CompletionKind.Global;
-            isNewIdentifierLocation = isNewIdentifierDefinitionLocation(contextToken);
-
-            if (previousToken !== contextToken) {
-                Debug.assert(!!previousToken, "Expected 'contextToken' to be defined when different from 'previousToken'.");
-            }
-            // We need to find the node that will give us an appropriate scope to begin
-            // aggregating completion candidates. This is achieved in 'getScopeNode'
-            // by finding the first node that encompasses a position, accounting for whether a node
-            // is "complete" to decide whether a position belongs to the node.
-            //
-            // However, at the end of an identifier, we are interested in the scope of the identifier
-            // itself, but fall outside of the identifier. For instance:
-            //
-            //      xyz => x$
-            //
-            // the cursor is outside of both the 'x' and the arrow function 'xyz => x',
-            // so 'xyz' is not returned in our results.
-            //
-            // We define 'adjustedPosition' so that we may appropriately account for
-            // being at the end of an identifier. The intention is that if requesting completion
-            // at the end of an identifier, it should be effectively equivalent to requesting completion
-            // anywhere inside/at the beginning of the identifier. So in the previous case, the
-            // 'adjustedPosition' will work as if requesting completion in the following:
-            //
-            //      xyz => $x
-            //
-            // If previousToken !== contextToken, then
-            //   - 'contextToken' was adjusted to the token prior to 'previousToken'
-            //      because we were at the end of an identifier.
-            //   - 'previousToken' is defined.
-            const adjustedPosition = previousToken !== contextToken ?
-                previousToken.getStart() :
-                position;
-
-            const scopeNode = getScopeNode(contextToken, adjustedPosition, sourceFile) || sourceFile;
-            isInSnippetScope = isSnippetScope(scopeNode);
-
-            const symbolMeanings = SymbolFlags.Type | SymbolFlags.Value | SymbolFlags.Namespace | SymbolFlags.Alias;
-
-            symbols = Debug.assertEachDefined(typeChecker.getSymbolsInScope(scopeNode, symbolMeanings), "getSymbolsInScope() should all be defined");
-
-            // Need to insert 'this.' before properties of `this` type, so only do that if `includeInsertTextCompletions`
-            if (preferences.includeCompletionsWithInsertText && scopeNode.kind !== SyntaxKind.SourceFile) {
-                const thisType = typeChecker.tryGetThisTypeAt(scopeNode);
-                if (thisType) {
-                    for (const symbol of getPropertiesForCompletion(thisType, typeChecker, /*isForAccess*/ true)) {
-                        symbolToOriginInfoMap[getSymbolId(symbol)] = { type: "this-type" };
-                        symbols.push(symbol);
-                    }
-                }
-            }
-
-            if (shouldOfferImportCompletions()) {
-                getSymbolsFromOtherSourceFileExports(symbols, previousToken && isIdentifier(previousToken) ? previousToken.text : "", program.getCompilerOptions().target!);
-            }
-            filterGlobalCompletion(symbols);
-        }
-
-        function shouldOfferImportCompletions(): boolean {
-            // If not already a module, must have modules enabled and not currently be in a commonjs module. (TODO: import completions for commonjs)
-            if (!preferences.includeCompletionsForModuleExports) return false;
-            // If already using ES6 modules, OK to continue using them.
-            if (sourceFile.externalModuleIndicator) return true;
-            // If already using commonjs, don't introduce ES6.
-            if (sourceFile.commonJsModuleIndicator) return false;
-            // If some file is using ES6 modules, assume that it's OK to add more.
-            if (programContainsEs6Modules(program)) return true;
-            // For JS, stay on the safe side.
-            if (isUncheckedFile) return false;
-            // If module transpilation is enabled or we're targeting es6 or above, or not emitting, OK.
-            return compilerOptionsIndicateEs6Modules(program.getCompilerOptions());
-        }
-
-        function isSnippetScope(scopeNode: Node): boolean {
-            switch (scopeNode.kind) {
-                case SyntaxKind.SourceFile:
-                case SyntaxKind.TemplateExpression:
-                case SyntaxKind.JsxExpression:
-                case SyntaxKind.Block:
-                    return true;
-                default:
-                    return isStatement(scopeNode);
-            }
-        }
-
-        function filterGlobalCompletion(symbols: Symbol[]): void {
-            const isTypeOnlyCompletion = insideJsDocTagTypeExpression || !isContextTokenValueLocation(contextToken) && (isPartOfTypeNode(location) || isContextTokenTypeLocation(contextToken));
-            const allowTypes = isTypeOnlyCompletion || !isContextTokenValueLocation(contextToken) && isPossiblyTypeArgumentPosition(contextToken, sourceFile);
-            if (isTypeOnlyCompletion) keywordFilters = KeywordCompletionFilters.TypeKeywords;
-
-            filterMutate(symbols, symbol => {
-                if (!isSourceFile(location)) {
-                    // export = /**/ here we want to get all meanings, so any symbol is ok
-                    if (isExportAssignment(location.parent)) {
-                        return true;
-                    }
-
-                    symbol = skipAlias(symbol, typeChecker);
-
-                    // import m = /**/ <-- It can only access namespace (if typing import = x. this would get member symbols and not namespace)
-                    if (isInRightSideOfInternalImportEqualsDeclaration(location)) {
-                        return !!(symbol.flags & SymbolFlags.Namespace);
-                    }
-
-                    if (allowTypes) {
-                        // Its a type, but you can reach it by namespace.type as well
-                        const symbolAllowedAsType = symbolCanBeReferencedAtTypeLocation(symbol);
-                        if (symbolAllowedAsType || isTypeOnlyCompletion) {
-                            return symbolAllowedAsType;
-                        }
-                    }
-                }
-
-                // expressions are value space (which includes the value namespaces)
-                return !!(getCombinedLocalAndExportSymbolFlags(symbol) & SymbolFlags.Value);
-            });
-        }
-
-        function isContextTokenValueLocation(contextToken: Node) {
-            return contextToken &&
-                contextToken.kind === SyntaxKind.TypeOfKeyword &&
-                (contextToken.parent.kind === SyntaxKind.TypeQuery || isTypeOfExpression(contextToken.parent));
-        }
-
-        function isContextTokenTypeLocation(contextToken: Node): boolean {
-            if (contextToken) {
-                const parentKind = contextToken.parent.kind;
-                switch (contextToken.kind) {
-                    case SyntaxKind.ColonToken:
-                        return parentKind === SyntaxKind.PropertyDeclaration ||
-                            parentKind === SyntaxKind.PropertySignature ||
-                            parentKind === SyntaxKind.Parameter ||
-                            parentKind === SyntaxKind.VariableDeclaration ||
-                            isFunctionLikeKind(parentKind);
-
-                    case SyntaxKind.EqualsToken:
-                        return parentKind === SyntaxKind.TypeAliasDeclaration;
-
-                    case SyntaxKind.AsKeyword:
-                        return parentKind === SyntaxKind.AsExpression;
-                }
-            }
-            return false;
-        }
-
-        function symbolCanBeReferencedAtTypeLocation(symbol: Symbol): boolean {
-            symbol = symbol.exportSymbol || symbol;
-
-            // This is an alias, follow what it aliases
-            symbol = skipAlias(symbol, typeChecker);
-
-            if (symbol.flags & SymbolFlags.Type) {
-                return true;
-            }
-
-            if (symbol.flags & SymbolFlags.Module) {
-                const exportedSymbols = typeChecker.getExportsOfModule(symbol);
-                // If the exported symbols contains type,
-                // symbol can be referenced at locations where type is allowed
-                return exportedSymbols.some(symbolCanBeReferencedAtTypeLocation);
-            }
-            return false;
-        }
-
-        function getSymbolsFromOtherSourceFileExports(symbols: Symbol[], tokenText: string, target: ScriptTarget): void {
-            const tokenTextLowerCase = tokenText.toLowerCase();
-
-            const seenResolvedModules = createMap<true>();
-
-            codefix.forEachExternalModuleToImportFrom(typeChecker, sourceFile, program.getSourceFiles(), moduleSymbol => {
-                // Perf -- ignore other modules if this is a request for details
-                if (detailsEntryId && detailsEntryId.source && stripQuotes(moduleSymbol.name) !== detailsEntryId.source) {
-                    return;
-                }
-
-                const resolvedModuleSymbol = typeChecker.resolveExternalModuleSymbol(moduleSymbol);
-                // resolvedModuleSymbol may be a namespace. A namespace may be `export =` by multiple module declarations, but only keep the first one.
-                if (!addToSeen(seenResolvedModules, getSymbolId(resolvedModuleSymbol))) {
-                    return;
-                }
-
-                for (let symbol of typeChecker.getExportsOfModule(moduleSymbol)) {
-                    // Don't add a completion for a re-export, only for the original.
-                    // The actual import fix might end up coming from a re-export -- we don't compute that until getting completion details.
-                    // This is just to avoid adding duplicate completion entries.
-                    //
-                    // If `symbol.parent !== ...`, this comes from an `export * from "foo"` re-export. Those don't create new symbols.
-                    // If `some(...)`, this comes from an `export { foo } from "foo"` re-export, which creates a new symbol (thus isn't caught by the first check).
-                    if (typeChecker.getMergedSymbol(symbol.parent!) !== resolvedModuleSymbol
-                        || some(symbol.declarations, d => isExportSpecifier(d) && !!d.parent.parent.moduleSpecifier)) {
-                        continue;
-                    }
-
-                    const isDefaultExport = symbol.name === InternalSymbolName.Default;
-                    if (isDefaultExport) {
-                        symbol = getLocalSymbolForExportDefault(symbol) || symbol;
-                    }
-
-                    const origin: SymbolOriginInfo = { type: "export", moduleSymbol, isDefaultExport };
-                    if (detailsEntryId || stringContainsCharactersInOrder(getSymbolName(symbol, origin, target).toLowerCase(), tokenTextLowerCase)) {
-                        symbols.push(symbol);
-                        symbolToOriginInfoMap[getSymbolId(symbol)] = origin;
-                    }
-                }
-            });
-        }
-
-        /**
-         * True if you could remove some characters in `a` to get `b`.
-         * E.g., true for "abcdef" and "bdf".
-         * But not true for "abcdef" and "dbf".
-         */
-        function stringContainsCharactersInOrder(str: string, characters: string): boolean {
-            if (characters.length === 0) {
-                return true;
-            }
-
-            let characterIndex = 0;
-            for (let strIndex = 0; strIndex < str.length; strIndex++) {
-                if (str.charCodeAt(strIndex) === characters.charCodeAt(characterIndex)) {
-                    characterIndex++;
-                    if (characterIndex === characters.length) {
-                        return true;
-                    }
-                }
-            }
-
-            // Did not find all characters
-            return false;
-        }
-
-        /**
-         * Finds the first node that "embraces" the position, so that one may
-         * accurately aggregate locals from the closest containing scope.
-         */
-        function getScopeNode(initialToken: Node | undefined, position: number, sourceFile: SourceFile) {
-            let scope: Node | undefined = initialToken;
-            while (scope && !positionBelongsToNode(scope, position, sourceFile)) {
-                scope = scope.parent;
-            }
-            return scope;
-        }
-
-        function isCompletionListBlocker(contextToken: Node): boolean {
-            const start = timestamp();
-            const result = isInStringOrRegularExpressionOrTemplateLiteral(contextToken) ||
-                isSolelyIdentifierDefinitionLocation(contextToken) ||
-                isDotOfNumericLiteral(contextToken) ||
-                isInJsxText(contextToken);
-            log("getCompletionsAtPosition: isCompletionListBlocker: " + (timestamp() - start));
-            return result;
-        }
-
-        function isInJsxText(contextToken: Node): boolean {
-            if (contextToken.kind === SyntaxKind.JsxText) {
-                return true;
-            }
-
-            if (contextToken.kind === SyntaxKind.GreaterThanToken && contextToken.parent) {
-                if (contextToken.parent.kind === SyntaxKind.JsxOpeningElement) {
-                    return true;
-                }
-
-                if (contextToken.parent.kind === SyntaxKind.JsxClosingElement || contextToken.parent.kind === SyntaxKind.JsxSelfClosingElement) {
-                    return !!contextToken.parent.parent && contextToken.parent.parent.kind === SyntaxKind.JsxElement;
-                }
-            }
-            return false;
-        }
-
-        function isNewIdentifierDefinitionLocation(previousToken: Node | undefined): boolean {
-            if (previousToken) {
-                const containingNodeKind = previousToken.parent.kind;
-                switch (previousToken.kind) {
-                    case SyntaxKind.CommaToken:
-                        return containingNodeKind === SyntaxKind.CallExpression               // func( a, |
-                            || containingNodeKind === SyntaxKind.Constructor                  // constructor( a, |   /* public, protected, private keywords are allowed here, so show completion */
-                            || containingNodeKind === SyntaxKind.NewExpression                // new C(a, |
-                            || containingNodeKind === SyntaxKind.ArrayLiteralExpression       // [a, |
-                            || containingNodeKind === SyntaxKind.BinaryExpression             // const x = (a, |
-                            || containingNodeKind === SyntaxKind.FunctionType;                // var x: (s: string, list|
-
-                    case SyntaxKind.OpenParenToken:
-                        return containingNodeKind === SyntaxKind.CallExpression               // func( |
-                            || containingNodeKind === SyntaxKind.Constructor                  // constructor( |
-                            || containingNodeKind === SyntaxKind.NewExpression                // new C(a|
-                            || containingNodeKind === SyntaxKind.ParenthesizedExpression      // const x = (a|
-                            || containingNodeKind === SyntaxKind.ParenthesizedType;           // function F(pred: (a| /* this can become an arrow function, where 'a' is the argument */
-
-                    case SyntaxKind.OpenBracketToken:
-                        return containingNodeKind === SyntaxKind.ArrayLiteralExpression       // [ |
-                            || containingNodeKind === SyntaxKind.IndexSignature               // [ | : string ]
-                            || containingNodeKind === SyntaxKind.ComputedPropertyName;         // [ |    /* this can become an index signature */
-
-                    case SyntaxKind.ModuleKeyword:                                            // module |
-                    case SyntaxKind.NamespaceKeyword:                                         // namespace |
-                        return true;
-
-                    case SyntaxKind.DotToken:
-                        return containingNodeKind === SyntaxKind.ModuleDeclaration;           // module A.|
-
-                    case SyntaxKind.OpenBraceToken:
-                        return containingNodeKind === SyntaxKind.ClassDeclaration;            // class A{ |
-
-                    case SyntaxKind.EqualsToken:
-                        return containingNodeKind === SyntaxKind.VariableDeclaration          // const x = a|
-                            || containingNodeKind === SyntaxKind.BinaryExpression;            // x = a|
-
-                    case SyntaxKind.TemplateHead:
-                        return containingNodeKind === SyntaxKind.TemplateExpression;          // `aa ${|
-
-                    case SyntaxKind.TemplateMiddle:
-                        return containingNodeKind === SyntaxKind.TemplateSpan;                // `aa ${10} dd ${|
-
-                    case SyntaxKind.PublicKeyword:
-                    case SyntaxKind.PrivateKeyword:
-                    case SyntaxKind.ProtectedKeyword:
-                        return containingNodeKind === SyntaxKind.PropertyDeclaration;         // class A{ public |
-                }
-
-                // Previous token may have been a keyword that was converted to an identifier.
-                switch (keywordForNode(previousToken)) {
-                    case SyntaxKind.PublicKeyword:
-                    case SyntaxKind.ProtectedKeyword:
-                    case SyntaxKind.PrivateKeyword:
-                        return true;
-                }
-            }
-
-            return false;
-        }
-
-        function isInStringOrRegularExpressionOrTemplateLiteral(contextToken: Node): boolean {
-            // To be "in" one of these literals, the position has to be:
-            //   1. entirely within the token text.
-            //   2. at the end position of an unterminated token.
-            //   3. at the end of a regular expression (due to trailing flags like '/foo/g').
-            return (isRegularExpressionLiteral(contextToken) || isStringTextContainingNode(contextToken)) && (
-                rangeContainsPositionExclusive(createTextRangeFromSpan(createTextSpanFromNode(contextToken)), position) ||
-                    position === contextToken.end && (!!contextToken.isUnterminated || isRegularExpressionLiteral(contextToken)));
-        }
-
-        /**
-         * Aggregates relevant symbols for completion in object literals and object binding patterns.
-         * Relevant symbols are stored in the captured 'symbols' variable.
-         *
-         * @returns true if 'symbols' was successfully populated; false otherwise.
-         */
-        function tryGetObjectLikeCompletionSymbols(): GlobalsSearch | undefined {
-            const objectLikeContainer = tryGetObjectLikeCompletionContainer(contextToken);
-            if (!objectLikeContainer) return GlobalsSearch.Continue;
-
-            // We're looking up possible property names from contextual/inferred/declared type.
-            completionKind = CompletionKind.ObjectPropertyDeclaration;
-
-            let typeMembers: Symbol[] | undefined;
-            let existingMembers: ReadonlyArray<Declaration> | undefined;
-
-            if (objectLikeContainer.kind === SyntaxKind.ObjectLiteralExpression) {
-                const typeForObject = typeChecker.getContextualType(objectLikeContainer);
-                if (!typeForObject) return GlobalsSearch.Fail;
-                isNewIdentifierLocation = hasIndexSignature(typeForObject);
-                typeMembers = getPropertiesForCompletion(typeForObject, typeChecker, /*isForAccess*/ false);
-                existingMembers = objectLikeContainer.properties;
-            }
-            else {
-                Debug.assert(objectLikeContainer.kind === SyntaxKind.ObjectBindingPattern);
-                // We are *only* completing on properties from the type being destructured.
-                isNewIdentifierLocation = false;
-
-                const rootDeclaration = getRootDeclaration(objectLikeContainer.parent);
-                if (!isVariableLike(rootDeclaration)) return Debug.fail("Root declaration is not variable-like.");
-
-                // We don't want to complete using the type acquired by the shape
-                // of the binding pattern; we are only interested in types acquired
-                // through type declaration or inference.
-                // Also proceed if rootDeclaration is a parameter and if its containing function expression/arrow function is contextually typed -
-                // type of parameter will flow in from the contextual type of the function
-                let canGetType = hasInitializer(rootDeclaration) || hasType(rootDeclaration) || rootDeclaration.parent.parent.kind === SyntaxKind.ForOfStatement;
-                if (!canGetType && rootDeclaration.kind === SyntaxKind.Parameter) {
-                    if (isExpression(rootDeclaration.parent)) {
-                        canGetType = !!typeChecker.getContextualType(<Expression>rootDeclaration.parent);
-                    }
-                    else if (rootDeclaration.parent.kind === SyntaxKind.MethodDeclaration || rootDeclaration.parent.kind === SyntaxKind.SetAccessor) {
-                        canGetType = isExpression(rootDeclaration.parent.parent) && !!typeChecker.getContextualType(<Expression>rootDeclaration.parent.parent);
-                    }
-                }
-                if (canGetType) {
-                    const typeForObject = typeChecker.getTypeAtLocation(objectLikeContainer);
-                    if (!typeForObject) return GlobalsSearch.Fail;
-                    // In a binding pattern, get only known properties. Everywhere else we will get all possible properties.
-                    typeMembers = typeChecker.getPropertiesOfType(typeForObject).filter((symbol) => !(getDeclarationModifierFlagsFromSymbol(symbol) & ModifierFlags.NonPublicAccessibilityModifier));
-                    existingMembers = objectLikeContainer.elements;
-                }
-            }
-
-            if (typeMembers && typeMembers.length > 0) {
-                // Add filtered items to the completion list
-                symbols = filterObjectMembersList(typeMembers, Debug.assertDefined(existingMembers));
-            }
-            return GlobalsSearch.Success;
-        }
-
-        /**
-         * Aggregates relevant symbols for completion in import clauses and export clauses
-         * whose declarations have a module specifier; for instance, symbols will be aggregated for
-         *
-         *      import { | } from "moduleName";
-         *      export { a as foo, | } from "moduleName";
-         *
-         * but not for
-         *
-         *      export { | };
-         *
-         * Relevant symbols are stored in the captured 'symbols' variable.
-         *
-         * @returns true if 'symbols' was successfully populated; false otherwise.
-         */
-        function tryGetImportOrExportClauseCompletionSymbols(): GlobalsSearch {
-            // `import { |` or `import { a as 0, | }`
-            const namedImportsOrExports = contextToken && (contextToken.kind === SyntaxKind.OpenBraceToken || contextToken.kind === SyntaxKind.CommaToken)
-                ? tryCast(contextToken.parent, isNamedImportsOrExports) : undefined;
-            if (!namedImportsOrExports) return GlobalsSearch.Continue;
-
-            // cursor is in an import clause
-            // try to show exported member for imported module
-            const { moduleSpecifier } = namedImportsOrExports.kind === SyntaxKind.NamedImports ? namedImportsOrExports.parent.parent : namedImportsOrExports.parent;
-            const moduleSpecifierSymbol = typeChecker.getSymbolAtLocation(moduleSpecifier!); // TODO: GH#18217
-            if (!moduleSpecifierSymbol) return GlobalsSearch.Fail;
-
-            completionKind = CompletionKind.MemberLike;
-            isNewIdentifierLocation = false;
-            const exports = typeChecker.getExportsAndPropertiesOfModule(moduleSpecifierSymbol);
-            const existing = arrayToSet<ImportOrExportSpecifier>(namedImportsOrExports.elements, n => isCurrentlyEditingNode(n) ? undefined : (n.propertyName || n.name).escapedText);
-            symbols = exports.filter(e => e.escapedName !== InternalSymbolName.Default && !existing.get(e.escapedName));
-            return GlobalsSearch.Success;
-        }
-
-        /**
-         * Aggregates relevant symbols for completion in class declaration
-         * Relevant symbols are stored in the captured 'symbols' variable.
-         */
-        function tryGetClassLikeCompletionSymbols(): GlobalsSearch {
-            const decl = tryGetObjectTypeDeclarationCompletionContainer(sourceFile, contextToken, location);
-            if (!decl) return GlobalsSearch.Continue;
-
-            // We're looking up possible property names from parent type.
-            completionKind = CompletionKind.MemberLike;
-            // Declaring new property/method/accessor
-            isNewIdentifierLocation = true;
-            keywordFilters = isClassLike(decl) ? KeywordCompletionFilters.ClassElementKeywords : KeywordCompletionFilters.InterfaceElementKeywords;
-
-            // If you're in an interface you don't want to repeat things from super-interface. So just stop here.
-            if (!isClassLike(decl)) return GlobalsSearch.Success;
-
-            const classElement = contextToken.parent;
-            let classElementModifierFlags = isClassElement(classElement) ? getModifierFlags(classElement) : ModifierFlags.None;
-            // If this is context token is not something we are editing now, consider if this would lead to be modifier
-            if (contextToken.kind === SyntaxKind.Identifier && !isCurrentlyEditingNode(contextToken)) {
-                switch (contextToken.getText()) {
-                    case "private":
-                        classElementModifierFlags = classElementModifierFlags | ModifierFlags.Private;
-                        break;
-                    case "static":
-                        classElementModifierFlags = classElementModifierFlags | ModifierFlags.Static;
-                        break;
-                }
-            }
-
-            // No member list for private methods
-            if (!(classElementModifierFlags & ModifierFlags.Private)) {
-                // List of property symbols of base type that are not private and already implemented
-                const baseSymbols = flatMap(getAllSuperTypeNodes(decl), baseTypeNode => {
-                    const type = typeChecker.getTypeAtLocation(baseTypeNode)!; // TODO: GH#18217
-                    return typeChecker.getPropertiesOfType(classElementModifierFlags & ModifierFlags.Static ? typeChecker.getTypeOfSymbolAtLocation(type.symbol, decl) : type);
-                });
-                symbols = filterClassMembersList(baseSymbols, decl.members, classElementModifierFlags);
-            }
-
-            return GlobalsSearch.Success;
-        }
-
-        /**
-         * Returns the immediate owning object literal or binding pattern of a context token,
-         * on the condition that one exists and that the context implies completion should be given.
-         */
-        function tryGetObjectLikeCompletionContainer(contextToken: Node): ObjectLiteralExpression | ObjectBindingPattern | undefined {
-            if (contextToken) {
-                switch (contextToken.kind) {
-                    case SyntaxKind.OpenBraceToken:  // const x = { |
-                    case SyntaxKind.CommaToken:      // const x = { a: 0, |
-                        const parent = contextToken.parent;
-                        if (isObjectLiteralExpression(parent) || isObjectBindingPattern(parent)) {
-                            return parent;
-                        }
-                        break;
-                }
-            }
-
-            return undefined;
-        }
-
-        function isConstructorParameterCompletion(node: Node): boolean {
-            return !!node.parent && isParameter(node.parent) && isConstructorDeclaration(node.parent.parent)
-                && (isParameterPropertyModifier(node.kind) || isDeclarationName(node));
-        }
-
-        /**
-         * Returns the immediate owning class declaration of a context token,
-         * on the condition that one exists and that the context implies completion should be given.
-         */
-        function tryGetConstructorLikeCompletionContainer(contextToken: Node): ConstructorDeclaration | undefined {
-            if (contextToken) {
-                const parent = contextToken.parent;
-                switch (contextToken.kind) {
-                    case SyntaxKind.OpenParenToken:
-                    case SyntaxKind.CommaToken:
-                        return isConstructorDeclaration(contextToken.parent) ? contextToken.parent : undefined;
-
-                    default:
-                        if (isConstructorParameterCompletion(contextToken)) {
-                            return parent.parent as ConstructorDeclaration;
-                        }
-                }
-            }
-            return undefined;
-        }
-
-        function tryGetFunctionLikeBodyCompletionContainer(contextToken: Node): FunctionLikeDeclaration | undefined {
-            if (contextToken) {
-                let prev: Node;
-                const container = findAncestor(contextToken.parent, (node: Node) => {
-                    if (isClassLike(node)) {
-                        return "quit";
-                    }
-                    if (isFunctionLikeDeclaration(node) && prev === node.body) {
-                        return true;
-                    }
-                    prev = node;
-                    return false;
-                });
-                return container && container as FunctionLikeDeclaration;
-            }
-        }
-
-        function tryGetContainingJsxElement(contextToken: Node): JsxOpeningLikeElement | undefined {
-            if (contextToken) {
-                const parent = contextToken.parent;
-                switch (contextToken.kind) {
-                    case SyntaxKind.LessThanSlashToken:
-                    case SyntaxKind.SlashToken:
-                    case SyntaxKind.Identifier:
-                    case SyntaxKind.PropertyAccessExpression:
-                    case SyntaxKind.JsxAttributes:
-                    case SyntaxKind.JsxAttribute:
-                    case SyntaxKind.JsxSpreadAttribute:
-                        if (parent && (parent.kind === SyntaxKind.JsxSelfClosingElement || parent.kind === SyntaxKind.JsxOpeningElement)) {
-                            return <JsxOpeningLikeElement>parent;
-                        }
-                        else if (parent.kind === SyntaxKind.JsxAttribute) {
-                            // Currently we parse JsxOpeningLikeElement as:
-                            //      JsxOpeningLikeElement
-                            //          attributes: JsxAttributes
-                            //             properties: NodeArray<JsxAttributeLike>
-                            return parent.parent.parent as JsxOpeningLikeElement;
-                        }
-                        break;
-
-                    // The context token is the closing } or " of an attribute, which means
-                    // its parent is a JsxExpression, whose parent is a JsxAttribute,
-                    // whose parent is a JsxOpeningLikeElement
-                    case SyntaxKind.StringLiteral:
-                        if (parent && ((parent.kind === SyntaxKind.JsxAttribute) || (parent.kind === SyntaxKind.JsxSpreadAttribute))) {
-                            // Currently we parse JsxOpeningLikeElement as:
-                            //      JsxOpeningLikeElement
-                            //          attributes: JsxAttributes
-                            //             properties: NodeArray<JsxAttributeLike>
-                            return parent.parent.parent as JsxOpeningLikeElement;
-                        }
-
-                        break;
-
-                    case SyntaxKind.CloseBraceToken:
-                        if (parent &&
-                            parent.kind === SyntaxKind.JsxExpression &&
-                            parent.parent && parent.parent.kind === SyntaxKind.JsxAttribute) {
-                            // Currently we parse JsxOpeningLikeElement as:
-                            //      JsxOpeningLikeElement
-                            //          attributes: JsxAttributes
-                            //             properties: NodeArray<JsxAttributeLike>
-                            //                  each JsxAttribute can have initializer as JsxExpression
-                            return parent.parent.parent.parent as JsxOpeningLikeElement;
-                        }
-
-                        if (parent && parent.kind === SyntaxKind.JsxSpreadAttribute) {
-                            // Currently we parse JsxOpeningLikeElement as:
-                            //      JsxOpeningLikeElement
-                            //          attributes: JsxAttributes
-                            //             properties: NodeArray<JsxAttributeLike>
-                            return parent.parent.parent as JsxOpeningLikeElement;
-                        }
-
-                        break;
-                }
-            }
-            return undefined;
-        }
-
-        /**
-         * @returns true if we are certain that the currently edited location must define a new location; false otherwise.
-         */
-        function isSolelyIdentifierDefinitionLocation(contextToken: Node): boolean {
-            const parent = contextToken.parent;
-            const containingNodeKind = parent.kind;
-            switch (contextToken.kind) {
-                case SyntaxKind.CommaToken:
-                    return containingNodeKind === SyntaxKind.VariableDeclaration ||
-                        containingNodeKind === SyntaxKind.VariableDeclarationList ||
-                        containingNodeKind === SyntaxKind.VariableStatement ||
-                        containingNodeKind === SyntaxKind.EnumDeclaration ||                        // enum a { foo, |
-                        isFunctionLikeButNotConstructor(containingNodeKind) ||
-                        containingNodeKind === SyntaxKind.InterfaceDeclaration ||                   // interface A<T, |
-                        containingNodeKind === SyntaxKind.ArrayBindingPattern ||                    // var [x, y|
-                        containingNodeKind === SyntaxKind.TypeAliasDeclaration ||                   // type Map, K, |
-                        // class A<T, |
-                        // var C = class D<T, |
-                        (isClassLike(parent) &&
-                            !!parent.typeParameters &&
-                            parent.typeParameters.end >= contextToken.pos);
-
-                case SyntaxKind.DotToken:
-                    return containingNodeKind === SyntaxKind.ArrayBindingPattern;                   // var [.|
-
-                case SyntaxKind.ColonToken:
-                    return containingNodeKind === SyntaxKind.BindingElement;                        // var {x :html|
-
-                case SyntaxKind.OpenBracketToken:
-                    return containingNodeKind === SyntaxKind.ArrayBindingPattern;                   // var [x|
-
-                case SyntaxKind.OpenParenToken:
-                    return containingNodeKind === SyntaxKind.CatchClause ||
-                        isFunctionLikeButNotConstructor(containingNodeKind);
-
-                case SyntaxKind.OpenBraceToken:
-                    return containingNodeKind === SyntaxKind.EnumDeclaration;                       // enum a { |
-
-                case SyntaxKind.LessThanToken:
-                    return containingNodeKind === SyntaxKind.ClassDeclaration ||                    // class A< |
-                        containingNodeKind === SyntaxKind.ClassExpression ||                        // var C = class D< |
-                        containingNodeKind === SyntaxKind.InterfaceDeclaration ||                   // interface A< |
-                        containingNodeKind === SyntaxKind.TypeAliasDeclaration ||                   // type List< |
-                        isFunctionLikeKind(containingNodeKind);
-
-                case SyntaxKind.StaticKeyword:
-                    return containingNodeKind === SyntaxKind.PropertyDeclaration && !isClassLike(parent.parent);
-
-                case SyntaxKind.DotDotDotToken:
-                    return containingNodeKind === SyntaxKind.Parameter ||
-                        (!!parent.parent && parent.parent.kind === SyntaxKind.ArrayBindingPattern);  // var [...z|
-
-                case SyntaxKind.PublicKeyword:
-                case SyntaxKind.PrivateKeyword:
-                case SyntaxKind.ProtectedKeyword:
-                    return containingNodeKind === SyntaxKind.Parameter && !isConstructorDeclaration(parent.parent);
-
-                case SyntaxKind.AsKeyword:
-                    return containingNodeKind === SyntaxKind.ImportSpecifier ||
-                        containingNodeKind === SyntaxKind.ExportSpecifier ||
-                        containingNodeKind === SyntaxKind.NamespaceImport;
-
-                case SyntaxKind.GetKeyword:
-                case SyntaxKind.SetKeyword:
-                    if (isFromObjectTypeDeclaration(contextToken)) {
-                        return false;
-                    }
-                // falls through
-                case SyntaxKind.ClassKeyword:
-                case SyntaxKind.EnumKeyword:
-                case SyntaxKind.InterfaceKeyword:
-                case SyntaxKind.FunctionKeyword:
-                case SyntaxKind.VarKeyword:
-                case SyntaxKind.ImportKeyword:
-                case SyntaxKind.LetKeyword:
-                case SyntaxKind.ConstKeyword:
-                case SyntaxKind.YieldKeyword:
-                case SyntaxKind.TypeKeyword:  // type htm|
-                    return true;
-            }
-
-            // If the previous token is keyword correspoding to class member completion keyword
-            // there will be completion available here
-            if (isClassMemberCompletionKeyword(keywordForNode(contextToken)) && isFromObjectTypeDeclaration(contextToken)) {
-                return false;
-            }
-
-            if (isConstructorParameterCompletion(contextToken)) {
-                // constructor parameter completion is available only if
-                // - its modifier of the constructor parameter or
-                // - its name of the parameter and not being edited
-                // eg. constructor(a |<- this shouldnt show completion
-                if (!isIdentifier(contextToken) ||
-                    isParameterPropertyModifier(keywordForNode(contextToken)) ||
-                    isCurrentlyEditingNode(contextToken)) {
-                    return false;
-                }
-            }
-
-            // Previous token may have been a keyword that was converted to an identifier.
-            switch (keywordForNode(contextToken)) {
-                case SyntaxKind.AbstractKeyword:
-                case SyntaxKind.AsyncKeyword:
-                case SyntaxKind.ClassKeyword:
-                case SyntaxKind.ConstKeyword:
-                case SyntaxKind.DeclareKeyword:
-                case SyntaxKind.EnumKeyword:
-                case SyntaxKind.FunctionKeyword:
-                case SyntaxKind.InterfaceKeyword:
-                case SyntaxKind.LetKeyword:
-                case SyntaxKind.PrivateKeyword:
-                case SyntaxKind.ProtectedKeyword:
-                case SyntaxKind.PublicKeyword:
-                case SyntaxKind.StaticKeyword:
-                case SyntaxKind.VarKeyword:
-                case SyntaxKind.YieldKeyword:
-                    return true;
-            }
-
-            return isDeclarationName(contextToken)
-                && !isJsxAttribute(contextToken.parent)
-                // Don't block completions if we're in `class C /**/`, because we're *past* the end of the identifier and might want to complete `extends`.
-                // If `contextToken !== previousToken`, this is `class C ex/**/`.
-                && !(isClassLike(contextToken.parent) && (contextToken !== previousToken || position > previousToken.end));
-        }
-
-        function isFunctionLikeButNotConstructor(kind: SyntaxKind) {
-            return isFunctionLikeKind(kind) && kind !== SyntaxKind.Constructor;
-        }
-
-        function isDotOfNumericLiteral(contextToken: Node): boolean {
-            if (contextToken.kind === SyntaxKind.NumericLiteral) {
-                const text = contextToken.getFullText();
-                return text.charAt(text.length - 1) === ".";
-            }
-
-            return false;
-        }
-
-        /**
-         * Filters out completion suggestions for named imports or exports.
-         *
-         * @returns Symbols to be suggested in an object binding pattern or object literal expression, barring those whose declarations
-         *          do not occur at the current position and have not otherwise been typed.
-         */
-        function filterObjectMembersList(contextualMemberSymbols: Symbol[], existingMembers: ReadonlyArray<Declaration>): Symbol[] {
-            if (existingMembers.length === 0) {
-                return contextualMemberSymbols;
-            }
-
-            const existingMemberNames = createUnderscoreEscapedMap<boolean>();
-            for (const m of existingMembers) {
-                // Ignore omitted expressions for missing members
-                if (m.kind !== SyntaxKind.PropertyAssignment &&
-                    m.kind !== SyntaxKind.ShorthandPropertyAssignment &&
-                    m.kind !== SyntaxKind.BindingElement &&
-                    m.kind !== SyntaxKind.MethodDeclaration &&
-                    m.kind !== SyntaxKind.GetAccessor &&
-                    m.kind !== SyntaxKind.SetAccessor) {
-                    continue;
-                }
-
-                // If this is the current item we are editing right now, do not filter it out
-                if (isCurrentlyEditingNode(m)) {
-                    continue;
-                }
-
-                let existingName: __String | undefined;
-
-                if (isBindingElement(m) && m.propertyName) {
-                    // include only identifiers in completion list
-                    if (m.propertyName.kind === SyntaxKind.Identifier) {
-                        existingName = m.propertyName.escapedText;
-                    }
-                }
-                else {
-                    // TODO: Account for computed property name
-                    // NOTE: if one only performs this step when m.name is an identifier,
-                    // things like '__proto__' are not filtered out.
-                    const name = getNameOfDeclaration(m);
-                    existingName = isPropertyNameLiteral(name) ? getEscapedTextOfIdentifierOrLiteral(name) : undefined;
-                }
-
-                existingMemberNames.set(existingName!, true); // TODO: GH#18217
-            }
-
-            return contextualMemberSymbols.filter(m => !existingMemberNames.get(m.escapedName));
-        }
-
-        /**
-         * Filters out completion suggestions for class elements.
-         *
-         * @returns Symbols to be suggested in an class element depending on existing memebers and symbol flags
-         */
-        function filterClassMembersList(baseSymbols: ReadonlyArray<Symbol>, existingMembers: ReadonlyArray<ClassElement>, currentClassElementModifierFlags: ModifierFlags): Symbol[] {
-            const existingMemberNames = createUnderscoreEscapedMap<true>();
-            for (const m of existingMembers) {
-                // Ignore omitted expressions for missing members
-                if (m.kind !== SyntaxKind.PropertyDeclaration &&
-                    m.kind !== SyntaxKind.MethodDeclaration &&
-                    m.kind !== SyntaxKind.GetAccessor &&
-                    m.kind !== SyntaxKind.SetAccessor) {
-                    continue;
-                }
-
-                // If this is the current item we are editing right now, do not filter it out
-                if (isCurrentlyEditingNode(m)) {
-                    continue;
-                }
-
-                // Dont filter member even if the name matches if it is declared private in the list
-                if (hasModifier(m, ModifierFlags.Private)) {
-                    continue;
-                }
-
-                // do not filter it out if the static presence doesnt match
-                if (hasModifier(m, ModifierFlags.Static) !== !!(currentClassElementModifierFlags & ModifierFlags.Static)) {
-                    continue;
-                }
-
-                const existingName = getPropertyNameForPropertyNameNode(m.name!);
-                if (existingName) {
-                    existingMemberNames.set(existingName, true);
-                }
-            }
-
-            return baseSymbols.filter(propertySymbol =>
-                !existingMemberNames.has(propertySymbol.escapedName) &&
-                    !!propertySymbol.declarations &&
-                    !(getDeclarationModifierFlagsFromSymbol(propertySymbol) & ModifierFlags.Private));
-        }
-
-        /**
-         * Filters out completion suggestions from 'symbols' according to existing JSX attributes.
-         *
-         * @returns Symbols to be suggested in a JSX element, barring those whose attributes
-         *          do not occur at the current position and have not otherwise been typed.
-         */
-        function filterJsxAttributes(symbols: Symbol[], attributes: NodeArray<JsxAttribute | JsxSpreadAttribute>): Symbol[] {
-            const seenNames = createUnderscoreEscapedMap<boolean>();
-            for (const attr of attributes) {
-                // If this is the current item we are editing right now, do not filter it out
-                if (isCurrentlyEditingNode(attr)) {
-                    continue;
-                }
-
-                if (attr.kind === SyntaxKind.JsxAttribute) {
-                    seenNames.set(attr.name.escapedText, true);
-                }
-            }
-
-            return symbols.filter(a => !seenNames.get(a.escapedName));
-        }
-
-        function isCurrentlyEditingNode(node: Node): boolean {
-            return node.getStart(sourceFile) <= position && position <= node.getEnd();
-        }
-    }
-
-    interface CompletionEntryDisplayNameForSymbol {
-        readonly name: string;
-        readonly needsConvertPropertyAccess: boolean;
-    }
-    function getCompletionEntryDisplayNameForSymbol(
-        symbol: Symbol,
-        target: ScriptTarget,
-        origin: SymbolOriginInfo | undefined,
-        kind: CompletionKind,
-    ): CompletionEntryDisplayNameForSymbol | undefined {
-        const name = getSymbolName(symbol, origin, target);
-        if (name === undefined
-            // If the symbol is external module, don't show it in the completion list
-            // (i.e declare module "http" { const x; } | // <= request completion here, "http" should not be there)
-            || symbol.flags & SymbolFlags.Module && startsWithQuote(name)
-            // If the symbol is the internal name of an ES symbol, it is not a valid entry. Internal names for ES symbols start with "__@"
-            || isKnownSymbol(symbol)) {
-            return undefined;
-        }
-
-        const validIdentiferResult: CompletionEntryDisplayNameForSymbol = { name, needsConvertPropertyAccess: false };
-        if (isIdentifierText(name, target)) return validIdentiferResult;
-        switch (kind) {
-            case CompletionKind.MemberLike:
-                return undefined;
-            case CompletionKind.ObjectPropertyDeclaration:
-                // TODO: GH#18169
-                return { name: JSON.stringify(name), needsConvertPropertyAccess: false };
-            case CompletionKind.PropertyAccess:
-            case CompletionKind.Global: // For a 'this.' completion it will be in a global context, but may have a non-identifier name.
-                // Don't add a completion for a name starting with a space. See https://github.com/Microsoft/TypeScript/pull/20547
-                return name.charCodeAt(0) === CharacterCodes.space ? undefined : { name, needsConvertPropertyAccess: true };
-            case CompletionKind.None:
-            case CompletionKind.String:
-                return validIdentiferResult;
-            default:
-                Debug.assertNever(kind);
-        }
-    }
-
-    // A cache of completion entries for keywords, these do not change between sessions
-    const _keywordCompletions: ReadonlyArray<CompletionEntry>[] = [];
-    const allKeywordsCompletions: () => ReadonlyArray<CompletionEntry> = memoize(() => {
-        const res: CompletionEntry[] = [];
-        for (let i = SyntaxKind.FirstKeyword; i <= SyntaxKind.LastKeyword; i++) {
-            res.push({
-                name: tokenToString(i)!,
-                kind: ScriptElementKind.keyword,
-                kindModifiers: ScriptElementKindModifier.none,
-                sortText: "0"
-            });
-        }
-        return res;
-    });
-    function getKeywordCompletions(keywordFilter: KeywordCompletionFilters): ReadonlyArray<CompletionEntry> {
-        return _keywordCompletions[keywordFilter] || (_keywordCompletions[keywordFilter] = allKeywordsCompletions().filter(entry => {
-            const kind = stringToToken(entry.name)!;
-            switch (keywordFilter) {
-                case KeywordCompletionFilters.None:
-                    // "undefined" is a global variable, so don't need a keyword completion for it.
-                    return kind !== SyntaxKind.UndefinedKeyword;
-                case KeywordCompletionFilters.ClassElementKeywords:
-                    return isClassMemberCompletionKeyword(kind);
-                case KeywordCompletionFilters.InterfaceElementKeywords:
-                    return isInterfaceOrTypeLiteralCompletionKeyword(kind);
-                case KeywordCompletionFilters.ConstructorParameterKeywords:
-                    return isParameterPropertyModifier(kind);
-                case KeywordCompletionFilters.FunctionLikeBodyKeywords:
-                    return !isClassMemberCompletionKeyword(kind);
-                case KeywordCompletionFilters.TypeKeywords:
-                    return isTypeKeyword(kind);
-                default:
-                    return Debug.assertNever(keywordFilter);
-            }
-        }));
-    }
-
-    function isInterfaceOrTypeLiteralCompletionKeyword(kind: SyntaxKind): boolean {
-        return kind === SyntaxKind.ReadonlyKeyword;
-    }
-
-    function isClassMemberCompletionKeyword(kind: SyntaxKind) {
-        switch (kind) {
-            case SyntaxKind.AbstractKeyword:
-            case SyntaxKind.ConstructorKeyword:
-            case SyntaxKind.GetKeyword:
-            case SyntaxKind.SetKeyword:
-            case SyntaxKind.AsyncKeyword:
-                return true;
-            default:
-                return isClassMemberModifier(kind);
-        }
-    }
-
-    function keywordForNode(node: Node): SyntaxKind {
-        return isIdentifier(node) ? node.originalKeywordKind || SyntaxKind.Unknown : node.kind;
-    }
-
-    function isEqualityOperatorKind(kind: SyntaxKind): kind is EqualityOperator {
-        switch (kind) {
-            case SyntaxKind.EqualsEqualsEqualsToken:
-            case SyntaxKind.EqualsEqualsToken:
-            case SyntaxKind.ExclamationEqualsEqualsToken:
-            case SyntaxKind.ExclamationEqualsToken:
-                return true;
-            default:
-                return false;
-        }
-    }
-
-    /** Get the corresponding JSDocTag node if the position is in a jsDoc comment */
-    function getJsDocTagAtPosition(node: Node, position: number): JSDocTag | undefined {
-        const { jsDoc } = getJsDocHavingNode(node) as JSDocContainer;
-        if (!jsDoc) return undefined;
-
-        for (const { pos, end, tags } of jsDoc) {
-            if (!tags || position < pos || position > end) continue;
-            for (let i = tags.length - 1; i >= 0; i--) {
-                const tag = tags[i];
-                if (position >= tag.pos) {
-                    return tag;
-                }
-            }
-        }
-    }
-
-    function getJsDocHavingNode(node: Node): Node {
-        if (!isToken(node)) return node;
-
-        switch (node.kind) {
-            case SyntaxKind.VarKeyword:
-            case SyntaxKind.LetKeyword:
-            case SyntaxKind.ConstKeyword:
-                // if the current token is var, let or const, skip the VariableDeclarationList
-                return node.parent.parent;
-            default:
-                return node.parent;
-        }
-    }
-
-    /**
-     * Gets all properties on a type, but if that type is a union of several types,
-     * excludes array-like types or callable/constructable types.
-     */
-    function getPropertiesForCompletion(type: Type, checker: TypeChecker, isForAccess: boolean): Symbol[] {
-        if (!(type.isUnion())) {
-            return Debug.assertEachDefined(type.getApparentProperties(), "getApparentProperties() should all be defined");
-        }
-
-        // If we're providing completions for an object literal, skip primitive, array-like, or callable types since those shouldn't be implemented by object literals.
-        const filteredTypes = isForAccess ? type.types : type.types.filter(memberType =>
-            !(memberType.flags & TypeFlags.Primitive || checker.isArrayLikeType(memberType) || typeHasCallOrConstructSignatures(memberType, checker)));
-        return Debug.assertEachDefined(checker.getAllPossiblePropertiesOfTypes(filteredTypes), "getAllPossiblePropertiesOfTypes() should all be defined");
-    }
-
-    /**
-     * Returns the immediate owning class declaration of a context token,
-     * on the condition that one exists and that the context implies completion should be given.
-     */
-    function tryGetObjectTypeDeclarationCompletionContainer(sourceFile: SourceFile, contextToken: Node | undefined, location: Node): ObjectTypeDeclaration | undefined {
-        // class c { method() { } | method2() { } }
-        switch (location.kind) {
-            case SyntaxKind.SyntaxList:
-                return tryCast(location.parent, isObjectTypeDeclaration);
-            case SyntaxKind.EndOfFileToken:
-                const cls = tryCast(lastOrUndefined(cast(location.parent, isSourceFile).statements), isObjectTypeDeclaration);
-                if (cls && !findChildOfKind(cls, SyntaxKind.CloseBraceToken, sourceFile)) {
-                    return cls;
-                }
-        }
-
-        if (!contextToken) return undefined;
-        switch (contextToken.kind) {
-            case SyntaxKind.SemicolonToken: // class c {getValue(): number; | }
-            case SyntaxKind.CloseBraceToken: // class c { method() { } | }
-                // class c { method() { } b| }
-                return isFromObjectTypeDeclaration(location) && (location.parent as ClassElement | TypeElement).name === location
-                    ? location.parent.parent as ObjectTypeDeclaration
-                    : tryCast(location, isObjectTypeDeclaration);
-            case SyntaxKind.OpenBraceToken: // class c { |
-            case SyntaxKind.CommaToken: // class c {getValue(): number, | }
-                return tryCast(contextToken.parent, isObjectTypeDeclaration);
-            default:
-                if (!isFromObjectTypeDeclaration(contextToken)) return undefined;
-                const isValidKeyword = isClassLike(contextToken.parent.parent) ? isClassMemberCompletionKeyword : isInterfaceOrTypeLiteralCompletionKeyword;
-                return (isValidKeyword(contextToken.kind) || isIdentifier(contextToken) && isValidKeyword(stringToToken(contextToken.text)!)) // TODO: GH#18217
-                    ? contextToken.parent.parent as ObjectTypeDeclaration : undefined;
-        }
-    }
-
-    // TODO: GH#19856 Would like to return `node is Node & { parent: (ClassElement | TypeElement) & { parent: ObjectTypeDeclaration } }` but then compilation takes > 10 minutes
-    function isFromObjectTypeDeclaration(node: Node): boolean {
-        return node.parent && isClassOrTypeElement(node.parent) && isObjectTypeDeclaration(node.parent.parent);
-    }
-
-    function hasIndexSignature(type: Type): boolean {
-        return !!type.getStringIndexType() || !!type.getNumberIndexType();
-    }
-
-    function isValidTrigger(sourceFile: SourceFile, triggerCharacter: CompletionsTriggerCharacter, contextToken: Node, position: number): boolean {
-        switch (triggerCharacter) {
-            case ".":
-            case "@":
-                return true;
-            case '"':
-            case "'":
-            case "`":
-                // Only automatically bring up completions if this is an opening quote.
-                return isStringLiteralOrTemplate(contextToken) && position === contextToken.getStart(sourceFile) + 1;
-            case "<":
-                // Opening JSX tag
-                return contextToken.kind === SyntaxKind.LessThanToken && contextToken.parent.kind !== SyntaxKind.BinaryExpression;
-            case "/":
-                return isStringLiteralLike(contextToken)
-                    ? !!tryGetImportFromModuleSpecifier(contextToken)
-                    : contextToken.kind === SyntaxKind.SlashToken && isJsxClosingElement(contextToken.parent);
-            default:
-                return Debug.assertNever(triggerCharacter);
-        }
-    }
-
-    function isStringLiteralOrTemplate(node: Node): node is StringLiteralLike | TemplateExpression | TaggedTemplateExpression {
-        switch (node.kind) {
-            case SyntaxKind.StringLiteral:
-            case SyntaxKind.NoSubstitutionTemplateLiteral:
-            case SyntaxKind.TemplateExpression:
-            case SyntaxKind.TaggedTemplateExpression:
-                return true;
-            default:
-                return false;
-        }
-    }
-}
+/* @internal */
+namespace ts.Completions {
+    export type Log = (message: string) => void;
+
+    type SymbolOriginInfo = { type: "this-type" } | { type: "symbol-member" } | SymbolOriginInfoExport;
+    interface SymbolOriginInfoExport {
+        type: "export";
+        moduleSymbol: Symbol;
+        isDefaultExport: boolean;
+    }
+    /**
+     * Map from symbol id -> SymbolOriginInfo.
+     * Only populated for symbols that come from other modules.
+     */
+    type SymbolOriginInfoMap = (SymbolOriginInfo | undefined)[];
+
+    const enum KeywordCompletionFilters {
+        None,
+        ClassElementKeywords,           // Keywords inside class body
+        InterfaceElementKeywords,       // Keywords inside interface body
+        ConstructorParameterKeywords,   // Keywords at constructor parameter
+        FunctionLikeBodyKeywords,       // Keywords at function like body
+        TypeKeywords,
+    }
+
+    const enum GlobalsSearch { Continue, Success, Fail }
+
+    export function getCompletionsAtPosition(host: LanguageServiceHost, program: Program, log: Log, sourceFile: SourceFile, position: number, preferences: UserPreferences, triggerCharacter: CompletionsTriggerCharacter | undefined): CompletionInfo | undefined {
+        const typeChecker = program.getTypeChecker();
+        const compilerOptions = program.getCompilerOptions();
+        if (isInReferenceComment(sourceFile, position)) {
+            const entries = PathCompletions.getTripleSlashReferenceCompletion(sourceFile, position, compilerOptions, host);
+            return entries && convertPathCompletions(entries);
+        }
+
+        const contextToken = findPrecedingToken(position, sourceFile);
+        if (triggerCharacter && !isValidTrigger(sourceFile, triggerCharacter, contextToken!, position)) return undefined; // TODO: GH#18217
+
+        if (isInString(sourceFile, position, contextToken)) {
+            return !contextToken || !isStringLiteralLike(contextToken)
+                ? undefined
+                : convertStringLiteralCompletions(getStringLiteralCompletionEntries(sourceFile, contextToken, position, typeChecker, compilerOptions, host), sourceFile, typeChecker, log, preferences);
+        }
+
+        if (contextToken && isBreakOrContinueStatement(contextToken.parent)
+            && (contextToken.kind === SyntaxKind.BreakKeyword || contextToken.kind === SyntaxKind.ContinueKeyword || contextToken.kind === SyntaxKind.Identifier)) {
+            return getLabelCompletionAtPosition(contextToken.parent);
+        }
+
+        const completionData = getCompletionData(program, log, sourceFile, isUncheckedFile(sourceFile, compilerOptions), position, preferences, /*detailsEntryId*/ undefined);
+        if (!completionData) {
+            return undefined;
+        }
+
+        switch (completionData.kind) {
+            case CompletionDataKind.Data:
+                return completionInfoFromData(sourceFile, typeChecker, compilerOptions, log, completionData, preferences);
+            case CompletionDataKind.JsDocTagName:
+                // If the current position is a jsDoc tag name, only tag names should be provided for completion
+                return jsdocCompletionInfo(JsDoc.getJSDocTagNameCompletions());
+            case CompletionDataKind.JsDocTag:
+                // If the current position is a jsDoc tag, only tags should be provided for completion
+                return jsdocCompletionInfo(JsDoc.getJSDocTagCompletions());
+            case CompletionDataKind.JsDocParameterName:
+                return jsdocCompletionInfo(JsDoc.getJSDocParameterNameCompletions(completionData.tag));
+            default:
+                return Debug.assertNever(completionData);
+        }
+    }
+
+    function convertStringLiteralCompletions(completion: StringLiteralCompletion | undefined, sourceFile: SourceFile, checker: TypeChecker, log: Log, preferences: UserPreferences): CompletionInfo | undefined {
+        if (completion === undefined) {
+            return undefined;
+        }
+        switch (completion.kind) {
+            case StringLiteralCompletionKind.Paths:
+                return convertPathCompletions(completion.paths);
+            case StringLiteralCompletionKind.Properties: {
+                const entries: CompletionEntry[] = [];
+                getCompletionEntriesFromSymbols(completion.symbols, entries, sourceFile, sourceFile, checker, ScriptTarget.ESNext, log, CompletionKind.String, preferences); // Target will not be used, so arbitrary
+                return { isGlobalCompletion: false, isMemberCompletion: true, isNewIdentifierLocation: completion.hasIndexSignature, entries };
+            }
+            case StringLiteralCompletionKind.Types: {
+                const entries = completion.types.map(type => ({ name: type.value, kindModifiers: ScriptElementKindModifier.none, kind: ScriptElementKind.string, sortText: "0" }));
+                return { isGlobalCompletion: false, isMemberCompletion: false, isNewIdentifierLocation: completion.isNewIdentifier, entries };
+            }
+            default:
+                return Debug.assertNever(completion);
+        }
+    }
+
+    function convertPathCompletions(pathCompletions: ReadonlyArray<PathCompletions.PathCompletion>): CompletionInfo {
+        const isGlobalCompletion = false; // We don't want the editor to offer any other completions, such as snippets, inside a comment.
+        const isNewIdentifierLocation = true; // The user may type in a path that doesn't yet exist, creating a "new identifier" with respect to the collection of identifiers the server is aware of.
+        const entries = pathCompletions.map(({ name, kind, span }) => ({ name, kind, kindModifiers: ScriptElementKindModifier.none, sortText: "0", replacementSpan: span }));
+        return { isGlobalCompletion, isMemberCompletion: false, isNewIdentifierLocation, entries };
+    }
+
+    function jsdocCompletionInfo(entries: CompletionEntry[]): CompletionInfo {
+        return { isGlobalCompletion: false, isMemberCompletion: false, isNewIdentifierLocation: false, entries };
+    }
+
+    function completionInfoFromData(sourceFile: SourceFile, typeChecker: TypeChecker, compilerOptions: CompilerOptions, log: Log, completionData: CompletionData, preferences: UserPreferences): CompletionInfo | undefined {
+        const { symbols, completionKind, isInSnippetScope, isNewIdentifierLocation, location, propertyAccessToConvert, keywordFilters, symbolToOriginInfoMap, recommendedCompletion, isJsxInitializer } = completionData;
+
+        if (sourceFile.languageVariant === LanguageVariant.JSX && location && location.parent && isJsxClosingElement(location.parent)) {
+            // In the TypeScript JSX element, if such element is not defined. When users query for completion at closing tag,
+            // instead of simply giving unknown value, the completion will return the tag-name of an associated opening-element.
+            // For example:
+            //     var x = <div> </ /*1*/>
+            // The completion list at "1" will contain "div" with type any
+            const tagName = location.parent.parent.openingElement.tagName;
+            return { isGlobalCompletion: false, isMemberCompletion: true, isNewIdentifierLocation: false,
+                entries: [{
+                    name: tagName.getFullText(),
+                    kind: ScriptElementKind.classElement,
+                    kindModifiers: undefined,
+                    sortText: "0",
+                }]};
+        }
+
+        const entries: CompletionEntry[] = [];
+
+        if (isUncheckedFile(sourceFile, compilerOptions)) {
+            const uniqueNames = getCompletionEntriesFromSymbols(symbols, entries, location, sourceFile, typeChecker, compilerOptions.target!, log, completionKind, preferences, propertyAccessToConvert, isJsxInitializer, recommendedCompletion, symbolToOriginInfoMap);
+            getJavaScriptCompletionEntries(sourceFile, location!.pos, uniqueNames, compilerOptions.target!, entries); // TODO: GH#18217
+        }
+        else {
+            if ((!symbols || symbols.length === 0) && keywordFilters === KeywordCompletionFilters.None) {
+                return undefined;
+            }
+
+            getCompletionEntriesFromSymbols(symbols, entries, location, sourceFile, typeChecker, compilerOptions.target!, log, completionKind, preferences, propertyAccessToConvert, isJsxInitializer, recommendedCompletion, symbolToOriginInfoMap);
+        }
+
+        // TODO add filter for keyword based on type/value/namespace and also location
+
+        // Add all keywords if
+        // - this is not a member completion list (all the keywords)
+        // - other filters are enabled in required scenario so add those keywords
+        const isMemberCompletion = isMemberCompletionKind(completionKind);
+        if (keywordFilters !== KeywordCompletionFilters.None || !isMemberCompletion) {
+            addRange(entries, getKeywordCompletions(keywordFilters));
+        }
+
+        return { isGlobalCompletion: isInSnippetScope, isMemberCompletion, isNewIdentifierLocation, entries };
+    }
+
+    function isUncheckedFile(sourceFile: SourceFile, compilerOptions: CompilerOptions): boolean {
+        return isSourceFileJavaScript(sourceFile) && !isCheckJsEnabledForFile(sourceFile, compilerOptions);
+    }
+
+    function isMemberCompletionKind(kind: CompletionKind): boolean {
+        switch (kind) {
+            case CompletionKind.ObjectPropertyDeclaration:
+            case CompletionKind.MemberLike:
+            case CompletionKind.PropertyAccess:
+                return true;
+            default:
+                return false;
+        }
+    }
+
+    function getJavaScriptCompletionEntries(
+        sourceFile: SourceFile,
+        position: number,
+        uniqueNames: Map<true>,
+        target: ScriptTarget,
+        entries: Push<CompletionEntry>): void {
+        getNameTable(sourceFile).forEach((pos, name) => {
+            // Skip identifiers produced only from the current location
+            if (pos === position) {
+                return;
+            }
+            const realName = unescapeLeadingUnderscores(name);
+            if (addToSeen(uniqueNames, realName) && isIdentifierText(realName, target) && !isStringANonContextualKeyword(realName)) {
+                entries.push({
+                    name: realName,
+                    kind: ScriptElementKind.warning,
+                    kindModifiers: "",
+                    sortText: "1"
+                });
+            }
+        });
+    }
+
+    function createCompletionEntry(
+        symbol: Symbol,
+        location: Node | undefined,
+        sourceFile: SourceFile,
+        typeChecker: TypeChecker,
+        target: ScriptTarget,
+        kind: CompletionKind,
+        origin: SymbolOriginInfo | undefined,
+        recommendedCompletion: Symbol | undefined,
+        propertyAccessToConvert: PropertyAccessExpression | undefined,
+        isJsxInitializer: IsJsxInitializer | undefined,
+        preferences: UserPreferences,
+    ): CompletionEntry | undefined {
+        const info = getCompletionEntryDisplayNameForSymbol(symbol, target, origin, kind);
+        if (!info) {
+            return undefined;
+        }
+        const { name, needsConvertPropertyAccess } = info;
+
+        let insertText: string | undefined;
+        let replacementSpan: TextSpan | undefined;
+        if (origin && origin.type === "this-type") {
+            insertText = needsConvertPropertyAccess ? `this[${quote(name, preferences)}]` : `this.${name}`;
+        }
+        // We should only have needsConvertPropertyAccess if there's a property access to convert. But see #21790.
+        // Somehow there was a global with a non-identifier name. Hopefully someone will complain about getting a "foo bar" global completion and provide a repro.
+        else if ((origin && origin.type === "symbol-member" || needsConvertPropertyAccess) && propertyAccessToConvert) {
+            insertText = needsConvertPropertyAccess ? `[${quote(name, preferences)}]` : `[${name}]`;
+            const dot = findChildOfKind(propertyAccessToConvert, SyntaxKind.DotToken, sourceFile)!;
+            // If the text after the '.' starts with this name, write over it. Else, add new text.
+            const end = startsWith(name, propertyAccessToConvert.name.text) ? propertyAccessToConvert.name.end : dot.end;
+            replacementSpan = createTextSpanFromBounds(dot.getStart(sourceFile), end);
+        }
+
+        if (isJsxInitializer) {
+            if (insertText === undefined) insertText = name;
+            insertText = `{${insertText}}`;
+            if (typeof isJsxInitializer !== "boolean") {
+                replacementSpan = createTextSpanFromNode(isJsxInitializer, sourceFile);
+            }
+        }
+
+        if (insertText !== undefined && !preferences.includeCompletionsWithInsertText) {
+            return undefined;
+        }
+
+        // TODO(drosen): Right now we just permit *all* semantic meanings when calling
+        // 'getSymbolKind' which is permissible given that it is backwards compatible; but
+        // really we should consider passing the meaning for the node so that we don't report
+        // that a suggestion for a value is an interface.  We COULD also just do what
+        // 'getSymbolModifiers' does, which is to use the first declaration.
+
+        // Use a 'sortText' of 0' so that all symbol completion entries come before any other
+        // entries (like JavaScript identifier entries).
+        return {
+            name,
+            kind: SymbolDisplay.getSymbolKind(typeChecker, symbol, location!), // TODO: GH#18217
+            kindModifiers: SymbolDisplay.getSymbolModifiers(symbol),
+            sortText: "0",
+            source: getSourceFromOrigin(origin),
+            hasAction: trueOrUndefined(!!origin && origin.type === "export"),
+            isRecommended: trueOrUndefined(isRecommendedCompletionMatch(symbol, recommendedCompletion, typeChecker)),
+            insertText,
+            replacementSpan,
+        };
+    }
+
+    function quote(text: string, preferences: UserPreferences): string {
+        const quoted = JSON.stringify(text);
+        switch (preferences.quotePreference) {
+            case undefined:
+            case "double":
+                return quoted;
+            case "single":
+                return `'${stripQuotes(quoted).replace("'", "\\'").replace('\\"', '"')}'`;
+            default:
+                return Debug.assertNever(preferences.quotePreference);
+        }
+    }
+
+    function isRecommendedCompletionMatch(localSymbol: Symbol, recommendedCompletion: Symbol | undefined, checker: TypeChecker): boolean {
+        return localSymbol === recommendedCompletion ||
+            !!(localSymbol.flags & SymbolFlags.ExportValue) && checker.getExportSymbolOfSymbol(localSymbol) === recommendedCompletion;
+    }
+
+    function trueOrUndefined(b: boolean): true | undefined {
+        return b ? true : undefined;
+    }
+
+    function getSourceFromOrigin(origin: SymbolOriginInfo | undefined): string | undefined {
+        return origin && origin.type === "export" ? stripQuotes(origin.moduleSymbol.name) : undefined;
+    }
+
+    function getCompletionEntriesFromSymbols(
+        symbols: ReadonlyArray<Symbol>,
+        entries: Push<CompletionEntry>,
+        location: Node | undefined,
+        sourceFile: SourceFile,
+        typeChecker: TypeChecker,
+        target: ScriptTarget,
+        log: Log,
+        kind: CompletionKind,
+        preferences: UserPreferences,
+        propertyAccessToConvert?: PropertyAccessExpression | undefined,
+        isJsxInitializer?: IsJsxInitializer,
+        recommendedCompletion?: Symbol,
+        symbolToOriginInfoMap?: SymbolOriginInfoMap,
+    ): Map<true> {
+        const start = timestamp();
+        // Tracks unique names.
+        // We don't set this for global variables or completions from external module exports, because we can have multiple of those.
+        // Based on the order we add things we will always see locals first, then globals, then module exports.
+        // So adding a completion for a local will prevent us from adding completions for external module exports sharing the same name.
+        const uniques = createMap<true>();
+        for (const symbol of symbols) {
+            const origin = symbolToOriginInfoMap ? symbolToOriginInfoMap[getSymbolId(symbol)] : undefined;
+            const entry = createCompletionEntry(symbol, location, sourceFile, typeChecker, target, kind, origin, recommendedCompletion, propertyAccessToConvert, isJsxInitializer, preferences);
+            if (!entry) {
+                continue;
+            }
+
+            const { name } = entry;
+            if (uniques.has(name)) {
+                continue;
+            }
+
+            // Latter case tests whether this is a global variable.
+            if (!origin && !(symbol.parent === undefined && !some(symbol.declarations, d => d.getSourceFile() === location!.getSourceFile()))) { // TODO: GH#18217
+                uniques.set(name, true);
+            }
+
+            entries.push(entry);
+        }
+
+        log("getCompletionsAtPosition: getCompletionEntriesFromSymbols: " + (timestamp() - start));
+        return uniques;
+    }
+
+    function getLabelCompletionAtPosition(node: BreakOrContinueStatement): CompletionInfo | undefined {
+        const entries = getLabelStatementCompletions(node);
+        if (entries.length) {
+            return { isGlobalCompletion: false, isMemberCompletion: false, isNewIdentifierLocation: false, entries };
+        }
+    }
+
+    function getLabelStatementCompletions(node: Node): CompletionEntry[] {
+        const entries: CompletionEntry[] = [];
+        const uniques = createMap<true>();
+        let current = node;
+
+        while (current) {
+            if (isFunctionLike(current)) {
+                break;
+            }
+            if (isLabeledStatement(current)) {
+                const name = current.label.text;
+                if (!uniques.has(name)) {
+                    uniques.set(name, true);
+                    entries.push({
+                        name,
+                        kindModifiers: ScriptElementKindModifier.none,
+                        kind: ScriptElementKind.label,
+                        sortText: "0"
+                    });
+                }
+            }
+            current = current.parent;
+        }
+        return entries;
+    }
+
+    const enum StringLiteralCompletionKind { Paths, Properties, Types }
+    interface StringLiteralCompletionsFromProperties {
+        readonly kind: StringLiteralCompletionKind.Properties;
+        readonly symbols: ReadonlyArray<Symbol>;
+        readonly hasIndexSignature: boolean;
+    }
+    interface StringLiteralCompletionsFromTypes {
+        readonly kind: StringLiteralCompletionKind.Types;
+        readonly types: ReadonlyArray<StringLiteralType>;
+        readonly isNewIdentifier: boolean;
+    }
+    type StringLiteralCompletion = { readonly kind: StringLiteralCompletionKind.Paths, readonly paths: ReadonlyArray<PathCompletions.PathCompletion> } | StringLiteralCompletionsFromProperties | StringLiteralCompletionsFromTypes;
+    function getStringLiteralCompletionEntries(sourceFile: SourceFile, node: StringLiteralLike, position: number, typeChecker: TypeChecker, compilerOptions: CompilerOptions, host: LanguageServiceHost): StringLiteralCompletion | undefined {
+        switch (node.parent.kind) {
+            case SyntaxKind.LiteralType:
+                switch (node.parent.parent.kind) {
+                    case SyntaxKind.TypeReference:
+                        return { kind: StringLiteralCompletionKind.Types, types: getStringLiteralTypes(typeChecker.getTypeArgumentConstraint(node.parent as LiteralTypeNode), typeChecker), isNewIdentifier: false };
+                    case SyntaxKind.IndexedAccessType:
+                        // Get all apparent property names
+                        // i.e. interface Foo {
+                        //          foo: string;
+                        //          bar: string;
+                        //      }
+                        //      let x: Foo["/*completion position*/"]
+                        return stringLiteralCompletionsFromProperties(typeChecker.getTypeFromTypeNode((node.parent.parent as IndexedAccessTypeNode).objectType));
+                    case SyntaxKind.ImportType:
+                        return { kind: StringLiteralCompletionKind.Paths, paths: PathCompletions.getStringLiteralCompletionsFromModuleNames(sourceFile, node, compilerOptions, host, typeChecker) };
+                    default:
+                        return undefined;
+                }
+
+            case SyntaxKind.PropertyAssignment:
+                if (isObjectLiteralExpression(node.parent.parent) && (<PropertyAssignment>node.parent).name === node) {
+                    // Get quoted name of properties of the object literal expression
+                    // i.e. interface ConfigFiles {
+                    //          'jspm:dev': string
+                    //      }
+                    //      let files: ConfigFiles = {
+                    //          '/*completion position*/'
+                    //      }
+                    //
+                    //      function foo(c: ConfigFiles) {}
+                    //      foo({
+                    //          '/*completion position*/'
+                    //      });
+                    return stringLiteralCompletionsFromProperties(typeChecker.getContextualType(node.parent.parent));
+                }
+                return fromContextualType();
+
+            case SyntaxKind.ElementAccessExpression: {
+                const { expression, argumentExpression } = node.parent as ElementAccessExpression;
+                if (node === argumentExpression) {
+                    // Get all names of properties on the expression
+                    // i.e. interface A {
+                    //      'prop1': string
+                    // }
+                    // let a: A;
+                    // a['/*completion position*/']
+                    return stringLiteralCompletionsFromProperties(typeChecker.getTypeAtLocation(expression));
+                }
+                return undefined;
+            }
+
+            case SyntaxKind.CallExpression:
+            case SyntaxKind.NewExpression:
+                if (!isRequireCall(node.parent, /*checkArgumentIsStringLiteralLike*/ false) && !isImportCall(node.parent)) {
+                    const argumentInfo = SignatureHelp.getArgumentInfoForCompletions(node, position, sourceFile);
+                    // Get string literal completions from specialized signatures of the target
+                    // i.e. declare function f(a: 'A');
+                    // f("/*completion position*/")
+                    return argumentInfo ? getStringLiteralCompletionsFromSignature(argumentInfo, typeChecker) : fromContextualType();
+                }
+                // falls through (is `require("")` or `import("")`)
+
+            case SyntaxKind.ImportDeclaration:
+            case SyntaxKind.ExportDeclaration:
+            case SyntaxKind.ExternalModuleReference:
+                // Get all known external module names or complete a path to a module
+                // i.e. import * as ns from "/*completion position*/";
+                //      var y = import("/*completion position*/");
+                //      import x = require("/*completion position*/");
+                //      var y = require("/*completion position*/");
+                //      export * from "/*completion position*/";
+                return { kind: StringLiteralCompletionKind.Paths, paths: PathCompletions.getStringLiteralCompletionsFromModuleNames(sourceFile, node, compilerOptions, host, typeChecker) };
+
+            default:
+                return fromContextualType();
+        }
+
+        function fromContextualType(): StringLiteralCompletion {
+            // Get completion for string literal from string literal type
+            // i.e. var x: "hi" | "hello" = "/*completion position*/"
+            return { kind: StringLiteralCompletionKind.Types, types: getStringLiteralTypes(getContextualTypeFromParent(node, typeChecker), typeChecker), isNewIdentifier: false };
+        }
+    }
+
+    function getStringLiteralCompletionsFromSignature(argumentInfo: SignatureHelp.ArgumentInfoForCompletions, checker: TypeChecker): StringLiteralCompletionsFromTypes {
+        let isNewIdentifier = false;
+
+        const uniques = createMap<true>();
+        const candidates: Signature[] = [];
+        checker.getResolvedSignature(argumentInfo.invocation, candidates, argumentInfo.argumentCount);
+        const types = flatMap(candidates, candidate => {
+            if (!candidate.hasRestParameter && argumentInfo.argumentCount > candidate.parameters.length) return;
+            const type = checker.getParameterType(candidate, argumentInfo.argumentIndex);
+            isNewIdentifier = isNewIdentifier || !!(type.flags & TypeFlags.String);
+            return getStringLiteralTypes(type, checker, uniques);
+        });
+
+        return { kind: StringLiteralCompletionKind.Types, types, isNewIdentifier };
+    }
+
+    function stringLiteralCompletionsFromProperties(type: Type | undefined): StringLiteralCompletionsFromProperties | undefined {
+        return type && { kind: StringLiteralCompletionKind.Properties, symbols: type.getApparentProperties(), hasIndexSignature: hasIndexSignature(type) };
+    }
+
+    function getStringLiteralTypes(type: Type | undefined, typeChecker: TypeChecker, uniques = createMap<true>()): ReadonlyArray<StringLiteralType> {
+        if (!type) return emptyArray;
+        type = skipConstraint(type);
+        return type.isUnion()
+            ? flatMap(type.types, t => getStringLiteralTypes(t, typeChecker, uniques))
+            : type.isStringLiteral() && !(type.flags & TypeFlags.EnumLiteral) && addToSeen(uniques, type.value)
+            ? [type]
+            : emptyArray;
+    }
+
+    interface SymbolCompletion {
+        type: "symbol";
+        symbol: Symbol;
+        location: Node | undefined;
+        symbolToOriginInfoMap: SymbolOriginInfoMap;
+        previousToken: Node | undefined;
+        readonly isJsxInitializer: IsJsxInitializer;
+    }
+    function getSymbolCompletionFromEntryId(program: Program, log: Log, sourceFile: SourceFile, position: number, entryId: CompletionEntryIdentifier,
+    ): SymbolCompletion | { type: "request", request: Request } | { type: "none" } {
+        const compilerOptions = program.getCompilerOptions();
+        const completionData = getCompletionData(program, log, sourceFile, isUncheckedFile(sourceFile, compilerOptions), position, { includeCompletionsForModuleExports: true, includeCompletionsWithInsertText: true }, entryId);
+        if (!completionData) {
+            return { type: "none" };
+        }
+        if (completionData.kind !== CompletionDataKind.Data) {
+            return { type: "request", request: completionData };
+        }
+
+        const { symbols, location, completionKind, symbolToOriginInfoMap, previousToken, isJsxInitializer } = completionData;
+
+        // Find the symbol with the matching entry name.
+        // We don't need to perform character checks here because we're only comparing the
+        // name against 'entryName' (which is known to be good), not building a new
+        // completion entry.
+        return firstDefined<Symbol, SymbolCompletion>(symbols, (symbol): SymbolCompletion | undefined => { // TODO: Shouldn't need return type annotation (GH#12632)
+            const origin = symbolToOriginInfoMap[getSymbolId(symbol)];
+            const info = getCompletionEntryDisplayNameForSymbol(symbol, compilerOptions.target!, origin, completionKind);
+            return info && info.name === entryId.name && getSourceFromOrigin(origin) === entryId.source
+                ? { type: "symbol" as "symbol", symbol, location, symbolToOriginInfoMap, previousToken, isJsxInitializer }
+                : undefined;
+        }) || { type: "none" };
+    }
+
+    function getSymbolName(symbol: Symbol, origin: SymbolOriginInfo | undefined, target: ScriptTarget): string {
+        return origin && origin.type === "export" && origin.isDefaultExport && symbol.escapedName === InternalSymbolName.Default
+            // Name of "export default foo;" is "foo". Name of "export default 0" is the filename converted to camelCase.
+            ? firstDefined(symbol.declarations, d => isExportAssignment(d) && isIdentifier(d.expression) ? d.expression.text : undefined)
+                || codefix.moduleSymbolToValidIdentifier(origin.moduleSymbol, target)
+            : symbol.name;
+    }
+
+    export interface CompletionEntryIdentifier {
+        name: string;
+        source?: string;
+    }
+
+    export function getCompletionEntryDetails(
+        program: Program,
+        log: Log,
+        sourceFile: SourceFile,
+        position: number,
+        entryId: CompletionEntryIdentifier,
+        host: LanguageServiceHost,
+        formatContext: formatting.FormatContext,
+        getCanonicalFileName: GetCanonicalFileName,
+        preferences: UserPreferences,
+        cancellationToken: CancellationToken,
+    ): CompletionEntryDetails | undefined {
+        const typeChecker = program.getTypeChecker();
+        const compilerOptions = program.getCompilerOptions();
+        const { name } = entryId;
+
+        const contextToken = findPrecedingToken(position, sourceFile);
+        if (isInString(sourceFile, position, contextToken)) {
+            const stringLiteralCompletions = !contextToken || !isStringLiteralLike(contextToken)
+                ? undefined
+                : getStringLiteralCompletionEntries(sourceFile, contextToken, position, typeChecker, compilerOptions, host);
+            return stringLiteralCompletions && stringLiteralCompletionDetails(name, contextToken!, stringLiteralCompletions, sourceFile, typeChecker, cancellationToken); // TODO: GH#18217
+        }
+
+        // Compute all the completion symbols again.
+        const symbolCompletion = getSymbolCompletionFromEntryId(program, log, sourceFile, position, entryId);
+        switch (symbolCompletion.type) {
+            case "request": {
+                const { request } = symbolCompletion;
+                switch (request.kind) {
+                    case CompletionDataKind.JsDocTagName:
+                        return JsDoc.getJSDocTagNameCompletionDetails(name);
+                    case CompletionDataKind.JsDocTag:
+                        return JsDoc.getJSDocTagCompletionDetails(name);
+                    case CompletionDataKind.JsDocParameterName:
+                        return JsDoc.getJSDocParameterNameCompletionDetails(name);
+                    default:
+                        return Debug.assertNever(request);
+                }
+            }
+            case "symbol": {
+                const { symbol, location, symbolToOriginInfoMap, previousToken } = symbolCompletion;
+                const { codeActions, sourceDisplay } = getCompletionEntryCodeActionsAndSourceDisplay(symbolToOriginInfoMap, symbol, program, typeChecker, host, compilerOptions, sourceFile, previousToken, formatContext, getCanonicalFileName, program.getSourceFiles(), preferences);
+                return createCompletionDetailsForSymbol(symbol, typeChecker, sourceFile, location!, cancellationToken, codeActions, sourceDisplay); // TODO: GH#18217
+            }
+            case "none":
+                // Didn't find a symbol with this name.  See if we can find a keyword instead.
+                return allKeywordsCompletions().some(c => c.name === name) ? createCompletionDetails(name, ScriptElementKindModifier.none, ScriptElementKind.keyword, [displayPart(name, SymbolDisplayPartKind.keyword)]) : undefined;
+        }
+    }
+
+    function createCompletionDetailsForSymbol(symbol: Symbol, checker: TypeChecker, sourceFile: SourceFile, location: Node, cancellationToken: CancellationToken, codeActions?: CodeAction[], sourceDisplay?: SymbolDisplayPart[]): CompletionEntryDetails {
+        const { displayParts, documentation, symbolKind, tags } =
+            checker.runWithCancellationToken(cancellationToken, checker =>
+                SymbolDisplay.getSymbolDisplayPartsDocumentationAndSymbolKind(checker, symbol, sourceFile, location, location, SemanticMeaning.All)
+            );
+        return createCompletionDetails(symbol.name, SymbolDisplay.getSymbolModifiers(symbol), symbolKind, displayParts, documentation, tags, codeActions, sourceDisplay);
+    }
+
+    function stringLiteralCompletionDetails(name: string, location: Node, completion: StringLiteralCompletion, sourceFile: SourceFile, checker: TypeChecker, cancellationToken: CancellationToken): CompletionEntryDetails | undefined {
+        switch (completion.kind) {
+            case StringLiteralCompletionKind.Paths: {
+                const match = find(completion.paths, p => p.name === name);
+                return match && createCompletionDetails(name, ScriptElementKindModifier.none, match.kind, [textPart(name)]);
+            }
+            case StringLiteralCompletionKind.Properties: {
+                const match = find(completion.symbols, s => s.name === name);
+                return match && createCompletionDetailsForSymbol(match, checker, sourceFile, location, cancellationToken);
+            }
+            case StringLiteralCompletionKind.Types:
+                return find(completion.types, t => t.value === name) ? createCompletionDetails(name, ScriptElementKindModifier.none, ScriptElementKind.typeElement, [textPart(name)]) : undefined;
+            default:
+                return Debug.assertNever(completion);
+        }
+    }
+
+    function createCompletionDetails(name: string, kindModifiers: string, kind: ScriptElementKind, displayParts: SymbolDisplayPart[], documentation?: SymbolDisplayPart[], tags?: JSDocTagInfo[], codeActions?: CodeAction[], source?: SymbolDisplayPart[]): CompletionEntryDetails {
+        return { name, kindModifiers, kind, displayParts, documentation, tags, codeActions, source };
+    }
+
+    interface CodeActionsAndSourceDisplay {
+        readonly codeActions: CodeAction[] | undefined;
+        readonly sourceDisplay: SymbolDisplayPart[] | undefined;
+    }
+    function getCompletionEntryCodeActionsAndSourceDisplay(
+        symbolToOriginInfoMap: SymbolOriginInfoMap,
+        symbol: Symbol,
+        program: Program,
+        checker: TypeChecker,
+        host: LanguageServiceHost,
+        compilerOptions: CompilerOptions,
+        sourceFile: SourceFile,
+        previousToken: Node | undefined,
+        formatContext: formatting.FormatContext,
+        getCanonicalFileName: GetCanonicalFileName,
+        allSourceFiles: ReadonlyArray<SourceFile>,
+        preferences: UserPreferences,
+    ): CodeActionsAndSourceDisplay {
+        const symbolOriginInfo = symbolToOriginInfoMap[getSymbolId(symbol)];
+        if (!symbolOriginInfo || symbolOriginInfo.type !== "export") {
+            return { codeActions: undefined, sourceDisplay: undefined };
+        }
+
+        const { moduleSymbol } = symbolOriginInfo;
+        const exportedSymbol = skipAlias(symbol.exportSymbol || symbol, checker);
+        const { moduleSpecifier, codeAction } = codefix.getImportCompletionAction(
+            exportedSymbol,
+            moduleSymbol,
+            sourceFile,
+            getSymbolName(symbol, symbolOriginInfo, compilerOptions.target!),
+            host,
+            program,
+            checker,
+            compilerOptions,
+            allSourceFiles,
+            formatContext,
+            getCanonicalFileName,
+            previousToken,
+            preferences);
+        return { sourceDisplay: [textPart(moduleSpecifier)], codeActions: [codeAction] };
+    }
+
+    export function getCompletionEntrySymbol(program: Program, log: Log, sourceFile: SourceFile, position: number, entryId: CompletionEntryIdentifier): Symbol | undefined {
+        const completion = getSymbolCompletionFromEntryId(program, log, sourceFile, position, entryId);
+        return completion.type === "symbol" ? completion.symbol : undefined;
+    }
+
+    const enum CompletionDataKind { Data, JsDocTagName, JsDocTag, JsDocParameterName }
+    /** true: after the `=` sign but no identifier has been typed yet. Else is the Identifier after the initializer. */
+    type IsJsxInitializer = boolean | Identifier;
+    interface CompletionData {
+        readonly kind: CompletionDataKind.Data;
+        readonly symbols: ReadonlyArray<Symbol>;
+        readonly completionKind: CompletionKind;
+        readonly isInSnippetScope: boolean;
+        /** Note that the presence of this alone doesn't mean that we need a conversion. Only do that if the completion is not an ordinary identifier. */
+        readonly propertyAccessToConvert: PropertyAccessExpression | undefined;
+        readonly isNewIdentifierLocation: boolean;
+        readonly location: Node | undefined;
+        readonly keywordFilters: KeywordCompletionFilters;
+        readonly symbolToOriginInfoMap: SymbolOriginInfoMap;
+        readonly recommendedCompletion: Symbol | undefined;
+        readonly previousToken: Node | undefined;
+        readonly isJsxInitializer: IsJsxInitializer;
+    }
+    type Request = { readonly kind: CompletionDataKind.JsDocTagName | CompletionDataKind.JsDocTag } | { readonly kind: CompletionDataKind.JsDocParameterName, tag: JSDocParameterTag };
+
+    const enum CompletionKind {
+        ObjectPropertyDeclaration,
+        Global,
+        PropertyAccess,
+        MemberLike,
+        String,
+        None,
+    }
+
+    function getRecommendedCompletion(currentToken: Node, position: number, sourceFile: SourceFile, checker: TypeChecker): Symbol | undefined {
+        const contextualType = getContextualType(currentToken, position, sourceFile, checker);
+        // For a union, return the first one with a recommended completion.
+        return firstDefined(contextualType && (contextualType.isUnion() ? contextualType.types : [contextualType]), type => {
+            const symbol = type && type.symbol;
+            // Don't include make a recommended completion for an abstract class
+            return symbol && (symbol.flags & (SymbolFlags.EnumMember | SymbolFlags.Enum | SymbolFlags.Class) && !isAbstractConstructorSymbol(symbol))
+                ? getFirstSymbolInChain(symbol, currentToken, checker)
+                : undefined;
+        });
+    }
+
+    function getContextualType(currentToken: Node, position: number, sourceFile: SourceFile, checker: TypeChecker): Type | undefined {
+        const { parent } = currentToken;
+        switch (currentToken.kind) {
+            case SyntaxKind.Identifier:
+                return getContextualTypeFromParent(currentToken as Identifier, checker);
+            case SyntaxKind.EqualsToken:
+                switch (parent.kind) {
+                    case SyntaxKind.VariableDeclaration:
+                        return checker.getContextualType((parent as VariableDeclaration).initializer!); // TODO: GH#18217
+                    case SyntaxKind.BinaryExpression:
+                        return checker.getTypeAtLocation((parent as BinaryExpression).left);
+                    case SyntaxKind.JsxAttribute:
+                        return checker.getContextualTypeForJsxAttribute(parent as JsxAttribute);
+                    default:
+                        return undefined;
+                }
+            case SyntaxKind.NewKeyword:
+                return checker.getContextualType(parent as Expression);
+            case SyntaxKind.CaseKeyword:
+                return getSwitchedType(cast(parent, isCaseClause), checker);
+            case SyntaxKind.OpenBraceToken:
+                return isJsxExpression(parent) && parent.parent.kind !== SyntaxKind.JsxElement ? checker.getContextualTypeForJsxAttribute(parent.parent) : undefined;
+            default:
+                const argInfo = SignatureHelp.getArgumentInfoForCompletions(currentToken, position, sourceFile);
+                return argInfo
+                    // At `,`, treat this as the next argument after the comma.
+                    ? checker.getContextualTypeForArgumentAtIndex(argInfo.invocation, argInfo.argumentIndex + (currentToken.kind === SyntaxKind.CommaToken ? 1 : 0))
+                    : isEqualityOperatorKind(currentToken.kind) && isBinaryExpression(parent) && isEqualityOperatorKind(parent.operatorToken.kind)
+                    // completion at `x ===/**/` should be for the right side
+                    ? checker.getTypeAtLocation(parent.left)
+                    : checker.getContextualType(currentToken as Expression);
+        }
+    }
+
+    function getContextualTypeFromParent(node: Expression, checker: TypeChecker): Type | undefined {
+        const { parent } = node;
+        switch (parent.kind) {
+            case SyntaxKind.NewExpression:
+                return checker.getContextualType(parent as NewExpression);
+            case SyntaxKind.BinaryExpression: {
+                const { left, operatorToken, right } = parent as BinaryExpression;
+                return isEqualityOperatorKind(operatorToken.kind)
+                    ? checker.getTypeAtLocation(node === right ? left : right)
+                    : checker.getContextualType(node);
+            }
+            case SyntaxKind.CaseClause:
+                return (parent as CaseClause).expression === node ? getSwitchedType(parent as CaseClause, checker) : undefined;
+            default:
+                return checker.getContextualType(node);
+        }
+    }
+
+    function getSwitchedType(caseClause: CaseClause, checker: TypeChecker): Type | undefined {
+        return checker.getTypeAtLocation(caseClause.parent.parent.expression);
+    }
+
+    function getFirstSymbolInChain(symbol: Symbol, enclosingDeclaration: Node, checker: TypeChecker): Symbol | undefined {
+        const chain = checker.getAccessibleSymbolChain(symbol, enclosingDeclaration, /*meaning*/ SymbolFlags.All, /*useOnlyExternalAliasing*/ false);
+        if (chain) return first(chain);
+        return symbol.parent && (isModuleSymbol(symbol.parent) ? symbol : getFirstSymbolInChain(symbol.parent, enclosingDeclaration, checker));
+    }
+
+    function isModuleSymbol(symbol: Symbol): boolean {
+        return symbol.declarations.some(d => d.kind === SyntaxKind.SourceFile);
+    }
+
+    function getCompletionData(
+        program: Program,
+        log: (message: string) => void,
+        sourceFile: SourceFile,
+        isUncheckedFile: boolean,
+        position: number,
+        preferences: Pick<UserPreferences, "includeCompletionsForModuleExports" | "includeCompletionsWithInsertText">,
+        detailsEntryId: CompletionEntryIdentifier | undefined,
+    ): CompletionData | Request | undefined {
+        const typeChecker = program.getTypeChecker();
+
+        let start = timestamp();
+        let currentToken = getTokenAtPosition(sourceFile, position, /*includeJsDocComment*/ false); // TODO: GH#15853
+        // We will check for jsdoc comments with insideComment and getJsDocTagAtPosition. (TODO: that seems rather inefficient to check the same thing so many times.)
+
+        log("getCompletionData: Get current token: " + (timestamp() - start));
+
+        start = timestamp();
+        // Completion not allowed inside comments, bail out if this is the case
+        const insideComment = isInComment(sourceFile, position, currentToken);
+        log("getCompletionData: Is inside comment: " + (timestamp() - start));
+
+        let insideJsDocTagTypeExpression = false;
+        let isInSnippetScope = false;
+        if (insideComment) {
+            if (hasDocComment(sourceFile, position)) {
+                if (sourceFile.text.charCodeAt(position - 1) === CharacterCodes.at) {
+                    // The current position is next to the '@' sign, when no tag name being provided yet.
+                    // Provide a full list of tag names
+                    return { kind: CompletionDataKind.JsDocTagName };
+                }
+                else {
+                    // When completion is requested without "@", we will have check to make sure that
+                    // there are no comments prefix the request position. We will only allow "*" and space.
+                    // e.g
+                    //   /** |c| /*
+                    //
+                    //   /**
+                    //     |c|
+                    //    */
+                    //
+                    //   /**
+                    //    * |c|
+                    //    */
+                    //
+                    //   /**
+                    //    *         |c|
+                    //    */
+                    const lineStart = getLineStartPositionForPosition(position, sourceFile);
+                    if (!(sourceFile.text.substring(lineStart, position).match(/[^\*|\s|(/\*\*)]/))) {
+                        return { kind: CompletionDataKind.JsDocTag };
+                    }
+                }
+            }
+
+            // Completion should work inside certain JsDoc tags. For example:
+            //     /** @type {number | string} */
+            // Completion should work in the brackets
+            const tag = getJsDocTagAtPosition(currentToken, position);
+            if (tag) {
+                if (tag.tagName.pos <= position && position <= tag.tagName.end) {
+                    return { kind: CompletionDataKind.JsDocTagName };
+                }
+                if (isTagWithTypeExpression(tag) && tag.typeExpression && tag.typeExpression.kind === SyntaxKind.JSDocTypeExpression) {
+                    currentToken = getTokenAtPosition(sourceFile, position, /*includeJsDocComment*/ true);
+                    if (!currentToken ||
+                        (!isDeclarationName(currentToken) &&
+                            (currentToken.parent.kind !== SyntaxKind.JSDocPropertyTag ||
+                                (<JSDocPropertyTag>currentToken.parent).name !== currentToken))) {
+                        // Use as type location if inside tag's type expression
+                        insideJsDocTagTypeExpression = isCurrentlyEditingNode(tag.typeExpression);
+                    }
+                }
+                if (isJSDocParameterTag(tag) && (nodeIsMissing(tag.name) || tag.name.pos <= position && position <= tag.name.end)) {
+                    return { kind: CompletionDataKind.JsDocParameterName, tag };
+                }
+            }
+
+            if (!insideJsDocTagTypeExpression) {
+                // Proceed if the current position is in jsDoc tag expression; otherwise it is a normal
+                // comment or the plain text part of a jsDoc comment, so no completion should be available
+                log("Returning an empty list because completion was inside a regular comment or plain text part of a JsDoc comment.");
+                return undefined;
+            }
+        }
+
+        start = timestamp();
+        const previousToken = findPrecedingToken(position, sourceFile, /*startNode*/ undefined, insideJsDocTagTypeExpression)!; // TODO: GH#18217
+        log("getCompletionData: Get previous token 1: " + (timestamp() - start));
+
+        // The decision to provide completion depends on the contextToken, which is determined through the previousToken.
+        // Note: 'previousToken' (and thus 'contextToken') can be undefined if we are the beginning of the file
+        let contextToken = previousToken;
+
+        // Check if the caret is at the end of an identifier; this is a partial identifier that we want to complete: e.g. a.toS|
+        // Skip this partial identifier and adjust the contextToken to the token that precedes it.
+        if (contextToken && position <= contextToken.end && (isIdentifier(contextToken) || isKeyword(contextToken.kind))) {
+            const start = timestamp();
+            contextToken = findPrecedingToken(contextToken.getFullStart(), sourceFile, /*startNode*/ undefined, insideJsDocTagTypeExpression)!; // TODO: GH#18217
+            log("getCompletionData: Get previous token 2: " + (timestamp() - start));
+        }
+
+        // Find the node where completion is requested on.
+        // Also determine whether we are trying to complete with members of that node
+        // or attributes of a JSX tag.
+        let node = currentToken;
+        let propertyAccessToConvert: PropertyAccessExpression | undefined;
+        let isRightOfDot = false;
+        let isRightOfOpenTag = false;
+        let isStartingCloseTag = false;
+        let isJsxInitializer: IsJsxInitializer = false;
+
+        let location = getTouchingPropertyName(sourceFile, position, insideJsDocTagTypeExpression); // TODO: GH#15853
+        if (contextToken) {
+            // Bail out if this is a known invalid completion location
+            if (isCompletionListBlocker(contextToken)) {
+                log("Returning an empty list because completion was requested in an invalid position.");
+                return undefined;
+            }
+
+            let parent = contextToken.parent;
+            if (contextToken.kind === SyntaxKind.DotToken) {
+                isRightOfDot = true;
+                switch (parent.kind) {
+                    case SyntaxKind.PropertyAccessExpression:
+                        propertyAccessToConvert = parent as PropertyAccessExpression;
+                        node = propertyAccessToConvert.expression;
+                        break;
+                    case SyntaxKind.QualifiedName:
+                        node = (parent as QualifiedName).left;
+                        break;
+                    case SyntaxKind.ImportType:
+                    case SyntaxKind.MetaProperty:
+                        node = parent;
+                        break;
+                    default:
+                        // There is nothing that precedes the dot, so this likely just a stray character
+                        // or leading into a '...' token. Just bail out instead.
+                        return undefined;
+                }
+            }
+            else if (sourceFile.languageVariant === LanguageVariant.JSX) {
+                // <UI.Test /* completion position */ />
+                // If the tagname is a property access expression, we will then walk up to the top most of property access expression.
+                // Then, try to get a JSX container and its associated attributes type.
+                if (parent && parent.kind === SyntaxKind.PropertyAccessExpression) {
+                    contextToken = parent;
+                    parent = parent.parent;
+                }
+
+                // Fix location
+                if (currentToken.parent === location) {
+                    switch (currentToken.kind) {
+                        case SyntaxKind.GreaterThanToken:
+                            if (currentToken.parent.kind === SyntaxKind.JsxElement || currentToken.parent.kind === SyntaxKind.JsxOpeningElement) {
+                                location = currentToken;
+                            }
+                            break;
+
+                        case SyntaxKind.SlashToken:
+                            if (currentToken.parent.kind === SyntaxKind.JsxSelfClosingElement) {
+                                location = currentToken;
+                            }
+                            break;
+                    }
+                }
+
+                switch (parent.kind) {
+                    case SyntaxKind.JsxClosingElement:
+                        if (contextToken.kind === SyntaxKind.SlashToken) {
+                            isStartingCloseTag = true;
+                            location = contextToken;
+                        }
+                        break;
+
+                    case SyntaxKind.BinaryExpression:
+                        if (!((parent as BinaryExpression).left.flags & NodeFlags.ThisNodeHasError)) {
+                            // It has a left-hand side, so we're not in an opening JSX tag.
+                            break;
+                        }
+                    // falls through
+
+                    case SyntaxKind.JsxSelfClosingElement:
+                    case SyntaxKind.JsxElement:
+                    case SyntaxKind.JsxOpeningElement:
+                        if (contextToken.kind === SyntaxKind.LessThanToken) {
+                            isRightOfOpenTag = true;
+                            location = contextToken;
+                        }
+                        break;
+
+                    case SyntaxKind.JsxAttribute:
+                        switch (previousToken.kind) {
+                            case SyntaxKind.EqualsToken:
+                                isJsxInitializer = true;
+                                break;
+                            case SyntaxKind.Identifier:
+                                // For `<div x=[|f/**/|]`, `parent` will be `x` and `previousToken.parent` will be `f` (which is its own JsxAttribute)
+                                if (parent !== previousToken.parent && !(parent as JsxAttribute).initializer) {
+                                    isJsxInitializer = previousToken as Identifier;
+                                }
+                        }
+                        break;
+                }
+            }
+        }
+
+        const semanticStart = timestamp();
+        let completionKind = CompletionKind.None;
+        let isNewIdentifierLocation = false;
+        let keywordFilters = KeywordCompletionFilters.None;
+        let symbols: Symbol[] = [];
+        const symbolToOriginInfoMap: SymbolOriginInfoMap = [];
+
+        if (isRightOfDot) {
+            getTypeScriptMemberSymbols();
+        }
+        else if (isRightOfOpenTag) {
+            const tagSymbols = Debug.assertEachDefined(typeChecker.getJsxIntrinsicTagNamesAt(location), "getJsxIntrinsicTagNames() should all be defined");
+            tryGetGlobalSymbols();
+            symbols = tagSymbols.concat(symbols);
+            completionKind = CompletionKind.MemberLike;
+        }
+        else if (isStartingCloseTag) {
+            const tagName = (<JsxElement>contextToken.parent.parent).openingElement.tagName;
+            const tagSymbol = typeChecker.getSymbolAtLocation(tagName);
+            if (tagSymbol) {
+                symbols = [tagSymbol];
+            }
+            completionKind = CompletionKind.MemberLike;
+        }
+        else {
+            // For JavaScript or TypeScript, if we're not after a dot, then just try to get the
+            // global symbols in scope.  These results should be valid for either language as
+            // the set of symbols that can be referenced from this location.
+            if (!tryGetGlobalSymbols()) {
+                return undefined;
+            }
+        }
+
+        log("getCompletionData: Semantic work: " + (timestamp() - semanticStart));
+
+        const recommendedCompletion = previousToken && getRecommendedCompletion(previousToken, position, sourceFile, typeChecker);
+        return { kind: CompletionDataKind.Data, symbols, completionKind, isInSnippetScope, propertyAccessToConvert, isNewIdentifierLocation, location, keywordFilters, symbolToOriginInfoMap, recommendedCompletion, previousToken, isJsxInitializer };
+
+        type JSDocTagWithTypeExpression = JSDocParameterTag | JSDocPropertyTag | JSDocReturnTag | JSDocTypeTag | JSDocTypedefTag;
+
+        function isTagWithTypeExpression(tag: JSDocTag): tag is JSDocTagWithTypeExpression {
+            switch (tag.kind) {
+                case SyntaxKind.JSDocParameterTag:
+                case SyntaxKind.JSDocPropertyTag:
+                case SyntaxKind.JSDocReturnTag:
+                case SyntaxKind.JSDocTypeTag:
+                case SyntaxKind.JSDocTypedefTag:
+                    return true;
+                default:
+                    return false;
+            }
+        }
+
+        function getTypeScriptMemberSymbols(): void {
+            // Right of dot member completion list
+            completionKind = CompletionKind.PropertyAccess;
+
+            // Since this is qualified name check its a type node location
+            const isImportType = isLiteralImportTypeNode(node);
+            const isTypeLocation = insideJsDocTagTypeExpression || (isImportType && !(node as ImportTypeNode).isTypeOf) || isPartOfTypeNode(node.parent);
+            const isRhsOfImportDeclaration = isInRightSideOfInternalImportEqualsDeclaration(node);
+            const allowTypeOrValue = isRhsOfImportDeclaration || (!isTypeLocation && isPossiblyTypeArgumentPosition(contextToken, sourceFile));
+            if (isEntityName(node) || isImportType) {
+                const symbolAtLocationStart = timestamp();
+                let symbol = typeChecker.getSymbolAtLocation(node);
+                log("getCompletionData: SymbolAtLocation work: " + (timestamp() - symbolAtLocationStart));
+                if (symbol) {
+                    symbol = skipAlias(symbol, typeChecker);
+
+                    if (symbol.flags & (SymbolFlags.Module | SymbolFlags.Enum)) {
+                        const exportedSymbolsStart = timestamp();
+                        // Extract module or enum members
+                        const exportedSymbols = Debug.assertEachDefined(typeChecker.getExportsOfModule(symbol), "getExportsOfModule() should all be defined");
+                        log("getCompletionData: exportedSymbols work: " + (timestamp() - exportedSymbolsStart));
+                        const isValidValueAccess = (symbol: Symbol) => typeChecker.isValidPropertyAccess(isImportType ? <ImportTypeNode>node : <PropertyAccessExpression>(node.parent), symbol.name);
+                        const isValidTypeAccess = (symbol: Symbol) => symbolCanBeReferencedAtTypeLocation(symbol);
+                        const isValidAccess = allowTypeOrValue ?
+                            // Any kind is allowed when dotting off namespace in internal import equals declaration
+                            (symbol: Symbol) => isValidTypeAccess(symbol) || isValidValueAccess(symbol) :
+                            isTypeLocation ? isValidTypeAccess : isValidValueAccess;
+                        for (const symbol of exportedSymbols) {
+                            if (isValidAccess(symbol)) {
+                                symbols.push(symbol);
+                            }
+                        }
+
+                        // If the module is merged with a value, we must get the type of the class and add its propertes (for inherited static methods).
+                        if (!isTypeLocation && symbol.declarations.some(d => d.kind !== SyntaxKind.SourceFile && d.kind !== SyntaxKind.ModuleDeclaration && d.kind !== SyntaxKind.EnumDeclaration)) {
+                            const typeStart = timestamp();
+                            const type = typeChecker.getTypeOfSymbolAtLocation(symbol, node);
+                            log("getCompletionData: getTypeOfSymbolAtLocation work: " + (timestamp() - typeStart));
+                            addTypeProperties(type);
+                        }
+
+                        return;
+                    }
+                }
+
+            }
+
+            if (isMetaProperty(node) && (node.keywordToken === SyntaxKind.NewKeyword || node.keywordToken === SyntaxKind.ImportKeyword)) {
+                const completion = (node.keywordToken === SyntaxKind.NewKeyword) ? "target" : "meta";
+                symbols.push(typeChecker.createSymbol(SymbolFlags.Property, escapeLeadingUnderscores(completion)));
+                return;
+            }
+
+            if (!isTypeLocation) {
+                const typeStart = timestamp();
+                const type = typeChecker.getTypeAtLocation(node)!;
+                log("getCompletionData: getTypeAtLocation work: " + (timestamp() - typeStart));
+
+                addTypeProperties(type);
+            }
+        }
+
+        function addTypeProperties(type: Type): void {
+            const typePropertiesStart = timestamp();
+            isNewIdentifierLocation = hasIndexSignature(type);
+
+            if (isUncheckedFile) {
+                // In javascript files, for union types, we don't just get the members that
+                // the individual types have in common, we also include all the members that
+                // each individual type has. This is because we're going to add all identifiers
+                // anyways. So we might as well elevate the members that were at least part
+                // of the individual types to a higher status since we know what they are.
+                symbols.push(...getPropertiesForCompletion(type, typeChecker, /*isForAccess*/ true));
+            }
+            else {
+                let typePropertiesStart = timestamp();
+                const props = type.getApparentProperties();
+                log("getCompletionData: getApparentProperties work: " + (timestamp() - typePropertiesStart) + " PropsCount: " + props.length);
+                type isValidAccessDetailTime = { name: string; time: number; }[];
+                const times: { name: string; isValid: boolean; isValidTime: number; addSymbolTime: number; isValidAccessDetail: isValidAccessDetailTime }[] = [];
+                for (const symbol of props) {
+                    const time1 = timestamp();
+                    const timeCheck: { name: string; time: number; }[] = symbol.name === "conforms" || symbol.name === "flow" || symbol.name === "flowRight" ? [] : undefined;
+                    const val = typeChecker.isValidPropertyAccessForCompletions(node.kind === SyntaxKind.ImportType ? <ImportTypeNode>node : <PropertyAccessExpression>node.parent, type, symbol, timeCheck);
+                    const time2 = timestamp();
+                    if (val) {
+                        addPropertySymbol(symbol);
+                    }
+                    const time3 = timestamp();
+                    times.push({ name: symbol.name, isValid: val, isValidTime: time2 - time1, addSymbolTime: time3 - time2, isValidAccessDetail: timeCheck });
+                }
+                log(`getCompletionData: IsValidTime: ${sum(times, "isValidTime")} addPropertySymbolTime: ${sum(times, "addSymbolTime")}`);
+                times.forEach(t => {
+                    if (t.isValidAccessDetail) {
+                        t.isValidAccessDetail.forEach(v => {
+                            log(`getCompletionData:: ${t.name} ${v.name} :: ${v.time}`);
+                        });
+                        delete t.isValidAccessDetail;
+                    }
+                });
+                log(`getCompletionData: IsValidTime, addPropertySymbolTime JSON:: \n ${JSON.stringify(times)}\n`)
+
+            }
+            log("getCompletionData: addTypeProperties work: " + (timestamp() - typePropertiesStart));
+        }
+
+        function addPropertySymbol(symbol: Symbol) {
+            // If this is e.g. [Symbol.iterator], add a completion for `Symbol`.
+            const symbolSymbol = firstDefined(symbol.declarations, decl => {
+                const name = getNameOfDeclaration(decl);
+                const leftName = name.kind === SyntaxKind.ComputedPropertyName ? getLeftMostName(name.expression) : undefined;
+                return leftName && typeChecker.getSymbolAtLocation(leftName);
+            });
+            if (symbolSymbol) {
+                symbols.push(symbolSymbol);
+                symbolToOriginInfoMap[getSymbolId(symbolSymbol)] = { type: "symbol-member" };
+            }
+            else {
+                symbols.push(symbol);
+            }
+        }
+
+        /** Given 'a.b.c', returns 'a'. */
+        function getLeftMostName(e: Expression): Identifier | undefined {
+            return isIdentifier(e) ? e : isPropertyAccessExpression(e) ? getLeftMostName(e.expression) : undefined;
+        }
+
+        function tryGetGlobalSymbols(): boolean {
+            const result: GlobalsSearch = tryGetObjectLikeCompletionSymbols()
+                || tryGetImportOrExportClauseCompletionSymbols()
+                || tryGetConstructorCompletion()
+                || tryGetClassLikeCompletionSymbols()
+                || tryGetJsxCompletionSymbols()
+                || (getGlobalCompletions(), GlobalsSearch.Success);
+            return result === GlobalsSearch.Success;
+        }
+
+        function tryGetConstructorCompletion(): GlobalsSearch {
+            if (!tryGetConstructorLikeCompletionContainer(contextToken)) return GlobalsSearch.Continue;
+            // no members, only keywords
+            completionKind = CompletionKind.None;
+            // Declaring new property/method/accessor
+            isNewIdentifierLocation = true;
+            // Has keywords for constructor parameter
+            keywordFilters = KeywordCompletionFilters.ConstructorParameterKeywords;
+            return GlobalsSearch.Success;
+        }
+
+        function tryGetJsxCompletionSymbols(): GlobalsSearch {
+            const jsxContainer = tryGetContainingJsxElement(contextToken);
+            // Cursor is inside a JSX self-closing element or opening element
+            const attrsType = jsxContainer && typeChecker.getAllAttributesTypeFromJsxOpeningLikeElement(jsxContainer);
+            if (!attrsType) return GlobalsSearch.Continue;
+            symbols = filterJsxAttributes(typeChecker.getPropertiesOfType(attrsType), jsxContainer!.attributes.properties);
+            completionKind = CompletionKind.MemberLike;
+            isNewIdentifierLocation = false;
+            return GlobalsSearch.Success;
+        }
+
+        function getGlobalCompletions(): void {
+            if (tryGetFunctionLikeBodyCompletionContainer(contextToken)) {
+                keywordFilters = KeywordCompletionFilters.FunctionLikeBodyKeywords;
+            }
+
+            // Get all entities in the current scope.
+            completionKind = CompletionKind.Global;
+            isNewIdentifierLocation = isNewIdentifierDefinitionLocation(contextToken);
+
+            if (previousToken !== contextToken) {
+                Debug.assert(!!previousToken, "Expected 'contextToken' to be defined when different from 'previousToken'.");
+            }
+            // We need to find the node that will give us an appropriate scope to begin
+            // aggregating completion candidates. This is achieved in 'getScopeNode'
+            // by finding the first node that encompasses a position, accounting for whether a node
+            // is "complete" to decide whether a position belongs to the node.
+            //
+            // However, at the end of an identifier, we are interested in the scope of the identifier
+            // itself, but fall outside of the identifier. For instance:
+            //
+            //      xyz => x$
+            //
+            // the cursor is outside of both the 'x' and the arrow function 'xyz => x',
+            // so 'xyz' is not returned in our results.
+            //
+            // We define 'adjustedPosition' so that we may appropriately account for
+            // being at the end of an identifier. The intention is that if requesting completion
+            // at the end of an identifier, it should be effectively equivalent to requesting completion
+            // anywhere inside/at the beginning of the identifier. So in the previous case, the
+            // 'adjustedPosition' will work as if requesting completion in the following:
+            //
+            //      xyz => $x
+            //
+            // If previousToken !== contextToken, then
+            //   - 'contextToken' was adjusted to the token prior to 'previousToken'
+            //      because we were at the end of an identifier.
+            //   - 'previousToken' is defined.
+            const adjustedPosition = previousToken !== contextToken ?
+                previousToken.getStart() :
+                position;
+
+            const scopeNode = getScopeNode(contextToken, adjustedPosition, sourceFile) || sourceFile;
+            isInSnippetScope = isSnippetScope(scopeNode);
+
+            const symbolMeanings = SymbolFlags.Type | SymbolFlags.Value | SymbolFlags.Namespace | SymbolFlags.Alias;
+
+            symbols = Debug.assertEachDefined(typeChecker.getSymbolsInScope(scopeNode, symbolMeanings), "getSymbolsInScope() should all be defined");
+
+            // Need to insert 'this.' before properties of `this` type, so only do that if `includeInsertTextCompletions`
+            if (preferences.includeCompletionsWithInsertText && scopeNode.kind !== SyntaxKind.SourceFile) {
+                const thisType = typeChecker.tryGetThisTypeAt(scopeNode);
+                if (thisType) {
+                    for (const symbol of getPropertiesForCompletion(thisType, typeChecker, /*isForAccess*/ true)) {
+                        symbolToOriginInfoMap[getSymbolId(symbol)] = { type: "this-type" };
+                        symbols.push(symbol);
+                    }
+                }
+            }
+
+            if (shouldOfferImportCompletions()) {
+                getSymbolsFromOtherSourceFileExports(symbols, previousToken && isIdentifier(previousToken) ? previousToken.text : "", program.getCompilerOptions().target!);
+            }
+            filterGlobalCompletion(symbols);
+        }
+
+        function shouldOfferImportCompletions(): boolean {
+            // If not already a module, must have modules enabled and not currently be in a commonjs module. (TODO: import completions for commonjs)
+            if (!preferences.includeCompletionsForModuleExports) return false;
+            // If already using ES6 modules, OK to continue using them.
+            if (sourceFile.externalModuleIndicator) return true;
+            // If already using commonjs, don't introduce ES6.
+            if (sourceFile.commonJsModuleIndicator) return false;
+            // If some file is using ES6 modules, assume that it's OK to add more.
+            if (programContainsEs6Modules(program)) return true;
+            // For JS, stay on the safe side.
+            if (isUncheckedFile) return false;
+            // If module transpilation is enabled or we're targeting es6 or above, or not emitting, OK.
+            return compilerOptionsIndicateEs6Modules(program.getCompilerOptions());
+        }
+
+        function isSnippetScope(scopeNode: Node): boolean {
+            switch (scopeNode.kind) {
+                case SyntaxKind.SourceFile:
+                case SyntaxKind.TemplateExpression:
+                case SyntaxKind.JsxExpression:
+                case SyntaxKind.Block:
+                    return true;
+                default:
+                    return isStatement(scopeNode);
+            }
+        }
+
+        function filterGlobalCompletion(symbols: Symbol[]): void {
+            const isTypeOnlyCompletion = insideJsDocTagTypeExpression || !isContextTokenValueLocation(contextToken) && (isPartOfTypeNode(location) || isContextTokenTypeLocation(contextToken));
+            const allowTypes = isTypeOnlyCompletion || !isContextTokenValueLocation(contextToken) && isPossiblyTypeArgumentPosition(contextToken, sourceFile);
+            if (isTypeOnlyCompletion) keywordFilters = KeywordCompletionFilters.TypeKeywords;
+
+            filterMutate(symbols, symbol => {
+                if (!isSourceFile(location)) {
+                    // export = /**/ here we want to get all meanings, so any symbol is ok
+                    if (isExportAssignment(location.parent)) {
+                        return true;
+                    }
+
+                    symbol = skipAlias(symbol, typeChecker);
+
+                    // import m = /**/ <-- It can only access namespace (if typing import = x. this would get member symbols and not namespace)
+                    if (isInRightSideOfInternalImportEqualsDeclaration(location)) {
+                        return !!(symbol.flags & SymbolFlags.Namespace);
+                    }
+
+                    if (allowTypes) {
+                        // Its a type, but you can reach it by namespace.type as well
+                        const symbolAllowedAsType = symbolCanBeReferencedAtTypeLocation(symbol);
+                        if (symbolAllowedAsType || isTypeOnlyCompletion) {
+                            return symbolAllowedAsType;
+                        }
+                    }
+                }
+
+                // expressions are value space (which includes the value namespaces)
+                return !!(getCombinedLocalAndExportSymbolFlags(symbol) & SymbolFlags.Value);
+            });
+        }
+
+        function isContextTokenValueLocation(contextToken: Node) {
+            return contextToken &&
+                contextToken.kind === SyntaxKind.TypeOfKeyword &&
+                (contextToken.parent.kind === SyntaxKind.TypeQuery || isTypeOfExpression(contextToken.parent));
+        }
+
+        function isContextTokenTypeLocation(contextToken: Node): boolean {
+            if (contextToken) {
+                const parentKind = contextToken.parent.kind;
+                switch (contextToken.kind) {
+                    case SyntaxKind.ColonToken:
+                        return parentKind === SyntaxKind.PropertyDeclaration ||
+                            parentKind === SyntaxKind.PropertySignature ||
+                            parentKind === SyntaxKind.Parameter ||
+                            parentKind === SyntaxKind.VariableDeclaration ||
+                            isFunctionLikeKind(parentKind);
+
+                    case SyntaxKind.EqualsToken:
+                        return parentKind === SyntaxKind.TypeAliasDeclaration;
+
+                    case SyntaxKind.AsKeyword:
+                        return parentKind === SyntaxKind.AsExpression;
+                }
+            }
+            return false;
+        }
+
+        function symbolCanBeReferencedAtTypeLocation(symbol: Symbol): boolean {
+            symbol = symbol.exportSymbol || symbol;
+
+            // This is an alias, follow what it aliases
+            symbol = skipAlias(symbol, typeChecker);
+
+            if (symbol.flags & SymbolFlags.Type) {
+                return true;
+            }
+
+            if (symbol.flags & SymbolFlags.Module) {
+                const exportedSymbols = typeChecker.getExportsOfModule(symbol);
+                // If the exported symbols contains type,
+                // symbol can be referenced at locations where type is allowed
+                return exportedSymbols.some(symbolCanBeReferencedAtTypeLocation);
+            }
+            return false;
+        }
+
+        function getSymbolsFromOtherSourceFileExports(symbols: Symbol[], tokenText: string, target: ScriptTarget): void {
+            const tokenTextLowerCase = tokenText.toLowerCase();
+
+            const seenResolvedModules = createMap<true>();
+
+            codefix.forEachExternalModuleToImportFrom(typeChecker, sourceFile, program.getSourceFiles(), moduleSymbol => {
+                // Perf -- ignore other modules if this is a request for details
+                if (detailsEntryId && detailsEntryId.source && stripQuotes(moduleSymbol.name) !== detailsEntryId.source) {
+                    return;
+                }
+
+                const resolvedModuleSymbol = typeChecker.resolveExternalModuleSymbol(moduleSymbol);
+                // resolvedModuleSymbol may be a namespace. A namespace may be `export =` by multiple module declarations, but only keep the first one.
+                if (!addToSeen(seenResolvedModules, getSymbolId(resolvedModuleSymbol))) {
+                    return;
+                }
+
+                for (let symbol of typeChecker.getExportsOfModule(moduleSymbol)) {
+                    // Don't add a completion for a re-export, only for the original.
+                    // The actual import fix might end up coming from a re-export -- we don't compute that until getting completion details.
+                    // This is just to avoid adding duplicate completion entries.
+                    //
+                    // If `symbol.parent !== ...`, this comes from an `export * from "foo"` re-export. Those don't create new symbols.
+                    // If `some(...)`, this comes from an `export { foo } from "foo"` re-export, which creates a new symbol (thus isn't caught by the first check).
+                    if (typeChecker.getMergedSymbol(symbol.parent!) !== resolvedModuleSymbol
+                        || some(symbol.declarations, d => isExportSpecifier(d) && !!d.parent.parent.moduleSpecifier)) {
+                        continue;
+                    }
+
+                    const isDefaultExport = symbol.name === InternalSymbolName.Default;
+                    if (isDefaultExport) {
+                        symbol = getLocalSymbolForExportDefault(symbol) || symbol;
+                    }
+
+                    const origin: SymbolOriginInfo = { type: "export", moduleSymbol, isDefaultExport };
+                    if (detailsEntryId || stringContainsCharactersInOrder(getSymbolName(symbol, origin, target).toLowerCase(), tokenTextLowerCase)) {
+                        symbols.push(symbol);
+                        symbolToOriginInfoMap[getSymbolId(symbol)] = origin;
+                    }
+                }
+            });
+        }
+
+        /**
+         * True if you could remove some characters in `a` to get `b`.
+         * E.g., true for "abcdef" and "bdf".
+         * But not true for "abcdef" and "dbf".
+         */
+        function stringContainsCharactersInOrder(str: string, characters: string): boolean {
+            if (characters.length === 0) {
+                return true;
+            }
+
+            let characterIndex = 0;
+            for (let strIndex = 0; strIndex < str.length; strIndex++) {
+                if (str.charCodeAt(strIndex) === characters.charCodeAt(characterIndex)) {
+                    characterIndex++;
+                    if (characterIndex === characters.length) {
+                        return true;
+                    }
+                }
+            }
+
+            // Did not find all characters
+            return false;
+        }
+
+        /**
+         * Finds the first node that "embraces" the position, so that one may
+         * accurately aggregate locals from the closest containing scope.
+         */
+        function getScopeNode(initialToken: Node | undefined, position: number, sourceFile: SourceFile) {
+            let scope: Node | undefined = initialToken;
+            while (scope && !positionBelongsToNode(scope, position, sourceFile)) {
+                scope = scope.parent;
+            }
+            return scope;
+        }
+
+        function isCompletionListBlocker(contextToken: Node): boolean {
+            const start = timestamp();
+            const result = isInStringOrRegularExpressionOrTemplateLiteral(contextToken) ||
+                isSolelyIdentifierDefinitionLocation(contextToken) ||
+                isDotOfNumericLiteral(contextToken) ||
+                isInJsxText(contextToken);
+            log("getCompletionsAtPosition: isCompletionListBlocker: " + (timestamp() - start));
+            return result;
+        }
+
+        function isInJsxText(contextToken: Node): boolean {
+            if (contextToken.kind === SyntaxKind.JsxText) {
+                return true;
+            }
+
+            if (contextToken.kind === SyntaxKind.GreaterThanToken && contextToken.parent) {
+                if (contextToken.parent.kind === SyntaxKind.JsxOpeningElement) {
+                    return true;
+                }
+
+                if (contextToken.parent.kind === SyntaxKind.JsxClosingElement || contextToken.parent.kind === SyntaxKind.JsxSelfClosingElement) {
+                    return !!contextToken.parent.parent && contextToken.parent.parent.kind === SyntaxKind.JsxElement;
+                }
+            }
+            return false;
+        }
+
+        function isNewIdentifierDefinitionLocation(previousToken: Node | undefined): boolean {
+            if (previousToken) {
+                const containingNodeKind = previousToken.parent.kind;
+                switch (previousToken.kind) {
+                    case SyntaxKind.CommaToken:
+                        return containingNodeKind === SyntaxKind.CallExpression               // func( a, |
+                            || containingNodeKind === SyntaxKind.Constructor                  // constructor( a, |   /* public, protected, private keywords are allowed here, so show completion */
+                            || containingNodeKind === SyntaxKind.NewExpression                // new C(a, |
+                            || containingNodeKind === SyntaxKind.ArrayLiteralExpression       // [a, |
+                            || containingNodeKind === SyntaxKind.BinaryExpression             // const x = (a, |
+                            || containingNodeKind === SyntaxKind.FunctionType;                // var x: (s: string, list|
+
+                    case SyntaxKind.OpenParenToken:
+                        return containingNodeKind === SyntaxKind.CallExpression               // func( |
+                            || containingNodeKind === SyntaxKind.Constructor                  // constructor( |
+                            || containingNodeKind === SyntaxKind.NewExpression                // new C(a|
+                            || containingNodeKind === SyntaxKind.ParenthesizedExpression      // const x = (a|
+                            || containingNodeKind === SyntaxKind.ParenthesizedType;           // function F(pred: (a| /* this can become an arrow function, where 'a' is the argument */
+
+                    case SyntaxKind.OpenBracketToken:
+                        return containingNodeKind === SyntaxKind.ArrayLiteralExpression       // [ |
+                            || containingNodeKind === SyntaxKind.IndexSignature               // [ | : string ]
+                            || containingNodeKind === SyntaxKind.ComputedPropertyName;         // [ |    /* this can become an index signature */
+
+                    case SyntaxKind.ModuleKeyword:                                            // module |
+                    case SyntaxKind.NamespaceKeyword:                                         // namespace |
+                        return true;
+
+                    case SyntaxKind.DotToken:
+                        return containingNodeKind === SyntaxKind.ModuleDeclaration;           // module A.|
+
+                    case SyntaxKind.OpenBraceToken:
+                        return containingNodeKind === SyntaxKind.ClassDeclaration;            // class A{ |
+
+                    case SyntaxKind.EqualsToken:
+                        return containingNodeKind === SyntaxKind.VariableDeclaration          // const x = a|
+                            || containingNodeKind === SyntaxKind.BinaryExpression;            // x = a|
+
+                    case SyntaxKind.TemplateHead:
+                        return containingNodeKind === SyntaxKind.TemplateExpression;          // `aa ${|
+
+                    case SyntaxKind.TemplateMiddle:
+                        return containingNodeKind === SyntaxKind.TemplateSpan;                // `aa ${10} dd ${|
+
+                    case SyntaxKind.PublicKeyword:
+                    case SyntaxKind.PrivateKeyword:
+                    case SyntaxKind.ProtectedKeyword:
+                        return containingNodeKind === SyntaxKind.PropertyDeclaration;         // class A{ public |
+                }
+
+                // Previous token may have been a keyword that was converted to an identifier.
+                switch (keywordForNode(previousToken)) {
+                    case SyntaxKind.PublicKeyword:
+                    case SyntaxKind.ProtectedKeyword:
+                    case SyntaxKind.PrivateKeyword:
+                        return true;
+                }
+            }
+
+            return false;
+        }
+
+        function isInStringOrRegularExpressionOrTemplateLiteral(contextToken: Node): boolean {
+            // To be "in" one of these literals, the position has to be:
+            //   1. entirely within the token text.
+            //   2. at the end position of an unterminated token.
+            //   3. at the end of a regular expression (due to trailing flags like '/foo/g').
+            return (isRegularExpressionLiteral(contextToken) || isStringTextContainingNode(contextToken)) && (
+                rangeContainsPositionExclusive(createTextRangeFromSpan(createTextSpanFromNode(contextToken)), position) ||
+                    position === contextToken.end && (!!contextToken.isUnterminated || isRegularExpressionLiteral(contextToken)));
+        }
+
+        /**
+         * Aggregates relevant symbols for completion in object literals and object binding patterns.
+         * Relevant symbols are stored in the captured 'symbols' variable.
+         *
+         * @returns true if 'symbols' was successfully populated; false otherwise.
+         */
+        function tryGetObjectLikeCompletionSymbols(): GlobalsSearch | undefined {
+            const objectLikeContainer = tryGetObjectLikeCompletionContainer(contextToken);
+            if (!objectLikeContainer) return GlobalsSearch.Continue;
+
+            // We're looking up possible property names from contextual/inferred/declared type.
+            completionKind = CompletionKind.ObjectPropertyDeclaration;
+
+            let typeMembers: Symbol[] | undefined;
+            let existingMembers: ReadonlyArray<Declaration> | undefined;
+
+            if (objectLikeContainer.kind === SyntaxKind.ObjectLiteralExpression) {
+                const typeForObject = typeChecker.getContextualType(objectLikeContainer);
+                if (!typeForObject) return GlobalsSearch.Fail;
+                isNewIdentifierLocation = hasIndexSignature(typeForObject);
+                typeMembers = getPropertiesForCompletion(typeForObject, typeChecker, /*isForAccess*/ false);
+                existingMembers = objectLikeContainer.properties;
+            }
+            else {
+                Debug.assert(objectLikeContainer.kind === SyntaxKind.ObjectBindingPattern);
+                // We are *only* completing on properties from the type being destructured.
+                isNewIdentifierLocation = false;
+
+                const rootDeclaration = getRootDeclaration(objectLikeContainer.parent);
+                if (!isVariableLike(rootDeclaration)) return Debug.fail("Root declaration is not variable-like.");
+
+                // We don't want to complete using the type acquired by the shape
+                // of the binding pattern; we are only interested in types acquired
+                // through type declaration or inference.
+                // Also proceed if rootDeclaration is a parameter and if its containing function expression/arrow function is contextually typed -
+                // type of parameter will flow in from the contextual type of the function
+                let canGetType = hasInitializer(rootDeclaration) || hasType(rootDeclaration) || rootDeclaration.parent.parent.kind === SyntaxKind.ForOfStatement;
+                if (!canGetType && rootDeclaration.kind === SyntaxKind.Parameter) {
+                    if (isExpression(rootDeclaration.parent)) {
+                        canGetType = !!typeChecker.getContextualType(<Expression>rootDeclaration.parent);
+                    }
+                    else if (rootDeclaration.parent.kind === SyntaxKind.MethodDeclaration || rootDeclaration.parent.kind === SyntaxKind.SetAccessor) {
+                        canGetType = isExpression(rootDeclaration.parent.parent) && !!typeChecker.getContextualType(<Expression>rootDeclaration.parent.parent);
+                    }
+                }
+                if (canGetType) {
+                    const typeForObject = typeChecker.getTypeAtLocation(objectLikeContainer);
+                    if (!typeForObject) return GlobalsSearch.Fail;
+                    // In a binding pattern, get only known properties. Everywhere else we will get all possible properties.
+                    typeMembers = typeChecker.getPropertiesOfType(typeForObject).filter((symbol) => !(getDeclarationModifierFlagsFromSymbol(symbol) & ModifierFlags.NonPublicAccessibilityModifier));
+                    existingMembers = objectLikeContainer.elements;
+                }
+            }
+
+            if (typeMembers && typeMembers.length > 0) {
+                // Add filtered items to the completion list
+                symbols = filterObjectMembersList(typeMembers, Debug.assertDefined(existingMembers));
+            }
+            return GlobalsSearch.Success;
+        }
+
+        /**
+         * Aggregates relevant symbols for completion in import clauses and export clauses
+         * whose declarations have a module specifier; for instance, symbols will be aggregated for
+         *
+         *      import { | } from "moduleName";
+         *      export { a as foo, | } from "moduleName";
+         *
+         * but not for
+         *
+         *      export { | };
+         *
+         * Relevant symbols are stored in the captured 'symbols' variable.
+         *
+         * @returns true if 'symbols' was successfully populated; false otherwise.
+         */
+        function tryGetImportOrExportClauseCompletionSymbols(): GlobalsSearch {
+            // `import { |` or `import { a as 0, | }`
+            const namedImportsOrExports = contextToken && (contextToken.kind === SyntaxKind.OpenBraceToken || contextToken.kind === SyntaxKind.CommaToken)
+                ? tryCast(contextToken.parent, isNamedImportsOrExports) : undefined;
+            if (!namedImportsOrExports) return GlobalsSearch.Continue;
+
+            // cursor is in an import clause
+            // try to show exported member for imported module
+            const { moduleSpecifier } = namedImportsOrExports.kind === SyntaxKind.NamedImports ? namedImportsOrExports.parent.parent : namedImportsOrExports.parent;
+            const moduleSpecifierSymbol = typeChecker.getSymbolAtLocation(moduleSpecifier!); // TODO: GH#18217
+            if (!moduleSpecifierSymbol) return GlobalsSearch.Fail;
+
+            completionKind = CompletionKind.MemberLike;
+            isNewIdentifierLocation = false;
+            const exports = typeChecker.getExportsAndPropertiesOfModule(moduleSpecifierSymbol);
+            const existing = arrayToSet<ImportOrExportSpecifier>(namedImportsOrExports.elements, n => isCurrentlyEditingNode(n) ? undefined : (n.propertyName || n.name).escapedText);
+            symbols = exports.filter(e => e.escapedName !== InternalSymbolName.Default && !existing.get(e.escapedName));
+            return GlobalsSearch.Success;
+        }
+
+        /**
+         * Aggregates relevant symbols for completion in class declaration
+         * Relevant symbols are stored in the captured 'symbols' variable.
+         */
+        function tryGetClassLikeCompletionSymbols(): GlobalsSearch {
+            const decl = tryGetObjectTypeDeclarationCompletionContainer(sourceFile, contextToken, location);
+            if (!decl) return GlobalsSearch.Continue;
+
+            // We're looking up possible property names from parent type.
+            completionKind = CompletionKind.MemberLike;
+            // Declaring new property/method/accessor
+            isNewIdentifierLocation = true;
+            keywordFilters = isClassLike(decl) ? KeywordCompletionFilters.ClassElementKeywords : KeywordCompletionFilters.InterfaceElementKeywords;
+
+            // If you're in an interface you don't want to repeat things from super-interface. So just stop here.
+            if (!isClassLike(decl)) return GlobalsSearch.Success;
+
+            const classElement = contextToken.parent;
+            let classElementModifierFlags = isClassElement(classElement) ? getModifierFlags(classElement) : ModifierFlags.None;
+            // If this is context token is not something we are editing now, consider if this would lead to be modifier
+            if (contextToken.kind === SyntaxKind.Identifier && !isCurrentlyEditingNode(contextToken)) {
+                switch (contextToken.getText()) {
+                    case "private":
+                        classElementModifierFlags = classElementModifierFlags | ModifierFlags.Private;
+                        break;
+                    case "static":
+                        classElementModifierFlags = classElementModifierFlags | ModifierFlags.Static;
+                        break;
+                }
+            }
+
+            // No member list for private methods
+            if (!(classElementModifierFlags & ModifierFlags.Private)) {
+                // List of property symbols of base type that are not private and already implemented
+                const baseSymbols = flatMap(getAllSuperTypeNodes(decl), baseTypeNode => {
+                    const type = typeChecker.getTypeAtLocation(baseTypeNode)!; // TODO: GH#18217
+                    return typeChecker.getPropertiesOfType(classElementModifierFlags & ModifierFlags.Static ? typeChecker.getTypeOfSymbolAtLocation(type.symbol, decl) : type);
+                });
+                symbols = filterClassMembersList(baseSymbols, decl.members, classElementModifierFlags);
+            }
+
+            return GlobalsSearch.Success;
+        }
+
+        /**
+         * Returns the immediate owning object literal or binding pattern of a context token,
+         * on the condition that one exists and that the context implies completion should be given.
+         */
+        function tryGetObjectLikeCompletionContainer(contextToken: Node): ObjectLiteralExpression | ObjectBindingPattern | undefined {
+            if (contextToken) {
+                switch (contextToken.kind) {
+                    case SyntaxKind.OpenBraceToken:  // const x = { |
+                    case SyntaxKind.CommaToken:      // const x = { a: 0, |
+                        const parent = contextToken.parent;
+                        if (isObjectLiteralExpression(parent) || isObjectBindingPattern(parent)) {
+                            return parent;
+                        }
+                        break;
+                }
+            }
+
+            return undefined;
+        }
+
+        function isConstructorParameterCompletion(node: Node): boolean {
+            return !!node.parent && isParameter(node.parent) && isConstructorDeclaration(node.parent.parent)
+                && (isParameterPropertyModifier(node.kind) || isDeclarationName(node));
+        }
+
+        /**
+         * Returns the immediate owning class declaration of a context token,
+         * on the condition that one exists and that the context implies completion should be given.
+         */
+        function tryGetConstructorLikeCompletionContainer(contextToken: Node): ConstructorDeclaration | undefined {
+            if (contextToken) {
+                const parent = contextToken.parent;
+                switch (contextToken.kind) {
+                    case SyntaxKind.OpenParenToken:
+                    case SyntaxKind.CommaToken:
+                        return isConstructorDeclaration(contextToken.parent) ? contextToken.parent : undefined;
+
+                    default:
+                        if (isConstructorParameterCompletion(contextToken)) {
+                            return parent.parent as ConstructorDeclaration;
+                        }
+                }
+            }
+            return undefined;
+        }
+
+        function tryGetFunctionLikeBodyCompletionContainer(contextToken: Node): FunctionLikeDeclaration | undefined {
+            if (contextToken) {
+                let prev: Node;
+                const container = findAncestor(contextToken.parent, (node: Node) => {
+                    if (isClassLike(node)) {
+                        return "quit";
+                    }
+                    if (isFunctionLikeDeclaration(node) && prev === node.body) {
+                        return true;
+                    }
+                    prev = node;
+                    return false;
+                });
+                return container && container as FunctionLikeDeclaration;
+            }
+        }
+
+        function tryGetContainingJsxElement(contextToken: Node): JsxOpeningLikeElement | undefined {
+            if (contextToken) {
+                const parent = contextToken.parent;
+                switch (contextToken.kind) {
+                    case SyntaxKind.LessThanSlashToken:
+                    case SyntaxKind.SlashToken:
+                    case SyntaxKind.Identifier:
+                    case SyntaxKind.PropertyAccessExpression:
+                    case SyntaxKind.JsxAttributes:
+                    case SyntaxKind.JsxAttribute:
+                    case SyntaxKind.JsxSpreadAttribute:
+                        if (parent && (parent.kind === SyntaxKind.JsxSelfClosingElement || parent.kind === SyntaxKind.JsxOpeningElement)) {
+                            return <JsxOpeningLikeElement>parent;
+                        }
+                        else if (parent.kind === SyntaxKind.JsxAttribute) {
+                            // Currently we parse JsxOpeningLikeElement as:
+                            //      JsxOpeningLikeElement
+                            //          attributes: JsxAttributes
+                            //             properties: NodeArray<JsxAttributeLike>
+                            return parent.parent.parent as JsxOpeningLikeElement;
+                        }
+                        break;
+
+                    // The context token is the closing } or " of an attribute, which means
+                    // its parent is a JsxExpression, whose parent is a JsxAttribute,
+                    // whose parent is a JsxOpeningLikeElement
+                    case SyntaxKind.StringLiteral:
+                        if (parent && ((parent.kind === SyntaxKind.JsxAttribute) || (parent.kind === SyntaxKind.JsxSpreadAttribute))) {
+                            // Currently we parse JsxOpeningLikeElement as:
+                            //      JsxOpeningLikeElement
+                            //          attributes: JsxAttributes
+                            //             properties: NodeArray<JsxAttributeLike>
+                            return parent.parent.parent as JsxOpeningLikeElement;
+                        }
+
+                        break;
+
+                    case SyntaxKind.CloseBraceToken:
+                        if (parent &&
+                            parent.kind === SyntaxKind.JsxExpression &&
+                            parent.parent && parent.parent.kind === SyntaxKind.JsxAttribute) {
+                            // Currently we parse JsxOpeningLikeElement as:
+                            //      JsxOpeningLikeElement
+                            //          attributes: JsxAttributes
+                            //             properties: NodeArray<JsxAttributeLike>
+                            //                  each JsxAttribute can have initializer as JsxExpression
+                            return parent.parent.parent.parent as JsxOpeningLikeElement;
+                        }
+
+                        if (parent && parent.kind === SyntaxKind.JsxSpreadAttribute) {
+                            // Currently we parse JsxOpeningLikeElement as:
+                            //      JsxOpeningLikeElement
+                            //          attributes: JsxAttributes
+                            //             properties: NodeArray<JsxAttributeLike>
+                            return parent.parent.parent as JsxOpeningLikeElement;
+                        }
+
+                        break;
+                }
+            }
+            return undefined;
+        }
+
+        /**
+         * @returns true if we are certain that the currently edited location must define a new location; false otherwise.
+         */
+        function isSolelyIdentifierDefinitionLocation(contextToken: Node): boolean {
+            const parent = contextToken.parent;
+            const containingNodeKind = parent.kind;
+            switch (contextToken.kind) {
+                case SyntaxKind.CommaToken:
+                    return containingNodeKind === SyntaxKind.VariableDeclaration ||
+                        containingNodeKind === SyntaxKind.VariableDeclarationList ||
+                        containingNodeKind === SyntaxKind.VariableStatement ||
+                        containingNodeKind === SyntaxKind.EnumDeclaration ||                        // enum a { foo, |
+                        isFunctionLikeButNotConstructor(containingNodeKind) ||
+                        containingNodeKind === SyntaxKind.InterfaceDeclaration ||                   // interface A<T, |
+                        containingNodeKind === SyntaxKind.ArrayBindingPattern ||                    // var [x, y|
+                        containingNodeKind === SyntaxKind.TypeAliasDeclaration ||                   // type Map, K, |
+                        // class A<T, |
+                        // var C = class D<T, |
+                        (isClassLike(parent) &&
+                            !!parent.typeParameters &&
+                            parent.typeParameters.end >= contextToken.pos);
+
+                case SyntaxKind.DotToken:
+                    return containingNodeKind === SyntaxKind.ArrayBindingPattern;                   // var [.|
+
+                case SyntaxKind.ColonToken:
+                    return containingNodeKind === SyntaxKind.BindingElement;                        // var {x :html|
+
+                case SyntaxKind.OpenBracketToken:
+                    return containingNodeKind === SyntaxKind.ArrayBindingPattern;                   // var [x|
+
+                case SyntaxKind.OpenParenToken:
+                    return containingNodeKind === SyntaxKind.CatchClause ||
+                        isFunctionLikeButNotConstructor(containingNodeKind);
+
+                case SyntaxKind.OpenBraceToken:
+                    return containingNodeKind === SyntaxKind.EnumDeclaration;                       // enum a { |
+
+                case SyntaxKind.LessThanToken:
+                    return containingNodeKind === SyntaxKind.ClassDeclaration ||                    // class A< |
+                        containingNodeKind === SyntaxKind.ClassExpression ||                        // var C = class D< |
+                        containingNodeKind === SyntaxKind.InterfaceDeclaration ||                   // interface A< |
+                        containingNodeKind === SyntaxKind.TypeAliasDeclaration ||                   // type List< |
+                        isFunctionLikeKind(containingNodeKind);
+
+                case SyntaxKind.StaticKeyword:
+                    return containingNodeKind === SyntaxKind.PropertyDeclaration && !isClassLike(parent.parent);
+
+                case SyntaxKind.DotDotDotToken:
+                    return containingNodeKind === SyntaxKind.Parameter ||
+                        (!!parent.parent && parent.parent.kind === SyntaxKind.ArrayBindingPattern);  // var [...z|
+
+                case SyntaxKind.PublicKeyword:
+                case SyntaxKind.PrivateKeyword:
+                case SyntaxKind.ProtectedKeyword:
+                    return containingNodeKind === SyntaxKind.Parameter && !isConstructorDeclaration(parent.parent);
+
+                case SyntaxKind.AsKeyword:
+                    return containingNodeKind === SyntaxKind.ImportSpecifier ||
+                        containingNodeKind === SyntaxKind.ExportSpecifier ||
+                        containingNodeKind === SyntaxKind.NamespaceImport;
+
+                case SyntaxKind.GetKeyword:
+                case SyntaxKind.SetKeyword:
+                    if (isFromObjectTypeDeclaration(contextToken)) {
+                        return false;
+                    }
+                // falls through
+                case SyntaxKind.ClassKeyword:
+                case SyntaxKind.EnumKeyword:
+                case SyntaxKind.InterfaceKeyword:
+                case SyntaxKind.FunctionKeyword:
+                case SyntaxKind.VarKeyword:
+                case SyntaxKind.ImportKeyword:
+                case SyntaxKind.LetKeyword:
+                case SyntaxKind.ConstKeyword:
+                case SyntaxKind.YieldKeyword:
+                case SyntaxKind.TypeKeyword:  // type htm|
+                    return true;
+            }
+
+            // If the previous token is keyword correspoding to class member completion keyword
+            // there will be completion available here
+            if (isClassMemberCompletionKeyword(keywordForNode(contextToken)) && isFromObjectTypeDeclaration(contextToken)) {
+                return false;
+            }
+
+            if (isConstructorParameterCompletion(contextToken)) {
+                // constructor parameter completion is available only if
+                // - its modifier of the constructor parameter or
+                // - its name of the parameter and not being edited
+                // eg. constructor(a |<- this shouldnt show completion
+                if (!isIdentifier(contextToken) ||
+                    isParameterPropertyModifier(keywordForNode(contextToken)) ||
+                    isCurrentlyEditingNode(contextToken)) {
+                    return false;
+                }
+            }
+
+            // Previous token may have been a keyword that was converted to an identifier.
+            switch (keywordForNode(contextToken)) {
+                case SyntaxKind.AbstractKeyword:
+                case SyntaxKind.AsyncKeyword:
+                case SyntaxKind.ClassKeyword:
+                case SyntaxKind.ConstKeyword:
+                case SyntaxKind.DeclareKeyword:
+                case SyntaxKind.EnumKeyword:
+                case SyntaxKind.FunctionKeyword:
+                case SyntaxKind.InterfaceKeyword:
+                case SyntaxKind.LetKeyword:
+                case SyntaxKind.PrivateKeyword:
+                case SyntaxKind.ProtectedKeyword:
+                case SyntaxKind.PublicKeyword:
+                case SyntaxKind.StaticKeyword:
+                case SyntaxKind.VarKeyword:
+                case SyntaxKind.YieldKeyword:
+                    return true;
+            }
+
+            return isDeclarationName(contextToken)
+                && !isJsxAttribute(contextToken.parent)
+                // Don't block completions if we're in `class C /**/`, because we're *past* the end of the identifier and might want to complete `extends`.
+                // If `contextToken !== previousToken`, this is `class C ex/**/`.
+                && !(isClassLike(contextToken.parent) && (contextToken !== previousToken || position > previousToken.end));
+        }
+
+        function isFunctionLikeButNotConstructor(kind: SyntaxKind) {
+            return isFunctionLikeKind(kind) && kind !== SyntaxKind.Constructor;
+        }
+
+        function isDotOfNumericLiteral(contextToken: Node): boolean {
+            if (contextToken.kind === SyntaxKind.NumericLiteral) {
+                const text = contextToken.getFullText();
+                return text.charAt(text.length - 1) === ".";
+            }
+
+            return false;
+        }
+
+        /**
+         * Filters out completion suggestions for named imports or exports.
+         *
+         * @returns Symbols to be suggested in an object binding pattern or object literal expression, barring those whose declarations
+         *          do not occur at the current position and have not otherwise been typed.
+         */
+        function filterObjectMembersList(contextualMemberSymbols: Symbol[], existingMembers: ReadonlyArray<Declaration>): Symbol[] {
+            if (existingMembers.length === 0) {
+                return contextualMemberSymbols;
+            }
+
+            const existingMemberNames = createUnderscoreEscapedMap<boolean>();
+            for (const m of existingMembers) {
+                // Ignore omitted expressions for missing members
+                if (m.kind !== SyntaxKind.PropertyAssignment &&
+                    m.kind !== SyntaxKind.ShorthandPropertyAssignment &&
+                    m.kind !== SyntaxKind.BindingElement &&
+                    m.kind !== SyntaxKind.MethodDeclaration &&
+                    m.kind !== SyntaxKind.GetAccessor &&
+                    m.kind !== SyntaxKind.SetAccessor) {
+                    continue;
+                }
+
+                // If this is the current item we are editing right now, do not filter it out
+                if (isCurrentlyEditingNode(m)) {
+                    continue;
+                }
+
+                let existingName: __String | undefined;
+
+                if (isBindingElement(m) && m.propertyName) {
+                    // include only identifiers in completion list
+                    if (m.propertyName.kind === SyntaxKind.Identifier) {
+                        existingName = m.propertyName.escapedText;
+                    }
+                }
+                else {
+                    // TODO: Account for computed property name
+                    // NOTE: if one only performs this step when m.name is an identifier,
+                    // things like '__proto__' are not filtered out.
+                    const name = getNameOfDeclaration(m);
+                    existingName = isPropertyNameLiteral(name) ? getEscapedTextOfIdentifierOrLiteral(name) : undefined;
+                }
+
+                existingMemberNames.set(existingName!, true); // TODO: GH#18217
+            }
+
+            return contextualMemberSymbols.filter(m => !existingMemberNames.get(m.escapedName));
+        }
+
+        /**
+         * Filters out completion suggestions for class elements.
+         *
+         * @returns Symbols to be suggested in an class element depending on existing memebers and symbol flags
+         */
+        function filterClassMembersList(baseSymbols: ReadonlyArray<Symbol>, existingMembers: ReadonlyArray<ClassElement>, currentClassElementModifierFlags: ModifierFlags): Symbol[] {
+            const existingMemberNames = createUnderscoreEscapedMap<true>();
+            for (const m of existingMembers) {
+                // Ignore omitted expressions for missing members
+                if (m.kind !== SyntaxKind.PropertyDeclaration &&
+                    m.kind !== SyntaxKind.MethodDeclaration &&
+                    m.kind !== SyntaxKind.GetAccessor &&
+                    m.kind !== SyntaxKind.SetAccessor) {
+                    continue;
+                }
+
+                // If this is the current item we are editing right now, do not filter it out
+                if (isCurrentlyEditingNode(m)) {
+                    continue;
+                }
+
+                // Dont filter member even if the name matches if it is declared private in the list
+                if (hasModifier(m, ModifierFlags.Private)) {
+                    continue;
+                }
+
+                // do not filter it out if the static presence doesnt match
+                if (hasModifier(m, ModifierFlags.Static) !== !!(currentClassElementModifierFlags & ModifierFlags.Static)) {
+                    continue;
+                }
+
+                const existingName = getPropertyNameForPropertyNameNode(m.name!);
+                if (existingName) {
+                    existingMemberNames.set(existingName, true);
+                }
+            }
+
+            return baseSymbols.filter(propertySymbol =>
+                !existingMemberNames.has(propertySymbol.escapedName) &&
+                    !!propertySymbol.declarations &&
+                    !(getDeclarationModifierFlagsFromSymbol(propertySymbol) & ModifierFlags.Private));
+        }
+
+        /**
+         * Filters out completion suggestions from 'symbols' according to existing JSX attributes.
+         *
+         * @returns Symbols to be suggested in a JSX element, barring those whose attributes
+         *          do not occur at the current position and have not otherwise been typed.
+         */
+        function filterJsxAttributes(symbols: Symbol[], attributes: NodeArray<JsxAttribute | JsxSpreadAttribute>): Symbol[] {
+            const seenNames = createUnderscoreEscapedMap<boolean>();
+            for (const attr of attributes) {
+                // If this is the current item we are editing right now, do not filter it out
+                if (isCurrentlyEditingNode(attr)) {
+                    continue;
+                }
+
+                if (attr.kind === SyntaxKind.JsxAttribute) {
+                    seenNames.set(attr.name.escapedText, true);
+                }
+            }
+
+            return symbols.filter(a => !seenNames.get(a.escapedName));
+        }
+
+        function isCurrentlyEditingNode(node: Node): boolean {
+            return node.getStart(sourceFile) <= position && position <= node.getEnd();
+        }
+    }
+
+    interface CompletionEntryDisplayNameForSymbol {
+        readonly name: string;
+        readonly needsConvertPropertyAccess: boolean;
+    }
+    function getCompletionEntryDisplayNameForSymbol(
+        symbol: Symbol,
+        target: ScriptTarget,
+        origin: SymbolOriginInfo | undefined,
+        kind: CompletionKind,
+    ): CompletionEntryDisplayNameForSymbol | undefined {
+        const name = getSymbolName(symbol, origin, target);
+        if (name === undefined
+            // If the symbol is external module, don't show it in the completion list
+            // (i.e declare module "http" { const x; } | // <= request completion here, "http" should not be there)
+            || symbol.flags & SymbolFlags.Module && startsWithQuote(name)
+            // If the symbol is the internal name of an ES symbol, it is not a valid entry. Internal names for ES symbols start with "__@"
+            || isKnownSymbol(symbol)) {
+            return undefined;
+        }
+
+        const validIdentiferResult: CompletionEntryDisplayNameForSymbol = { name, needsConvertPropertyAccess: false };
+        if (isIdentifierText(name, target)) return validIdentiferResult;
+        switch (kind) {
+            case CompletionKind.MemberLike:
+                return undefined;
+            case CompletionKind.ObjectPropertyDeclaration:
+                // TODO: GH#18169
+                return { name: JSON.stringify(name), needsConvertPropertyAccess: false };
+            case CompletionKind.PropertyAccess:
+            case CompletionKind.Global: // For a 'this.' completion it will be in a global context, but may have a non-identifier name.
+                // Don't add a completion for a name starting with a space. See https://github.com/Microsoft/TypeScript/pull/20547
+                return name.charCodeAt(0) === CharacterCodes.space ? undefined : { name, needsConvertPropertyAccess: true };
+            case CompletionKind.None:
+            case CompletionKind.String:
+                return validIdentiferResult;
+            default:
+                Debug.assertNever(kind);
+        }
+    }
+
+    // A cache of completion entries for keywords, these do not change between sessions
+    const _keywordCompletions: ReadonlyArray<CompletionEntry>[] = [];
+    const allKeywordsCompletions: () => ReadonlyArray<CompletionEntry> = memoize(() => {
+        const res: CompletionEntry[] = [];
+        for (let i = SyntaxKind.FirstKeyword; i <= SyntaxKind.LastKeyword; i++) {
+            res.push({
+                name: tokenToString(i)!,
+                kind: ScriptElementKind.keyword,
+                kindModifiers: ScriptElementKindModifier.none,
+                sortText: "0"
+            });
+        }
+        return res;
+    });
+    function getKeywordCompletions(keywordFilter: KeywordCompletionFilters): ReadonlyArray<CompletionEntry> {
+        return _keywordCompletions[keywordFilter] || (_keywordCompletions[keywordFilter] = allKeywordsCompletions().filter(entry => {
+            const kind = stringToToken(entry.name)!;
+            switch (keywordFilter) {
+                case KeywordCompletionFilters.None:
+                    // "undefined" is a global variable, so don't need a keyword completion for it.
+                    return kind !== SyntaxKind.UndefinedKeyword;
+                case KeywordCompletionFilters.ClassElementKeywords:
+                    return isClassMemberCompletionKeyword(kind);
+                case KeywordCompletionFilters.InterfaceElementKeywords:
+                    return isInterfaceOrTypeLiteralCompletionKeyword(kind);
+                case KeywordCompletionFilters.ConstructorParameterKeywords:
+                    return isParameterPropertyModifier(kind);
+                case KeywordCompletionFilters.FunctionLikeBodyKeywords:
+                    return !isClassMemberCompletionKeyword(kind);
+                case KeywordCompletionFilters.TypeKeywords:
+                    return isTypeKeyword(kind);
+                default:
+                    return Debug.assertNever(keywordFilter);
+            }
+        }));
+    }
+
+    function isInterfaceOrTypeLiteralCompletionKeyword(kind: SyntaxKind): boolean {
+        return kind === SyntaxKind.ReadonlyKeyword;
+    }
+
+    function isClassMemberCompletionKeyword(kind: SyntaxKind) {
+        switch (kind) {
+            case SyntaxKind.AbstractKeyword:
+            case SyntaxKind.ConstructorKeyword:
+            case SyntaxKind.GetKeyword:
+            case SyntaxKind.SetKeyword:
+            case SyntaxKind.AsyncKeyword:
+                return true;
+            default:
+                return isClassMemberModifier(kind);
+        }
+    }
+
+    function keywordForNode(node: Node): SyntaxKind {
+        return isIdentifier(node) ? node.originalKeywordKind || SyntaxKind.Unknown : node.kind;
+    }
+
+    function isEqualityOperatorKind(kind: SyntaxKind): kind is EqualityOperator {
+        switch (kind) {
+            case SyntaxKind.EqualsEqualsEqualsToken:
+            case SyntaxKind.EqualsEqualsToken:
+            case SyntaxKind.ExclamationEqualsEqualsToken:
+            case SyntaxKind.ExclamationEqualsToken:
+                return true;
+            default:
+                return false;
+        }
+    }
+
+    /** Get the corresponding JSDocTag node if the position is in a jsDoc comment */
+    function getJsDocTagAtPosition(node: Node, position: number): JSDocTag | undefined {
+        const { jsDoc } = getJsDocHavingNode(node) as JSDocContainer;
+        if (!jsDoc) return undefined;
+
+        for (const { pos, end, tags } of jsDoc) {
+            if (!tags || position < pos || position > end) continue;
+            for (let i = tags.length - 1; i >= 0; i--) {
+                const tag = tags[i];
+                if (position >= tag.pos) {
+                    return tag;
+                }
+            }
+        }
+    }
+
+    function getJsDocHavingNode(node: Node): Node {
+        if (!isToken(node)) return node;
+
+        switch (node.kind) {
+            case SyntaxKind.VarKeyword:
+            case SyntaxKind.LetKeyword:
+            case SyntaxKind.ConstKeyword:
+                // if the current token is var, let or const, skip the VariableDeclarationList
+                return node.parent.parent;
+            default:
+                return node.parent;
+        }
+    }
+
+    /**
+     * Gets all properties on a type, but if that type is a union of several types,
+     * excludes array-like types or callable/constructable types.
+     */
+    function getPropertiesForCompletion(type: Type, checker: TypeChecker, isForAccess: boolean): Symbol[] {
+        if (!(type.isUnion())) {
+            return Debug.assertEachDefined(type.getApparentProperties(), "getApparentProperties() should all be defined");
+        }
+
+        // If we're providing completions for an object literal, skip primitive, array-like, or callable types since those shouldn't be implemented by object literals.
+        const filteredTypes = isForAccess ? type.types : type.types.filter(memberType =>
+            !(memberType.flags & TypeFlags.Primitive || checker.isArrayLikeType(memberType) || typeHasCallOrConstructSignatures(memberType, checker)));
+        return Debug.assertEachDefined(checker.getAllPossiblePropertiesOfTypes(filteredTypes), "getAllPossiblePropertiesOfTypes() should all be defined");
+    }
+
+    /**
+     * Returns the immediate owning class declaration of a context token,
+     * on the condition that one exists and that the context implies completion should be given.
+     */
+    function tryGetObjectTypeDeclarationCompletionContainer(sourceFile: SourceFile, contextToken: Node | undefined, location: Node): ObjectTypeDeclaration | undefined {
+        // class c { method() { } | method2() { } }
+        switch (location.kind) {
+            case SyntaxKind.SyntaxList:
+                return tryCast(location.parent, isObjectTypeDeclaration);
+            case SyntaxKind.EndOfFileToken:
+                const cls = tryCast(lastOrUndefined(cast(location.parent, isSourceFile).statements), isObjectTypeDeclaration);
+                if (cls && !findChildOfKind(cls, SyntaxKind.CloseBraceToken, sourceFile)) {
+                    return cls;
+                }
+        }
+
+        if (!contextToken) return undefined;
+        switch (contextToken.kind) {
+            case SyntaxKind.SemicolonToken: // class c {getValue(): number; | }
+            case SyntaxKind.CloseBraceToken: // class c { method() { } | }
+                // class c { method() { } b| }
+                return isFromObjectTypeDeclaration(location) && (location.parent as ClassElement | TypeElement).name === location
+                    ? location.parent.parent as ObjectTypeDeclaration
+                    : tryCast(location, isObjectTypeDeclaration);
+            case SyntaxKind.OpenBraceToken: // class c { |
+            case SyntaxKind.CommaToken: // class c {getValue(): number, | }
+                return tryCast(contextToken.parent, isObjectTypeDeclaration);
+            default:
+                if (!isFromObjectTypeDeclaration(contextToken)) return undefined;
+                const isValidKeyword = isClassLike(contextToken.parent.parent) ? isClassMemberCompletionKeyword : isInterfaceOrTypeLiteralCompletionKeyword;
+                return (isValidKeyword(contextToken.kind) || isIdentifier(contextToken) && isValidKeyword(stringToToken(contextToken.text)!)) // TODO: GH#18217
+                    ? contextToken.parent.parent as ObjectTypeDeclaration : undefined;
+        }
+    }
+
+    // TODO: GH#19856 Would like to return `node is Node & { parent: (ClassElement | TypeElement) & { parent: ObjectTypeDeclaration } }` but then compilation takes > 10 minutes
+    function isFromObjectTypeDeclaration(node: Node): boolean {
+        return node.parent && isClassOrTypeElement(node.parent) && isObjectTypeDeclaration(node.parent.parent);
+    }
+
+    function hasIndexSignature(type: Type): boolean {
+        return !!type.getStringIndexType() || !!type.getNumberIndexType();
+    }
+
+    function isValidTrigger(sourceFile: SourceFile, triggerCharacter: CompletionsTriggerCharacter, contextToken: Node, position: number): boolean {
+        switch (triggerCharacter) {
+            case ".":
+            case "@":
+                return true;
+            case '"':
+            case "'":
+            case "`":
+                // Only automatically bring up completions if this is an opening quote.
+                return isStringLiteralOrTemplate(contextToken) && position === contextToken.getStart(sourceFile) + 1;
+            case "<":
+                // Opening JSX tag
+                return contextToken.kind === SyntaxKind.LessThanToken && contextToken.parent.kind !== SyntaxKind.BinaryExpression;
+            case "/":
+                return isStringLiteralLike(contextToken)
+                    ? !!tryGetImportFromModuleSpecifier(contextToken)
+                    : contextToken.kind === SyntaxKind.SlashToken && isJsxClosingElement(contextToken.parent);
+            default:
+                return Debug.assertNever(triggerCharacter);
+        }
+    }
+
+    function isStringLiteralOrTemplate(node: Node): node is StringLiteralLike | TemplateExpression | TaggedTemplateExpression {
+        switch (node.kind) {
+            case SyntaxKind.StringLiteral:
+            case SyntaxKind.NoSubstitutionTemplateLiteral:
+            case SyntaxKind.TemplateExpression:
+            case SyntaxKind.TaggedTemplateExpression:
+                return true;
+            default:
+                return false;
+        }
+    }
+}