/// <reference path="harness.ts" />
/// <reference path="runnerbase.ts" />
/// <reference path="./vpath.ts" />
/// <reference path="./documents.ts" />
/// <reference path="./compiler.ts" />
/// <reference path="./vfsutils.ts" />

namespace project {
    // Test case is json of below type in tests/cases/project/
    interface ProjectRunnerTestCase {
        scenario: string;
        projectRoot: string; // project where it lives - this also is the current directory when compiling
        inputFiles: ReadonlyArray<string>; // list of input files to be given to program
        resolveMapRoot?: boolean; // should we resolve this map root and give compiler the absolute disk path as map root?
        resolveSourceRoot?: boolean; // should we resolve this source root and give compiler the absolute disk path as map root?
        baselineCheck?: boolean; // Verify the baselines of output files, if this is false, we will write to output to the disk but there is no verification of baselines
        runTest?: boolean; // Run the resulting test
        bug?: string; // If there is any bug associated with this test case
    }

    interface ProjectRunnerTestCaseResolutionInfo extends ProjectRunnerTestCase {
        // Apart from actual test case the results of the resolution
        resolvedInputFiles: ReadonlyArray<string>; // List of files that were asked to read by compiler
        emittedFiles: ReadonlyArray<string>; // List of files that were emitted by the compiler
    }

    interface CompileProjectFilesResult {
        configFileSourceFiles: ReadonlyArray<ts.SourceFile>;
        moduleKind: ts.ModuleKind;
        program?: ts.Program;
        compilerOptions?: ts.CompilerOptions;
        errors: ReadonlyArray<ts.Diagnostic>;
        sourceMapData?: ReadonlyArray<ts.SourceMapData>;
    }

    interface BatchCompileProjectTestCaseResult extends CompileProjectFilesResult {
        outputFiles?: ReadonlyArray<documents.TextDocument>;
    }

    export class ProjectRunner extends RunnerBase {
        public enumerateTestFiles() {
            return this.enumerateFiles("tests/cases/project", /\.json$/, { recursive: true });
        }

        public kind(): TestRunnerKind {
            return "project";
        }

        public initializeTests() {
            describe("projects tests", () => {
                const tests = this.tests.length === 0 ? this.enumerateTestFiles() : this.tests;
                for (const test of tests) {
                    this.runProjectTestCase(test);
                }
            });
        }

        private runProjectTestCase(testCaseFileName: string) {
            for (const { name, payload } of ProjectTestCase.getConfigurations(testCaseFileName)) {
                describe("Compiling project for " + payload.testCase.scenario + ": testcase " + testCaseFileName + (name ? ` (${name})` : ``), () => {
                    let projectTestCase: ProjectTestCase | undefined;
                    before(() => { projectTestCase = new ProjectTestCase(testCaseFileName, payload); });
                    it(`Correct module resolution tracing for ${testCaseFileName}`, () => projectTestCase && projectTestCase.verifyResolution());
                    it(`Correct errors for ${testCaseFileName}`, () => projectTestCase && projectTestCase.verifyDiagnostics());
                    it(`Correct JS output for ${testCaseFileName}`, () => projectTestCase && projectTestCase.verifyJavaScriptOutput());
                    // NOTE: This check was commented out in previous code. Leaving this here to eventually be restored if needed.
                    // it(`Correct sourcemap content for ${testCaseFileName}`, () => projectTestCase && projectTestCase.verifySourceMapRecord());
                    it(`Correct declarations for ${testCaseFileName}`, () => projectTestCase && projectTestCase.verifyDeclarations());
                    after(() => { projectTestCase = undefined; });
                });
            }
        }
    }

    class ProjectCompilerHost extends compiler.CompilerHost {
        private _testCase: ProjectRunnerTestCase & ts.CompilerOptions;
        private _projectParseConfigHost: ProjectParseConfigHost;

        constructor(vfs: vfs.FileSystem, compilerOptions: ts.CompilerOptions, _testCaseJustName: string, testCase: ProjectRunnerTestCase & ts.CompilerOptions, _moduleKind: ts.ModuleKind) {
            super(vfs, compilerOptions);
            this._testCase = testCase;
        }

        public get parseConfigHost(): compiler.ParseConfigHost {
            return this._projectParseConfigHost || (this._projectParseConfigHost = new ProjectParseConfigHost(this.vfs, this._testCase));
        }

        public getDefaultLibFileName(_options: ts.CompilerOptions) {
            return vpath.resolve(this.getDefaultLibLocation(), "lib.es5.d.ts");
        }
    }

    class ProjectParseConfigHost extends compiler.ParseConfigHost {
        private _testCase: ProjectRunnerTestCase & ts.CompilerOptions;

        constructor(vfs: vfs.FileSystem, testCase: ProjectRunnerTestCase & ts.CompilerOptions) {
            super(vfs);
            this._testCase = testCase;
        }

<<<<<<< HEAD
        public readDirectory(path: string, extensions: string[], excludes: string[], includes: string[], depth: number): string[] {
            const result = super.readDirectory(path, extensions, excludes, includes, depth);
            const projectRoot = vpath.resolve(vfsutils.srcFolder, this._testCase.projectRoot);
            return result.map(item => vpath.relative(
                projectRoot,
                vpath.resolve(projectRoot, item),
                this.vfs.ignoreCase
            ));
        }
    }
=======
            function getSourceFile(fileName: string, languageVersion: ts.ScriptTarget): ts.SourceFile {
                let sourceFile: ts.SourceFile;
                if (fileName === Harness.Compiler.defaultLibFileName) {
                    sourceFile = Harness.Compiler.getDefaultLibrarySourceFile(Harness.Compiler.getDefaultLibFileName(compilerOptions));
                }
                else {
                    const text = getSourceFileText(fileName);
                    if (text !== undefined) {
                        sourceFile = Harness.Compiler.createSourceFileAndAssertInvariants(fileName, text, languageVersion);
                    }
                }
>>>>>>> c645f175

    interface ProjectTestConfiguration {
        name: string;
        payload: ProjectTestPayload;
    }

    interface ProjectTestPayload {
        testCase: ProjectRunnerTestCase & ts.CompilerOptions;
        moduleKind: ts.ModuleKind;
        vfs: vfs.FileSystem;
    }

    class ProjectTestCase {
        private testCase: ProjectRunnerTestCase & ts.CompilerOptions;
        private testCaseJustName: string;
        private vfs: vfs.FileSystem;
        private compilerOptions: ts.CompilerOptions;
        private compilerResult: BatchCompileProjectTestCaseResult;

        constructor(testCaseFileName: string, { testCase, moduleKind, vfs }: ProjectTestPayload) {
            this.testCase = testCase;
            this.testCaseJustName = testCaseFileName.replace(/^.*[\\\/]/, "").replace(/\.json/, "");
            this.compilerOptions = createCompilerOptions(testCase, moduleKind);
            this.vfs = vfs.shadow();

            let configFileName: string;
            let inputFiles = testCase.inputFiles;
            if (this.compilerOptions.project) {
                // Parse project
                configFileName = ts.normalizePath(ts.combinePaths(this.compilerOptions.project, "tsconfig.json"));
                assert(!inputFiles || inputFiles.length === 0, "cannot specify input files and project option together");
            }
            else if (!inputFiles || inputFiles.length === 0) {
                configFileName = ts.findConfigFile("", path => vfsutils.fileExists(this.vfs, path));
            }

            let errors: ts.Diagnostic[];
            const configFileSourceFiles: ts.SourceFile[] = [];
            if (configFileName) {
                const result = ts.readJsonConfigFile(configFileName, path => vfsutils.readFile(this.vfs, path));
                configFileSourceFiles.push(result);
                const configParseHost = new ProjectParseConfigHost(this.vfs, this.testCase);
                const configParseResult = ts.parseJsonSourceFileConfigFileContent(result, configParseHost, ts.getDirectoryPath(configFileName), this.compilerOptions);
                inputFiles = configParseResult.fileNames;
                this.compilerOptions = configParseResult.options;
                errors = result.parseDiagnostics.concat(configParseResult.errors);
            }

            const compilerHost = new ProjectCompilerHost(this.vfs, this.compilerOptions, this.testCaseJustName, this.testCase, moduleKind);
            const projectCompilerResult = this.compileProjectFiles(moduleKind, configFileSourceFiles, () => inputFiles, compilerHost, this.compilerOptions);

            this.compilerResult = {
                configFileSourceFiles,
                moduleKind,
                program: projectCompilerResult.program,
                compilerOptions: this.compilerOptions,
                sourceMapData: projectCompilerResult.sourceMapData,
                outputFiles: compilerHost.outputs,
                errors: errors ? ts.concatenate(errors, projectCompilerResult.errors) : projectCompilerResult.errors,
            };
        }

        public static getConfigurations(testCaseFileName: string): ProjectTestConfiguration[] {
            let testCase: ProjectRunnerTestCase & ts.CompilerOptions;

            let testFileText: string;
            try {
                testFileText = Harness.IO.readFile(testCaseFileName);
            }
            catch (e) {
                assert(false, "Unable to open testcase file: " + testCaseFileName + ": " + e.message);
            }

            try {
                testCase = <ProjectRunnerTestCase & ts.CompilerOptions>JSON.parse(testFileText);
            }
            catch (e) {
                assert(false, "Testcase: " + testCaseFileName + " does not contain valid json format: " + e.message);
            }

            const fs = vfsutils.createFromFileSystem(/*useCaseSensitiveFileNames*/ true);
            fs.mountSync(vpath.resolve(__dirname, "../../tests"), vpath.combine(vfsutils.srcFolder, "tests"), vfsutils.createResolver(Harness.IO));
            fs.mkdirpSync(vpath.combine(vfsutils.srcFolder, testCase.projectRoot));
            fs.chdir(vpath.combine(vfsutils.srcFolder, testCase.projectRoot));
            fs.makeReadonly();

            return [
                { name: `@module: commonjs`, payload: { testCase, moduleKind: ts.ModuleKind.CommonJS, vfs: fs } },
                { name: `@module: amd`, payload: { testCase, moduleKind: ts.ModuleKind.AMD, vfs: fs } }
            ];
        }

        public verifyResolution() {
            const cwd = this.vfs.cwd();
            const ignoreCase = this.vfs.ignoreCase;
            const resolutionInfo: ProjectRunnerTestCaseResolutionInfo & ts.CompilerOptions = JSON.parse(JSON.stringify(this.testCase));
            resolutionInfo.resolvedInputFiles = this.compilerResult.program.getSourceFiles()
                .map(input => utils.removeTestPathPrefixes(vpath.isAbsolute(input.fileName) ? vpath.relative(cwd, input.fileName, ignoreCase) : input.fileName));

            resolutionInfo.emittedFiles = this.compilerResult.outputFiles
                .map(output => output.meta.get("fileName") || output.file)
                .map(output => utils.removeTestPathPrefixes(vpath.isAbsolute(output) ? vpath.relative(cwd, output, ignoreCase) : output));

            const content = JSON.stringify(resolutionInfo, undefined, "    ");

            // TODO(rbuckton): This patches the baseline to replace lib.es5.d.ts with lib.d.ts.
            // This is only to make the PR for this change easier to read. A follow-up PR will
            // revert this change and accept the new baselines.
            // See https://github.com/Microsoft/TypeScript/pull/20763#issuecomment-352553264
            const patchedContent = content.replace(/lib\.es5\.d\.ts/g, "lib.d.ts");
            Harness.Baseline.runBaseline(this.getBaselineFolder(this.compilerResult.moduleKind) + this.testCaseJustName + ".json", () => patchedContent);
        }

        public verifyDiagnostics() {
            if (this.compilerResult.errors.length) {
                Harness.Baseline.runBaseline(this.getBaselineFolder(this.compilerResult.moduleKind) + this.testCaseJustName + ".errors.txt", () => {
                    return getErrorsBaseline(this.compilerResult);
                });
            }
        }

<<<<<<< HEAD
        public verifyJavaScriptOutput() {
            if (this.testCase.baselineCheck) {
                const errs: Error[] = [];
                let nonSubfolderDiskFiles = 0;
                for (const output of this.compilerResult.outputFiles) {
                    try {
                        // convert file name to rooted name
                        // if filename is not rooted - concat it with project root and then expand project root relative to current directory
                        const fileName = output.meta.get("fileName") || output.file;
                        const diskFileName = vpath.isAbsolute(fileName) ? fileName : vpath.resolve(this.vfs.cwd(), fileName);

                        // compute file name relative to current directory (expanded project root)
                        let diskRelativeName = vpath.relative(this.vfs.cwd(), diskFileName, this.vfs.ignoreCase);
                        if (vpath.isAbsolute(diskRelativeName) || diskRelativeName.startsWith("../")) {
                            // If the generated output file resides in the parent folder or is rooted path,
                            // we need to instead create files that can live in the project reference folder
                            // but make sure extension of these files matches with the fileName the compiler asked to write
                            diskRelativeName = `diskFile${nonSubfolderDiskFiles}${vpath.extname(fileName, [".js.map", ".js", ".d.ts"], this.vfs.ignoreCase)}`;
                            nonSubfolderDiskFiles++;
                        }

                        const content = output.text.replace(/\/\/?\.src\//g, "/");
                        Harness.Baseline.runBaseline(this.getBaselineFolder(this.compilerResult.moduleKind) + diskRelativeName, () => content);
                    }
                    catch (e) {
                        errs.push(e);
                    }
=======
            function getSourceFileText(fileName: string): string {
                let text: string;
                try {
                    text = Harness.IO.readFile(getFileNameInTheProjectTest(fileName));
>>>>>>> c645f175
                }

                if (errs.length) {
                    throw Error(errs.join("\n     "));
                }
            }
        }

        public verifySourceMapRecord() {
            // NOTE: This check was commented out in previous code. Leaving this here to eventually be restored if needed.
            // if (compilerResult.sourceMapData) {
            //     Harness.Baseline.runBaseline(getBaselineFolder(compilerResult.moduleKind) + testCaseJustName + ".sourcemap.txt", () => {
            //         return Harness.SourceMapRecorder.getSourceMapRecord(compilerResult.sourceMapData, compilerResult.program,
            //             ts.filter(compilerResult.outputFiles, outputFile => Harness.Compiler.isJS(outputFile.emittedFileName)));
            //     });
            // }
        }

        public verifyDeclarations() {
            if (!this.compilerResult.errors.length && this.testCase.declaration) {
                const dTsCompileResult = this.compileDeclarations(this.compilerResult);
                if (dTsCompileResult && dTsCompileResult.errors.length) {
                    Harness.Baseline.runBaseline(this.getBaselineFolder(this.compilerResult.moduleKind) + this.testCaseJustName + ".dts.errors.txt", () => {
                        return getErrorsBaseline(dTsCompileResult);
                    });
                }
            }
        }

        // Project baselines verified go in project/testCaseName/moduleKind/
        private getBaselineFolder(moduleKind: ts.ModuleKind) {
            return "project/" + this.testCaseJustName + "/" + moduleNameToString(moduleKind) + "/";
        }

        private cleanProjectUrl(url: string) {
            let diskProjectPath = ts.normalizeSlashes(Harness.IO.resolvePath(this.testCase.projectRoot));
            let projectRootUrl = "file:///" + diskProjectPath;
            const normalizedProjectRoot = ts.normalizeSlashes(this.testCase.projectRoot);
            diskProjectPath = diskProjectPath.substr(0, diskProjectPath.lastIndexOf(normalizedProjectRoot));
            projectRootUrl = projectRootUrl.substr(0, projectRootUrl.lastIndexOf(normalizedProjectRoot));
            if (url && url.length) {
                if (url.indexOf(projectRootUrl) === 0) {
                    // replace the disk specific project url path into project root url
                    url = "file:///" + url.substr(projectRootUrl.length);
                }
                else if (url.indexOf(diskProjectPath) === 0) {
                    // Replace the disk specific path into the project root path
                    url = url.substr(diskProjectPath.length);
                    if (url.charCodeAt(0) !== ts.CharacterCodes.slash) {
                        url = "/" + url;
                    }
                }
            }

            return url;
        }

        private compileProjectFiles(moduleKind: ts.ModuleKind, configFileSourceFiles: ReadonlyArray<ts.SourceFile>,
            getInputFiles: () => ReadonlyArray<string>,
            compilerHost: ts.CompilerHost,
            compilerOptions: ts.CompilerOptions): CompileProjectFilesResult {

            const program = ts.createProgram(getInputFiles(), compilerOptions, compilerHost);
            const errors = ts.getPreEmitDiagnostics(program);

            const emitResult = program.emit();
            ts.addRange(errors, emitResult.diagnostics);
            const sourceMapData = emitResult.sourceMaps;

            // Clean up source map data that will be used in baselining
            if (sourceMapData) {
                for (const data of sourceMapData) {
                    for (let j = 0; j < data.sourceMapSources.length; j++) {
                        data.sourceMapSources[j] = this.cleanProjectUrl(data.sourceMapSources[j]);
                    }
                    data.jsSourceMappingURL = this.cleanProjectUrl(data.jsSourceMappingURL);
                    data.sourceMapSourceRoot = this.cleanProjectUrl(data.sourceMapSourceRoot);
                }
            }

            return {
                configFileSourceFiles,
                moduleKind,
                program,
                errors,
                sourceMapData
            };
        }

        private compileDeclarations(compilerResult: BatchCompileProjectTestCaseResult) {
            if (!compilerResult.program) {
                return;
            }

            const compilerOptions = compilerResult.program.getCompilerOptions();
            const allInputFiles: documents.TextDocument[] = [];
            const rootFiles: string[] = [];
            ts.forEach(compilerResult.program.getSourceFiles(), sourceFile => {
                if (sourceFile.isDeclarationFile) {
                    if (!vfsutils.isDefaultLibrary(sourceFile.fileName)) {
                        allInputFiles.unshift(new documents.TextDocument(sourceFile.fileName, sourceFile.text));
                    }
                    rootFiles.unshift(sourceFile.fileName);
                }
                else if (!(compilerOptions.outFile || compilerOptions.out)) {
                    let emitOutputFilePathWithoutExtension: string;
                    if (compilerOptions.outDir) {
                        let sourceFilePath = ts.getNormalizedAbsolutePath(sourceFile.fileName, compilerResult.program.getCurrentDirectory());
                        sourceFilePath = sourceFilePath.replace(compilerResult.program.getCommonSourceDirectory(), "");
                        emitOutputFilePathWithoutExtension = ts.removeFileExtension(ts.combinePaths(compilerOptions.outDir, sourceFilePath));
                    }
                    else {
                        emitOutputFilePathWithoutExtension = ts.removeFileExtension(sourceFile.fileName);
                    }

                    const outputDtsFileName = emitOutputFilePathWithoutExtension + ts.Extension.Dts;
                    const file = findOutputDtsFile(outputDtsFileName);
                    if (file) {
                        allInputFiles.unshift(file);
                        rootFiles.unshift(file.meta.get("fileName") || file.file);
                    }
                }
                else {
                    const outputDtsFileName = ts.removeFileExtension(compilerOptions.outFile || compilerOptions.out) + ts.Extension.Dts;
                    const outputDtsFile = findOutputDtsFile(outputDtsFileName);
                    if (!ts.contains(allInputFiles, outputDtsFile)) {
                        allInputFiles.unshift(outputDtsFile);
                        rootFiles.unshift(outputDtsFile.meta.get("fileName") || outputDtsFile.file);
                    }
                }
            });

            const _vfs = vfsutils.createFromDocuments(/*useCaseSensitiveFileNames*/ true, allInputFiles, {
                currentDirectory: vpath.combine(vfsutils.srcFolder, this.testCase.projectRoot)
            });

            // Dont allow config files since we are compiling existing source options
            const compilerHost = new ProjectCompilerHost(_vfs, compilerResult.compilerOptions, this.testCaseJustName, this.testCase, compilerResult.moduleKind);
            return this.compileProjectFiles(compilerResult.moduleKind, compilerResult.configFileSourceFiles, () => rootFiles, compilerHost, compilerResult.compilerOptions);

            function findOutputDtsFile(fileName: string) {
                return ts.forEach(compilerResult.outputFiles, outputFile => outputFile.meta.get("fileName") === fileName ? outputFile : undefined);
            }
        }
    }

    function moduleNameToString(moduleKind: ts.ModuleKind) {
        return moduleKind === ts.ModuleKind.AMD
            ? "amd"
            : moduleKind === ts.ModuleKind.CommonJS
            ? "node"
            : "none";
    }

    function getErrorsBaseline(compilerResult: CompileProjectFilesResult) {
        const inputSourceFiles = compilerResult.configFileSourceFiles.slice();
        if (compilerResult.program) {
            for (const sourceFile of compilerResult.program.getSourceFiles()) {
                if (!Harness.isDefaultLibraryFile(sourceFile.fileName)) {
                    inputSourceFiles.push(sourceFile);
                }
            }
        }

        const inputFiles = inputSourceFiles.map<Harness.Compiler.TestFile>(sourceFile => ({
            unitName: ts.isRootedDiskPath(sourceFile.fileName) ?
                RunnerBase.removeFullPaths(sourceFile.fileName) :
                sourceFile.fileName,
            content: sourceFile.text
        }));

        return Harness.Compiler.getErrorBaseline(inputFiles, compilerResult.errors);
    }

    function createCompilerOptions(testCase: ProjectRunnerTestCase & ts.CompilerOptions, moduleKind: ts.ModuleKind) {
        // Set the special options that depend on other testcase options
        const compilerOptions: ts.CompilerOptions = {
            noErrorTruncation: false,
            skipDefaultLibCheck: false,
            moduleResolution: ts.ModuleResolutionKind.Classic,
            module: moduleKind,
            mapRoot: testCase.resolveMapRoot && testCase.mapRoot
                ? vpath.resolve(vfsutils.srcFolder, testCase.mapRoot)
                : testCase.mapRoot,

            sourceRoot: testCase.resolveSourceRoot && testCase.sourceRoot
                ? vpath.resolve(vfsutils.srcFolder, testCase.sourceRoot)
                : testCase.sourceRoot
        };

        // Set the values specified using json
        const optionNameMap = ts.arrayToMap(ts.optionDeclarations, option => option.name);
        for (const name in testCase) {
            if (name !== "mapRoot" && name !== "sourceRoot") {
                const option = optionNameMap.get(name);
                if (option) {
                    const optType = option.type;
                    let value = <any>testCase[name];
                    if (!ts.isString(optType)) {
                        const key = value.toLowerCase();
                        const optTypeValue = optType.get(key);
                        if (optTypeValue) {
                            value = optTypeValue;
                        }
                    }
                    compilerOptions[option.name] = value;
                }
            }
        }

        return compilerOptions;
    }
}<|MERGE_RESOLUTION|>--- conflicted
+++ resolved
@@ -1,492 +1,471 @@
-/// <reference path="harness.ts" />
-/// <reference path="runnerbase.ts" />
-/// <reference path="./vpath.ts" />
-/// <reference path="./documents.ts" />
-/// <reference path="./compiler.ts" />
-/// <reference path="./vfsutils.ts" />
-
-namespace project {
-    // Test case is json of below type in tests/cases/project/
-    interface ProjectRunnerTestCase {
-        scenario: string;
-        projectRoot: string; // project where it lives - this also is the current directory when compiling
-        inputFiles: ReadonlyArray<string>; // list of input files to be given to program
-        resolveMapRoot?: boolean; // should we resolve this map root and give compiler the absolute disk path as map root?
-        resolveSourceRoot?: boolean; // should we resolve this source root and give compiler the absolute disk path as map root?
-        baselineCheck?: boolean; // Verify the baselines of output files, if this is false, we will write to output to the disk but there is no verification of baselines
-        runTest?: boolean; // Run the resulting test
-        bug?: string; // If there is any bug associated with this test case
-    }
-
-    interface ProjectRunnerTestCaseResolutionInfo extends ProjectRunnerTestCase {
-        // Apart from actual test case the results of the resolution
-        resolvedInputFiles: ReadonlyArray<string>; // List of files that were asked to read by compiler
-        emittedFiles: ReadonlyArray<string>; // List of files that were emitted by the compiler
-    }
-
-    interface CompileProjectFilesResult {
-        configFileSourceFiles: ReadonlyArray<ts.SourceFile>;
-        moduleKind: ts.ModuleKind;
-        program?: ts.Program;
-        compilerOptions?: ts.CompilerOptions;
-        errors: ReadonlyArray<ts.Diagnostic>;
-        sourceMapData?: ReadonlyArray<ts.SourceMapData>;
-    }
-
-    interface BatchCompileProjectTestCaseResult extends CompileProjectFilesResult {
-        outputFiles?: ReadonlyArray<documents.TextDocument>;
-    }
-
-    export class ProjectRunner extends RunnerBase {
-        public enumerateTestFiles() {
-            return this.enumerateFiles("tests/cases/project", /\.json$/, { recursive: true });
-        }
-
-        public kind(): TestRunnerKind {
-            return "project";
-        }
-
-        public initializeTests() {
-            describe("projects tests", () => {
-                const tests = this.tests.length === 0 ? this.enumerateTestFiles() : this.tests;
-                for (const test of tests) {
-                    this.runProjectTestCase(test);
-                }
-            });
-        }
-
-        private runProjectTestCase(testCaseFileName: string) {
-            for (const { name, payload } of ProjectTestCase.getConfigurations(testCaseFileName)) {
-                describe("Compiling project for " + payload.testCase.scenario + ": testcase " + testCaseFileName + (name ? ` (${name})` : ``), () => {
-                    let projectTestCase: ProjectTestCase | undefined;
-                    before(() => { projectTestCase = new ProjectTestCase(testCaseFileName, payload); });
-                    it(`Correct module resolution tracing for ${testCaseFileName}`, () => projectTestCase && projectTestCase.verifyResolution());
-                    it(`Correct errors for ${testCaseFileName}`, () => projectTestCase && projectTestCase.verifyDiagnostics());
-                    it(`Correct JS output for ${testCaseFileName}`, () => projectTestCase && projectTestCase.verifyJavaScriptOutput());
-                    // NOTE: This check was commented out in previous code. Leaving this here to eventually be restored if needed.
-                    // it(`Correct sourcemap content for ${testCaseFileName}`, () => projectTestCase && projectTestCase.verifySourceMapRecord());
-                    it(`Correct declarations for ${testCaseFileName}`, () => projectTestCase && projectTestCase.verifyDeclarations());
-                    after(() => { projectTestCase = undefined; });
-                });
-            }
-        }
-    }
-
-    class ProjectCompilerHost extends compiler.CompilerHost {
-        private _testCase: ProjectRunnerTestCase & ts.CompilerOptions;
-        private _projectParseConfigHost: ProjectParseConfigHost;
-
-        constructor(vfs: vfs.FileSystem, compilerOptions: ts.CompilerOptions, _testCaseJustName: string, testCase: ProjectRunnerTestCase & ts.CompilerOptions, _moduleKind: ts.ModuleKind) {
-            super(vfs, compilerOptions);
-            this._testCase = testCase;
-        }
-
-        public get parseConfigHost(): compiler.ParseConfigHost {
-            return this._projectParseConfigHost || (this._projectParseConfigHost = new ProjectParseConfigHost(this.vfs, this._testCase));
-        }
-
-        public getDefaultLibFileName(_options: ts.CompilerOptions) {
-            return vpath.resolve(this.getDefaultLibLocation(), "lib.es5.d.ts");
-        }
-    }
-
-    class ProjectParseConfigHost extends compiler.ParseConfigHost {
-        private _testCase: ProjectRunnerTestCase & ts.CompilerOptions;
-
-        constructor(vfs: vfs.FileSystem, testCase: ProjectRunnerTestCase & ts.CompilerOptions) {
-            super(vfs);
-            this._testCase = testCase;
-        }
-
-<<<<<<< HEAD
-        public readDirectory(path: string, extensions: string[], excludes: string[], includes: string[], depth: number): string[] {
-            const result = super.readDirectory(path, extensions, excludes, includes, depth);
-            const projectRoot = vpath.resolve(vfsutils.srcFolder, this._testCase.projectRoot);
-            return result.map(item => vpath.relative(
-                projectRoot,
-                vpath.resolve(projectRoot, item),
-                this.vfs.ignoreCase
-            ));
-        }
-    }
-=======
-            function getSourceFile(fileName: string, languageVersion: ts.ScriptTarget): ts.SourceFile {
-                let sourceFile: ts.SourceFile;
-                if (fileName === Harness.Compiler.defaultLibFileName) {
-                    sourceFile = Harness.Compiler.getDefaultLibrarySourceFile(Harness.Compiler.getDefaultLibFileName(compilerOptions));
-                }
-                else {
-                    const text = getSourceFileText(fileName);
-                    if (text !== undefined) {
-                        sourceFile = Harness.Compiler.createSourceFileAndAssertInvariants(fileName, text, languageVersion);
-                    }
-                }
->>>>>>> c645f175
-
-    interface ProjectTestConfiguration {
-        name: string;
-        payload: ProjectTestPayload;
-    }
-
-    interface ProjectTestPayload {
-        testCase: ProjectRunnerTestCase & ts.CompilerOptions;
-        moduleKind: ts.ModuleKind;
-        vfs: vfs.FileSystem;
-    }
-
-    class ProjectTestCase {
-        private testCase: ProjectRunnerTestCase & ts.CompilerOptions;
-        private testCaseJustName: string;
-        private vfs: vfs.FileSystem;
-        private compilerOptions: ts.CompilerOptions;
-        private compilerResult: BatchCompileProjectTestCaseResult;
-
-        constructor(testCaseFileName: string, { testCase, moduleKind, vfs }: ProjectTestPayload) {
-            this.testCase = testCase;
-            this.testCaseJustName = testCaseFileName.replace(/^.*[\\\/]/, "").replace(/\.json/, "");
-            this.compilerOptions = createCompilerOptions(testCase, moduleKind);
-            this.vfs = vfs.shadow();
-
-            let configFileName: string;
-            let inputFiles = testCase.inputFiles;
-            if (this.compilerOptions.project) {
-                // Parse project
-                configFileName = ts.normalizePath(ts.combinePaths(this.compilerOptions.project, "tsconfig.json"));
-                assert(!inputFiles || inputFiles.length === 0, "cannot specify input files and project option together");
-            }
-            else if (!inputFiles || inputFiles.length === 0) {
-                configFileName = ts.findConfigFile("", path => vfsutils.fileExists(this.vfs, path));
-            }
-
-            let errors: ts.Diagnostic[];
-            const configFileSourceFiles: ts.SourceFile[] = [];
-            if (configFileName) {
-                const result = ts.readJsonConfigFile(configFileName, path => vfsutils.readFile(this.vfs, path));
-                configFileSourceFiles.push(result);
-                const configParseHost = new ProjectParseConfigHost(this.vfs, this.testCase);
-                const configParseResult = ts.parseJsonSourceFileConfigFileContent(result, configParseHost, ts.getDirectoryPath(configFileName), this.compilerOptions);
-                inputFiles = configParseResult.fileNames;
-                this.compilerOptions = configParseResult.options;
-                errors = result.parseDiagnostics.concat(configParseResult.errors);
-            }
-
-            const compilerHost = new ProjectCompilerHost(this.vfs, this.compilerOptions, this.testCaseJustName, this.testCase, moduleKind);
-            const projectCompilerResult = this.compileProjectFiles(moduleKind, configFileSourceFiles, () => inputFiles, compilerHost, this.compilerOptions);
-
-            this.compilerResult = {
-                configFileSourceFiles,
-                moduleKind,
-                program: projectCompilerResult.program,
-                compilerOptions: this.compilerOptions,
-                sourceMapData: projectCompilerResult.sourceMapData,
-                outputFiles: compilerHost.outputs,
-                errors: errors ? ts.concatenate(errors, projectCompilerResult.errors) : projectCompilerResult.errors,
-            };
-        }
-
-        public static getConfigurations(testCaseFileName: string): ProjectTestConfiguration[] {
-            let testCase: ProjectRunnerTestCase & ts.CompilerOptions;
-
-            let testFileText: string;
-            try {
-                testFileText = Harness.IO.readFile(testCaseFileName);
-            }
-            catch (e) {
-                assert(false, "Unable to open testcase file: " + testCaseFileName + ": " + e.message);
-            }
-
-            try {
-                testCase = <ProjectRunnerTestCase & ts.CompilerOptions>JSON.parse(testFileText);
-            }
-            catch (e) {
-                assert(false, "Testcase: " + testCaseFileName + " does not contain valid json format: " + e.message);
-            }
-
-            const fs = vfsutils.createFromFileSystem(/*useCaseSensitiveFileNames*/ true);
-            fs.mountSync(vpath.resolve(__dirname, "../../tests"), vpath.combine(vfsutils.srcFolder, "tests"), vfsutils.createResolver(Harness.IO));
-            fs.mkdirpSync(vpath.combine(vfsutils.srcFolder, testCase.projectRoot));
-            fs.chdir(vpath.combine(vfsutils.srcFolder, testCase.projectRoot));
-            fs.makeReadonly();
-
-            return [
-                { name: `@module: commonjs`, payload: { testCase, moduleKind: ts.ModuleKind.CommonJS, vfs: fs } },
-                { name: `@module: amd`, payload: { testCase, moduleKind: ts.ModuleKind.AMD, vfs: fs } }
-            ];
-        }
-
-        public verifyResolution() {
-            const cwd = this.vfs.cwd();
-            const ignoreCase = this.vfs.ignoreCase;
-            const resolutionInfo: ProjectRunnerTestCaseResolutionInfo & ts.CompilerOptions = JSON.parse(JSON.stringify(this.testCase));
-            resolutionInfo.resolvedInputFiles = this.compilerResult.program.getSourceFiles()
-                .map(input => utils.removeTestPathPrefixes(vpath.isAbsolute(input.fileName) ? vpath.relative(cwd, input.fileName, ignoreCase) : input.fileName));
-
-            resolutionInfo.emittedFiles = this.compilerResult.outputFiles
-                .map(output => output.meta.get("fileName") || output.file)
-                .map(output => utils.removeTestPathPrefixes(vpath.isAbsolute(output) ? vpath.relative(cwd, output, ignoreCase) : output));
-
-            const content = JSON.stringify(resolutionInfo, undefined, "    ");
-
-            // TODO(rbuckton): This patches the baseline to replace lib.es5.d.ts with lib.d.ts.
-            // This is only to make the PR for this change easier to read. A follow-up PR will
-            // revert this change and accept the new baselines.
-            // See https://github.com/Microsoft/TypeScript/pull/20763#issuecomment-352553264
-            const patchedContent = content.replace(/lib\.es5\.d\.ts/g, "lib.d.ts");
-            Harness.Baseline.runBaseline(this.getBaselineFolder(this.compilerResult.moduleKind) + this.testCaseJustName + ".json", () => patchedContent);
-        }
-
-        public verifyDiagnostics() {
-            if (this.compilerResult.errors.length) {
-                Harness.Baseline.runBaseline(this.getBaselineFolder(this.compilerResult.moduleKind) + this.testCaseJustName + ".errors.txt", () => {
-                    return getErrorsBaseline(this.compilerResult);
-                });
-            }
-        }
-
-<<<<<<< HEAD
-        public verifyJavaScriptOutput() {
-            if (this.testCase.baselineCheck) {
-                const errs: Error[] = [];
-                let nonSubfolderDiskFiles = 0;
-                for (const output of this.compilerResult.outputFiles) {
-                    try {
-                        // convert file name to rooted name
-                        // if filename is not rooted - concat it with project root and then expand project root relative to current directory
-                        const fileName = output.meta.get("fileName") || output.file;
-                        const diskFileName = vpath.isAbsolute(fileName) ? fileName : vpath.resolve(this.vfs.cwd(), fileName);
-
-                        // compute file name relative to current directory (expanded project root)
-                        let diskRelativeName = vpath.relative(this.vfs.cwd(), diskFileName, this.vfs.ignoreCase);
-                        if (vpath.isAbsolute(diskRelativeName) || diskRelativeName.startsWith("../")) {
-                            // If the generated output file resides in the parent folder or is rooted path,
-                            // we need to instead create files that can live in the project reference folder
-                            // but make sure extension of these files matches with the fileName the compiler asked to write
-                            diskRelativeName = `diskFile${nonSubfolderDiskFiles}${vpath.extname(fileName, [".js.map", ".js", ".d.ts"], this.vfs.ignoreCase)}`;
-                            nonSubfolderDiskFiles++;
-                        }
-
-                        const content = output.text.replace(/\/\/?\.src\//g, "/");
-                        Harness.Baseline.runBaseline(this.getBaselineFolder(this.compilerResult.moduleKind) + diskRelativeName, () => content);
-                    }
-                    catch (e) {
-                        errs.push(e);
-                    }
-=======
-            function getSourceFileText(fileName: string): string {
-                let text: string;
-                try {
-                    text = Harness.IO.readFile(getFileNameInTheProjectTest(fileName));
->>>>>>> c645f175
-                }
-
-                if (errs.length) {
-                    throw Error(errs.join("\n     "));
-                }
-            }
-        }
-
-        public verifySourceMapRecord() {
-            // NOTE: This check was commented out in previous code. Leaving this here to eventually be restored if needed.
-            // if (compilerResult.sourceMapData) {
-            //     Harness.Baseline.runBaseline(getBaselineFolder(compilerResult.moduleKind) + testCaseJustName + ".sourcemap.txt", () => {
-            //         return Harness.SourceMapRecorder.getSourceMapRecord(compilerResult.sourceMapData, compilerResult.program,
-            //             ts.filter(compilerResult.outputFiles, outputFile => Harness.Compiler.isJS(outputFile.emittedFileName)));
-            //     });
-            // }
-        }
-
-        public verifyDeclarations() {
-            if (!this.compilerResult.errors.length && this.testCase.declaration) {
-                const dTsCompileResult = this.compileDeclarations(this.compilerResult);
-                if (dTsCompileResult && dTsCompileResult.errors.length) {
-                    Harness.Baseline.runBaseline(this.getBaselineFolder(this.compilerResult.moduleKind) + this.testCaseJustName + ".dts.errors.txt", () => {
-                        return getErrorsBaseline(dTsCompileResult);
-                    });
-                }
-            }
-        }
-
-        // Project baselines verified go in project/testCaseName/moduleKind/
-        private getBaselineFolder(moduleKind: ts.ModuleKind) {
-            return "project/" + this.testCaseJustName + "/" + moduleNameToString(moduleKind) + "/";
-        }
-
-        private cleanProjectUrl(url: string) {
-            let diskProjectPath = ts.normalizeSlashes(Harness.IO.resolvePath(this.testCase.projectRoot));
-            let projectRootUrl = "file:///" + diskProjectPath;
-            const normalizedProjectRoot = ts.normalizeSlashes(this.testCase.projectRoot);
-            diskProjectPath = diskProjectPath.substr(0, diskProjectPath.lastIndexOf(normalizedProjectRoot));
-            projectRootUrl = projectRootUrl.substr(0, projectRootUrl.lastIndexOf(normalizedProjectRoot));
-            if (url && url.length) {
-                if (url.indexOf(projectRootUrl) === 0) {
-                    // replace the disk specific project url path into project root url
-                    url = "file:///" + url.substr(projectRootUrl.length);
-                }
-                else if (url.indexOf(diskProjectPath) === 0) {
-                    // Replace the disk specific path into the project root path
-                    url = url.substr(diskProjectPath.length);
-                    if (url.charCodeAt(0) !== ts.CharacterCodes.slash) {
-                        url = "/" + url;
-                    }
-                }
-            }
-
-            return url;
-        }
-
-        private compileProjectFiles(moduleKind: ts.ModuleKind, configFileSourceFiles: ReadonlyArray<ts.SourceFile>,
-            getInputFiles: () => ReadonlyArray<string>,
-            compilerHost: ts.CompilerHost,
-            compilerOptions: ts.CompilerOptions): CompileProjectFilesResult {
-
-            const program = ts.createProgram(getInputFiles(), compilerOptions, compilerHost);
-            const errors = ts.getPreEmitDiagnostics(program);
-
-            const emitResult = program.emit();
-            ts.addRange(errors, emitResult.diagnostics);
-            const sourceMapData = emitResult.sourceMaps;
-
-            // Clean up source map data that will be used in baselining
-            if (sourceMapData) {
-                for (const data of sourceMapData) {
-                    for (let j = 0; j < data.sourceMapSources.length; j++) {
-                        data.sourceMapSources[j] = this.cleanProjectUrl(data.sourceMapSources[j]);
-                    }
-                    data.jsSourceMappingURL = this.cleanProjectUrl(data.jsSourceMappingURL);
-                    data.sourceMapSourceRoot = this.cleanProjectUrl(data.sourceMapSourceRoot);
-                }
-            }
-
-            return {
-                configFileSourceFiles,
-                moduleKind,
-                program,
-                errors,
-                sourceMapData
-            };
-        }
-
-        private compileDeclarations(compilerResult: BatchCompileProjectTestCaseResult) {
-            if (!compilerResult.program) {
-                return;
-            }
-
-            const compilerOptions = compilerResult.program.getCompilerOptions();
-            const allInputFiles: documents.TextDocument[] = [];
-            const rootFiles: string[] = [];
-            ts.forEach(compilerResult.program.getSourceFiles(), sourceFile => {
-                if (sourceFile.isDeclarationFile) {
-                    if (!vfsutils.isDefaultLibrary(sourceFile.fileName)) {
-                        allInputFiles.unshift(new documents.TextDocument(sourceFile.fileName, sourceFile.text));
-                    }
-                    rootFiles.unshift(sourceFile.fileName);
-                }
-                else if (!(compilerOptions.outFile || compilerOptions.out)) {
-                    let emitOutputFilePathWithoutExtension: string;
-                    if (compilerOptions.outDir) {
-                        let sourceFilePath = ts.getNormalizedAbsolutePath(sourceFile.fileName, compilerResult.program.getCurrentDirectory());
-                        sourceFilePath = sourceFilePath.replace(compilerResult.program.getCommonSourceDirectory(), "");
-                        emitOutputFilePathWithoutExtension = ts.removeFileExtension(ts.combinePaths(compilerOptions.outDir, sourceFilePath));
-                    }
-                    else {
-                        emitOutputFilePathWithoutExtension = ts.removeFileExtension(sourceFile.fileName);
-                    }
-
-                    const outputDtsFileName = emitOutputFilePathWithoutExtension + ts.Extension.Dts;
-                    const file = findOutputDtsFile(outputDtsFileName);
-                    if (file) {
-                        allInputFiles.unshift(file);
-                        rootFiles.unshift(file.meta.get("fileName") || file.file);
-                    }
-                }
-                else {
-                    const outputDtsFileName = ts.removeFileExtension(compilerOptions.outFile || compilerOptions.out) + ts.Extension.Dts;
-                    const outputDtsFile = findOutputDtsFile(outputDtsFileName);
-                    if (!ts.contains(allInputFiles, outputDtsFile)) {
-                        allInputFiles.unshift(outputDtsFile);
-                        rootFiles.unshift(outputDtsFile.meta.get("fileName") || outputDtsFile.file);
-                    }
-                }
-            });
-
-            const _vfs = vfsutils.createFromDocuments(/*useCaseSensitiveFileNames*/ true, allInputFiles, {
-                currentDirectory: vpath.combine(vfsutils.srcFolder, this.testCase.projectRoot)
-            });
-
-            // Dont allow config files since we are compiling existing source options
-            const compilerHost = new ProjectCompilerHost(_vfs, compilerResult.compilerOptions, this.testCaseJustName, this.testCase, compilerResult.moduleKind);
-            return this.compileProjectFiles(compilerResult.moduleKind, compilerResult.configFileSourceFiles, () => rootFiles, compilerHost, compilerResult.compilerOptions);
-
-            function findOutputDtsFile(fileName: string) {
-                return ts.forEach(compilerResult.outputFiles, outputFile => outputFile.meta.get("fileName") === fileName ? outputFile : undefined);
-            }
-        }
-    }
-
-    function moduleNameToString(moduleKind: ts.ModuleKind) {
-        return moduleKind === ts.ModuleKind.AMD
-            ? "amd"
-            : moduleKind === ts.ModuleKind.CommonJS
-            ? "node"
-            : "none";
-    }
-
-    function getErrorsBaseline(compilerResult: CompileProjectFilesResult) {
-        const inputSourceFiles = compilerResult.configFileSourceFiles.slice();
-        if (compilerResult.program) {
-            for (const sourceFile of compilerResult.program.getSourceFiles()) {
-                if (!Harness.isDefaultLibraryFile(sourceFile.fileName)) {
-                    inputSourceFiles.push(sourceFile);
-                }
-            }
-        }
-
-        const inputFiles = inputSourceFiles.map<Harness.Compiler.TestFile>(sourceFile => ({
-            unitName: ts.isRootedDiskPath(sourceFile.fileName) ?
-                RunnerBase.removeFullPaths(sourceFile.fileName) :
-                sourceFile.fileName,
-            content: sourceFile.text
-        }));
-
-        return Harness.Compiler.getErrorBaseline(inputFiles, compilerResult.errors);
-    }
-
-    function createCompilerOptions(testCase: ProjectRunnerTestCase & ts.CompilerOptions, moduleKind: ts.ModuleKind) {
-        // Set the special options that depend on other testcase options
-        const compilerOptions: ts.CompilerOptions = {
-            noErrorTruncation: false,
-            skipDefaultLibCheck: false,
-            moduleResolution: ts.ModuleResolutionKind.Classic,
-            module: moduleKind,
-            mapRoot: testCase.resolveMapRoot && testCase.mapRoot
-                ? vpath.resolve(vfsutils.srcFolder, testCase.mapRoot)
-                : testCase.mapRoot,
-
-            sourceRoot: testCase.resolveSourceRoot && testCase.sourceRoot
-                ? vpath.resolve(vfsutils.srcFolder, testCase.sourceRoot)
-                : testCase.sourceRoot
-        };
-
-        // Set the values specified using json
-        const optionNameMap = ts.arrayToMap(ts.optionDeclarations, option => option.name);
-        for (const name in testCase) {
-            if (name !== "mapRoot" && name !== "sourceRoot") {
-                const option = optionNameMap.get(name);
-                if (option) {
-                    const optType = option.type;
-                    let value = <any>testCase[name];
-                    if (!ts.isString(optType)) {
-                        const key = value.toLowerCase();
-                        const optTypeValue = optType.get(key);
-                        if (optTypeValue) {
-                            value = optTypeValue;
-                        }
-                    }
-                    compilerOptions[option.name] = value;
-                }
-            }
-        }
-
-        return compilerOptions;
-    }
+/// <reference path="harness.ts" />
+/// <reference path="runnerbase.ts" />
+/// <reference path="./vpath.ts" />
+/// <reference path="./documents.ts" />
+/// <reference path="./compiler.ts" />
+/// <reference path="./vfsutils.ts" />
+
+namespace project {
+    // Test case is json of below type in tests/cases/project/
+    interface ProjectRunnerTestCase {
+        scenario: string;
+        projectRoot: string; // project where it lives - this also is the current directory when compiling
+        inputFiles: ReadonlyArray<string>; // list of input files to be given to program
+        resolveMapRoot?: boolean; // should we resolve this map root and give compiler the absolute disk path as map root?
+        resolveSourceRoot?: boolean; // should we resolve this source root and give compiler the absolute disk path as map root?
+        baselineCheck?: boolean; // Verify the baselines of output files, if this is false, we will write to output to the disk but there is no verification of baselines
+        runTest?: boolean; // Run the resulting test
+        bug?: string; // If there is any bug associated with this test case
+    }
+
+    interface ProjectRunnerTestCaseResolutionInfo extends ProjectRunnerTestCase {
+        // Apart from actual test case the results of the resolution
+        resolvedInputFiles: ReadonlyArray<string>; // List of files that were asked to read by compiler
+        emittedFiles: ReadonlyArray<string>; // List of files that were emitted by the compiler
+    }
+
+    interface CompileProjectFilesResult {
+        configFileSourceFiles: ReadonlyArray<ts.SourceFile>;
+        moduleKind: ts.ModuleKind;
+        program?: ts.Program;
+        compilerOptions?: ts.CompilerOptions;
+        errors: ReadonlyArray<ts.Diagnostic>;
+        sourceMapData?: ReadonlyArray<ts.SourceMapData>;
+    }
+
+    interface BatchCompileProjectTestCaseResult extends CompileProjectFilesResult {
+        outputFiles?: ReadonlyArray<documents.TextDocument>;
+    }
+
+    export class ProjectRunner extends RunnerBase {
+        public enumerateTestFiles() {
+            return this.enumerateFiles("tests/cases/project", /\.json$/, { recursive: true });
+        }
+
+        public kind(): TestRunnerKind {
+            return "project";
+        }
+
+        public initializeTests() {
+            describe("projects tests", () => {
+                const tests = this.tests.length === 0 ? this.enumerateTestFiles() : this.tests;
+                for (const test of tests) {
+                    this.runProjectTestCase(test);
+                }
+            });
+        }
+
+        private runProjectTestCase(testCaseFileName: string) {
+            for (const { name, payload } of ProjectTestCase.getConfigurations(testCaseFileName)) {
+                describe("Compiling project for " + payload.testCase.scenario + ": testcase " + testCaseFileName + (name ? ` (${name})` : ``), () => {
+                    let projectTestCase: ProjectTestCase | undefined;
+                    before(() => { projectTestCase = new ProjectTestCase(testCaseFileName, payload); });
+                    it(`Correct module resolution tracing for ${testCaseFileName}`, () => projectTestCase && projectTestCase.verifyResolution());
+                    it(`Correct errors for ${testCaseFileName}`, () => projectTestCase && projectTestCase.verifyDiagnostics());
+                    it(`Correct JS output for ${testCaseFileName}`, () => projectTestCase && projectTestCase.verifyJavaScriptOutput());
+                    // NOTE: This check was commented out in previous code. Leaving this here to eventually be restored if needed.
+                    // it(`Correct sourcemap content for ${testCaseFileName}`, () => projectTestCase && projectTestCase.verifySourceMapRecord());
+                    it(`Correct declarations for ${testCaseFileName}`, () => projectTestCase && projectTestCase.verifyDeclarations());
+                    after(() => { projectTestCase = undefined; });
+                });
+            }
+        }
+    }
+
+    class ProjectCompilerHost extends compiler.CompilerHost {
+        private _testCase: ProjectRunnerTestCase & ts.CompilerOptions;
+        private _projectParseConfigHost: ProjectParseConfigHost;
+
+        constructor(vfs: vfs.FileSystem, compilerOptions: ts.CompilerOptions, _testCaseJustName: string, testCase: ProjectRunnerTestCase & ts.CompilerOptions, _moduleKind: ts.ModuleKind) {
+            super(vfs, compilerOptions);
+            this._testCase = testCase;
+        }
+
+        public get parseConfigHost(): compiler.ParseConfigHost {
+            return this._projectParseConfigHost || (this._projectParseConfigHost = new ProjectParseConfigHost(this.vfs, this._testCase));
+        }
+
+        public getDefaultLibFileName(_options: ts.CompilerOptions) {
+            return vpath.resolve(this.getDefaultLibLocation(), "lib.es5.d.ts");
+        }
+    }
+
+    class ProjectParseConfigHost extends compiler.ParseConfigHost {
+        private _testCase: ProjectRunnerTestCase & ts.CompilerOptions;
+
+        constructor(vfs: vfs.FileSystem, testCase: ProjectRunnerTestCase & ts.CompilerOptions) {
+            super(vfs);
+            this._testCase = testCase;
+        }
+
+        public readDirectory(path: string, extensions: string[], excludes: string[], includes: string[], depth: number): string[] {
+            const result = super.readDirectory(path, extensions, excludes, includes, depth);
+            const projectRoot = vpath.resolve(vfsutils.srcFolder, this._testCase.projectRoot);
+            return result.map(item => vpath.relative(
+                projectRoot,
+                vpath.resolve(projectRoot, item),
+                this.vfs.ignoreCase
+            ));
+        }
+    }
+
+    interface ProjectTestConfiguration {
+        name: string;
+        payload: ProjectTestPayload;
+    }
+
+    interface ProjectTestPayload {
+        testCase: ProjectRunnerTestCase & ts.CompilerOptions;
+        moduleKind: ts.ModuleKind;
+        vfs: vfs.FileSystem;
+    }
+
+    class ProjectTestCase {
+        private testCase: ProjectRunnerTestCase & ts.CompilerOptions;
+        private testCaseJustName: string;
+        private vfs: vfs.FileSystem;
+        private compilerOptions: ts.CompilerOptions;
+        private compilerResult: BatchCompileProjectTestCaseResult;
+
+        constructor(testCaseFileName: string, { testCase, moduleKind, vfs }: ProjectTestPayload) {
+            this.testCase = testCase;
+            this.testCaseJustName = testCaseFileName.replace(/^.*[\\\/]/, "").replace(/\.json/, "");
+            this.compilerOptions = createCompilerOptions(testCase, moduleKind);
+            this.vfs = vfs.shadow();
+
+            let configFileName: string;
+            let inputFiles = testCase.inputFiles;
+            if (this.compilerOptions.project) {
+                // Parse project
+                configFileName = ts.normalizePath(ts.combinePaths(this.compilerOptions.project, "tsconfig.json"));
+                assert(!inputFiles || inputFiles.length === 0, "cannot specify input files and project option together");
+            }
+            else if (!inputFiles || inputFiles.length === 0) {
+                configFileName = ts.findConfigFile("", path => vfsutils.fileExists(this.vfs, path));
+            }
+
+            let errors: ts.Diagnostic[];
+            const configFileSourceFiles: ts.SourceFile[] = [];
+            if (configFileName) {
+                const result = ts.readJsonConfigFile(configFileName, path => vfsutils.readFile(this.vfs, path));
+                configFileSourceFiles.push(result);
+                const configParseHost = new ProjectParseConfigHost(this.vfs, this.testCase);
+                const configParseResult = ts.parseJsonSourceFileConfigFileContent(result, configParseHost, ts.getDirectoryPath(configFileName), this.compilerOptions);
+                inputFiles = configParseResult.fileNames;
+                this.compilerOptions = configParseResult.options;
+                errors = result.parseDiagnostics.concat(configParseResult.errors);
+            }
+
+            const compilerHost = new ProjectCompilerHost(this.vfs, this.compilerOptions, this.testCaseJustName, this.testCase, moduleKind);
+            const projectCompilerResult = this.compileProjectFiles(moduleKind, configFileSourceFiles, () => inputFiles, compilerHost, this.compilerOptions);
+
+            this.compilerResult = {
+                configFileSourceFiles,
+                moduleKind,
+                program: projectCompilerResult.program,
+                compilerOptions: this.compilerOptions,
+                sourceMapData: projectCompilerResult.sourceMapData,
+                outputFiles: compilerHost.outputs,
+                errors: errors ? ts.concatenate(errors, projectCompilerResult.errors) : projectCompilerResult.errors,
+            };
+        }
+
+        public static getConfigurations(testCaseFileName: string): ProjectTestConfiguration[] {
+            let testCase: ProjectRunnerTestCase & ts.CompilerOptions;
+
+            let testFileText: string;
+            try {
+                testFileText = Harness.IO.readFile(testCaseFileName);
+            }
+            catch (e) {
+                assert(false, "Unable to open testcase file: " + testCaseFileName + ": " + e.message);
+            }
+
+            try {
+                testCase = <ProjectRunnerTestCase & ts.CompilerOptions>JSON.parse(testFileText);
+            }
+            catch (e) {
+                assert(false, "Testcase: " + testCaseFileName + " does not contain valid json format: " + e.message);
+            }
+
+            const fs = vfsutils.createFromFileSystem(/*useCaseSensitiveFileNames*/ true);
+            fs.mountSync(vpath.resolve(__dirname, "../../tests"), vpath.combine(vfsutils.srcFolder, "tests"), vfsutils.createResolver(Harness.IO));
+            fs.mkdirpSync(vpath.combine(vfsutils.srcFolder, testCase.projectRoot));
+            fs.chdir(vpath.combine(vfsutils.srcFolder, testCase.projectRoot));
+            fs.makeReadonly();
+
+            return [
+                { name: `@module: commonjs`, payload: { testCase, moduleKind: ts.ModuleKind.CommonJS, vfs: fs } },
+                { name: `@module: amd`, payload: { testCase, moduleKind: ts.ModuleKind.AMD, vfs: fs } }
+            ];
+        }
+
+        public verifyResolution() {
+            const cwd = this.vfs.cwd();
+            const ignoreCase = this.vfs.ignoreCase;
+            const resolutionInfo: ProjectRunnerTestCaseResolutionInfo & ts.CompilerOptions = JSON.parse(JSON.stringify(this.testCase));
+            resolutionInfo.resolvedInputFiles = this.compilerResult.program.getSourceFiles()
+                .map(input => utils.removeTestPathPrefixes(vpath.isAbsolute(input.fileName) ? vpath.relative(cwd, input.fileName, ignoreCase) : input.fileName));
+
+            resolutionInfo.emittedFiles = this.compilerResult.outputFiles
+                .map(output => output.meta.get("fileName") || output.file)
+                .map(output => utils.removeTestPathPrefixes(vpath.isAbsolute(output) ? vpath.relative(cwd, output, ignoreCase) : output));
+
+            const content = JSON.stringify(resolutionInfo, undefined, "    ");
+
+            // TODO(rbuckton): This patches the baseline to replace lib.es5.d.ts with lib.d.ts.
+            // This is only to make the PR for this change easier to read. A follow-up PR will
+            // revert this change and accept the new baselines.
+            // See https://github.com/Microsoft/TypeScript/pull/20763#issuecomment-352553264
+            const patchedContent = content.replace(/lib\.es5\.d\.ts/g, "lib.d.ts");
+            Harness.Baseline.runBaseline(this.getBaselineFolder(this.compilerResult.moduleKind) + this.testCaseJustName + ".json", () => patchedContent);
+        }
+
+        public verifyDiagnostics() {
+            if (this.compilerResult.errors.length) {
+                Harness.Baseline.runBaseline(this.getBaselineFolder(this.compilerResult.moduleKind) + this.testCaseJustName + ".errors.txt", () => {
+                    return getErrorsBaseline(this.compilerResult);
+                });
+            }
+        }
+
+        public verifyJavaScriptOutput() {
+            if (this.testCase.baselineCheck) {
+                const errs: Error[] = [];
+                let nonSubfolderDiskFiles = 0;
+                for (const output of this.compilerResult.outputFiles) {
+                    try {
+                        // convert file name to rooted name
+                        // if filename is not rooted - concat it with project root and then expand project root relative to current directory
+                        const fileName = output.meta.get("fileName") || output.file;
+                        const diskFileName = vpath.isAbsolute(fileName) ? fileName : vpath.resolve(this.vfs.cwd(), fileName);
+
+                        // compute file name relative to current directory (expanded project root)
+                        let diskRelativeName = vpath.relative(this.vfs.cwd(), diskFileName, this.vfs.ignoreCase);
+                        if (vpath.isAbsolute(diskRelativeName) || diskRelativeName.startsWith("../")) {
+                            // If the generated output file resides in the parent folder or is rooted path,
+                            // we need to instead create files that can live in the project reference folder
+                            // but make sure extension of these files matches with the fileName the compiler asked to write
+                            diskRelativeName = `diskFile${nonSubfolderDiskFiles}${vpath.extname(fileName, [".js.map", ".js", ".d.ts"], this.vfs.ignoreCase)}`;
+                            nonSubfolderDiskFiles++;
+                        }
+
+                        const content = output.text.replace(/\/\/?\.src\//g, "/");
+                        Harness.Baseline.runBaseline(this.getBaselineFolder(this.compilerResult.moduleKind) + diskRelativeName, () => content);
+                    }
+                    catch (e) {
+                        errs.push(e);
+                    }
+                }
+
+                if (errs.length) {
+                    throw Error(errs.join("\n     "));
+                }
+            }
+        }
+
+        public verifySourceMapRecord() {
+            // NOTE: This check was commented out in previous code. Leaving this here to eventually be restored if needed.
+            // if (compilerResult.sourceMapData) {
+            //     Harness.Baseline.runBaseline(getBaselineFolder(compilerResult.moduleKind) + testCaseJustName + ".sourcemap.txt", () => {
+            //         return Harness.SourceMapRecorder.getSourceMapRecord(compilerResult.sourceMapData, compilerResult.program,
+            //             ts.filter(compilerResult.outputFiles, outputFile => Harness.Compiler.isJS(outputFile.emittedFileName)));
+            //     });
+            // }
+        }
+
+        public verifyDeclarations() {
+            if (!this.compilerResult.errors.length && this.testCase.declaration) {
+                const dTsCompileResult = this.compileDeclarations(this.compilerResult);
+                if (dTsCompileResult && dTsCompileResult.errors.length) {
+                    Harness.Baseline.runBaseline(this.getBaselineFolder(this.compilerResult.moduleKind) + this.testCaseJustName + ".dts.errors.txt", () => {
+                        return getErrorsBaseline(dTsCompileResult);
+                    });
+                }
+            }
+        }
+
+        // Project baselines verified go in project/testCaseName/moduleKind/
+        private getBaselineFolder(moduleKind: ts.ModuleKind) {
+            return "project/" + this.testCaseJustName + "/" + moduleNameToString(moduleKind) + "/";
+        }
+
+        private cleanProjectUrl(url: string) {
+            let diskProjectPath = ts.normalizeSlashes(Harness.IO.resolvePath(this.testCase.projectRoot));
+            let projectRootUrl = "file:///" + diskProjectPath;
+            const normalizedProjectRoot = ts.normalizeSlashes(this.testCase.projectRoot);
+            diskProjectPath = diskProjectPath.substr(0, diskProjectPath.lastIndexOf(normalizedProjectRoot));
+            projectRootUrl = projectRootUrl.substr(0, projectRootUrl.lastIndexOf(normalizedProjectRoot));
+            if (url && url.length) {
+                if (url.indexOf(projectRootUrl) === 0) {
+                    // replace the disk specific project url path into project root url
+                    url = "file:///" + url.substr(projectRootUrl.length);
+                }
+                else if (url.indexOf(diskProjectPath) === 0) {
+                    // Replace the disk specific path into the project root path
+                    url = url.substr(diskProjectPath.length);
+                    if (url.charCodeAt(0) !== ts.CharacterCodes.slash) {
+                        url = "/" + url;
+                    }
+                }
+            }
+
+            return url;
+        }
+
+        private compileProjectFiles(moduleKind: ts.ModuleKind, configFileSourceFiles: ReadonlyArray<ts.SourceFile>,
+            getInputFiles: () => ReadonlyArray<string>,
+            compilerHost: ts.CompilerHost,
+            compilerOptions: ts.CompilerOptions): CompileProjectFilesResult {
+
+            const program = ts.createProgram(getInputFiles(), compilerOptions, compilerHost);
+            const errors = ts.getPreEmitDiagnostics(program);
+
+            const emitResult = program.emit();
+            ts.addRange(errors, emitResult.diagnostics);
+            const sourceMapData = emitResult.sourceMaps;
+
+            // Clean up source map data that will be used in baselining
+            if (sourceMapData) {
+                for (const data of sourceMapData) {
+                    for (let j = 0; j < data.sourceMapSources.length; j++) {
+                        data.sourceMapSources[j] = this.cleanProjectUrl(data.sourceMapSources[j]);
+                    }
+                    data.jsSourceMappingURL = this.cleanProjectUrl(data.jsSourceMappingURL);
+                    data.sourceMapSourceRoot = this.cleanProjectUrl(data.sourceMapSourceRoot);
+                }
+            }
+
+            return {
+                configFileSourceFiles,
+                moduleKind,
+                program,
+                errors,
+                sourceMapData
+            };
+        }
+
+        private compileDeclarations(compilerResult: BatchCompileProjectTestCaseResult) {
+            if (!compilerResult.program) {
+                return;
+            }
+
+            const compilerOptions = compilerResult.program.getCompilerOptions();
+            const allInputFiles: documents.TextDocument[] = [];
+            const rootFiles: string[] = [];
+            ts.forEach(compilerResult.program.getSourceFiles(), sourceFile => {
+                if (sourceFile.isDeclarationFile) {
+                    if (!vfsutils.isDefaultLibrary(sourceFile.fileName)) {
+                        allInputFiles.unshift(new documents.TextDocument(sourceFile.fileName, sourceFile.text));
+                    }
+                    rootFiles.unshift(sourceFile.fileName);
+                }
+                else if (!(compilerOptions.outFile || compilerOptions.out)) {
+                    let emitOutputFilePathWithoutExtension: string;
+                    if (compilerOptions.outDir) {
+                        let sourceFilePath = ts.getNormalizedAbsolutePath(sourceFile.fileName, compilerResult.program.getCurrentDirectory());
+                        sourceFilePath = sourceFilePath.replace(compilerResult.program.getCommonSourceDirectory(), "");
+                        emitOutputFilePathWithoutExtension = ts.removeFileExtension(ts.combinePaths(compilerOptions.outDir, sourceFilePath));
+                    }
+                    else {
+                        emitOutputFilePathWithoutExtension = ts.removeFileExtension(sourceFile.fileName);
+                    }
+
+                    const outputDtsFileName = emitOutputFilePathWithoutExtension + ts.Extension.Dts;
+                    const file = findOutputDtsFile(outputDtsFileName);
+                    if (file) {
+                        allInputFiles.unshift(file);
+                        rootFiles.unshift(file.meta.get("fileName") || file.file);
+                    }
+                }
+                else {
+                    const outputDtsFileName = ts.removeFileExtension(compilerOptions.outFile || compilerOptions.out) + ts.Extension.Dts;
+                    const outputDtsFile = findOutputDtsFile(outputDtsFileName);
+                    if (!ts.contains(allInputFiles, outputDtsFile)) {
+                        allInputFiles.unshift(outputDtsFile);
+                        rootFiles.unshift(outputDtsFile.meta.get("fileName") || outputDtsFile.file);
+                    }
+                }
+            });
+
+            const _vfs = vfsutils.createFromDocuments(/*useCaseSensitiveFileNames*/ true, allInputFiles, {
+                currentDirectory: vpath.combine(vfsutils.srcFolder, this.testCase.projectRoot)
+            });
+
+            // Dont allow config files since we are compiling existing source options
+            const compilerHost = new ProjectCompilerHost(_vfs, compilerResult.compilerOptions, this.testCaseJustName, this.testCase, compilerResult.moduleKind);
+            return this.compileProjectFiles(compilerResult.moduleKind, compilerResult.configFileSourceFiles, () => rootFiles, compilerHost, compilerResult.compilerOptions);
+
+            function findOutputDtsFile(fileName: string) {
+                return ts.forEach(compilerResult.outputFiles, outputFile => outputFile.meta.get("fileName") === fileName ? outputFile : undefined);
+            }
+        }
+    }
+
+    function moduleNameToString(moduleKind: ts.ModuleKind) {
+        return moduleKind === ts.ModuleKind.AMD
+            ? "amd"
+            : moduleKind === ts.ModuleKind.CommonJS
+            ? "node"
+            : "none";
+    }
+
+    function getErrorsBaseline(compilerResult: CompileProjectFilesResult) {
+        const inputSourceFiles = compilerResult.configFileSourceFiles.slice();
+        if (compilerResult.program) {
+            for (const sourceFile of compilerResult.program.getSourceFiles()) {
+                if (!Harness.isDefaultLibraryFile(sourceFile.fileName)) {
+                    inputSourceFiles.push(sourceFile);
+                }
+            }
+        }
+
+        const inputFiles = inputSourceFiles.map<Harness.Compiler.TestFile>(sourceFile => ({
+            unitName: ts.isRootedDiskPath(sourceFile.fileName) ?
+                RunnerBase.removeFullPaths(sourceFile.fileName) :
+                sourceFile.fileName,
+            content: sourceFile.text
+        }));
+
+        return Harness.Compiler.getErrorBaseline(inputFiles, compilerResult.errors);
+    }
+
+    function createCompilerOptions(testCase: ProjectRunnerTestCase & ts.CompilerOptions, moduleKind: ts.ModuleKind) {
+        // Set the special options that depend on other testcase options
+        const compilerOptions: ts.CompilerOptions = {
+            noErrorTruncation: false,
+            skipDefaultLibCheck: false,
+            moduleResolution: ts.ModuleResolutionKind.Classic,
+            module: moduleKind,
+            mapRoot: testCase.resolveMapRoot && testCase.mapRoot
+                ? vpath.resolve(vfsutils.srcFolder, testCase.mapRoot)
+                : testCase.mapRoot,
+
+            sourceRoot: testCase.resolveSourceRoot && testCase.sourceRoot
+                ? vpath.resolve(vfsutils.srcFolder, testCase.sourceRoot)
+                : testCase.sourceRoot
+        };
+
+        // Set the values specified using json
+        const optionNameMap = ts.arrayToMap(ts.optionDeclarations, option => option.name);
+        for (const name in testCase) {
+            if (name !== "mapRoot" && name !== "sourceRoot") {
+                const option = optionNameMap.get(name);
+                if (option) {
+                    const optType = option.type;
+                    let value = <any>testCase[name];
+                    if (!ts.isString(optType)) {
+                        const key = value.toLowerCase();
+                        const optTypeValue = optType.get(key);
+                        if (optTypeValue) {
+                            value = optTypeValue;
+                        }
+                    }
+                    compilerOptions[option.name] = value;
+                }
+            }
+        }
+
+        return compilerOptions;
+    }
 }