--- conflicted
+++ resolved
@@ -1,6494 +1,6489 @@
-/// <reference path="..\harness.ts" />
-/// <reference path="..\virtualFileSystemWithWatch.ts" />
-/// <reference path="../../server/typingsInstaller/typingsInstaller.ts" />
-
-namespace ts.projectSystem {
-    import TI = server.typingsInstaller;
-    import protocol = server.protocol;
-    import CommandNames = server.CommandNames;
-
-    export import TestServerHost = ts.TestFSWithWatch.TestServerHost;
-    export type FileOrFolder = ts.TestFSWithWatch.FileOrFolder;
-    export import createServerHost = ts.TestFSWithWatch.createServerHost;
-    export import checkFileNames = ts.TestFSWithWatch.checkFileNames;
-    export import libFile = ts.TestFSWithWatch.libFile;
-    export import checkWatchedFiles = ts.TestFSWithWatch.checkWatchedFiles;
-    import checkWatchedDirectories = ts.TestFSWithWatch.checkWatchedDirectories;
-    import safeList = ts.TestFSWithWatch.safeList;
-
-    export const customTypesMap = {
-        path: <Path>"/typesMap.json",
-        content: `{
-            "typesMap": {
-                "jquery": {
-                    "match": "jquery(-(\\\\.?\\\\d+)+)?(\\\\.intellisense)?(\\\\.min)?\\\\.js$",
-                    "types": ["jquery"]
-                },
-                "quack": {
-                    "match": "/duckquack-(\\\\d+)\\\\.min\\\\.js",
-                    "types": ["duck-types"]
-                }
-            },
-            "simpleMap": {
-                "Bacon": "baconjs",
-                "bliss": "blissfuljs",
-                "commander": "commander",
-                "cordova": "cordova",
-                "react": "react",
-                "lodash": "lodash"
-            }
-        }`
-    };
-
-    export interface PostExecAction {
-        readonly success: boolean;
-        readonly callback: TI.RequestCompletedAction;
-    }
-
-    export const nullLogger: server.Logger = {
-        close: noop,
-        hasLevel: () => false,
-        loggingEnabled: () => false,
-        perftrc: noop,
-        info: noop,
-        msg: noop,
-        startGroup: noop,
-        endGroup: noop,
-        getLogFileName: (): string => undefined
-    };
-
-    export class TestTypingsInstaller extends TI.TypingsInstaller implements server.ITypingsInstaller {
-        protected projectService: server.ProjectService;
-        constructor(
-            readonly globalTypingsCacheLocation: string,
-            throttleLimit: number,
-            installTypingHost: server.ServerHost,
-            readonly typesRegistry = createMap<void>(),
-            log?: TI.Log) {
-            super(installTypingHost, globalTypingsCacheLocation, safeList.path, customTypesMap.path, throttleLimit, log);
-        }
-
-        protected postExecActions: PostExecAction[] = [];
-
-        isKnownTypesPackageName = notImplemented;
-        installPackage = notImplemented;
-
-        executePendingCommands() {
-            const actionsToRun = this.postExecActions;
-            this.postExecActions = [];
-            for (const action of actionsToRun) {
-                action.callback(action.success);
-            }
-        }
-
-        checkPendingCommands(expectedCount: number) {
-            assert.equal(this.postExecActions.length, expectedCount, `Expected ${expectedCount} post install actions`);
-        }
-
-        onProjectClosed = noop;
-
-        attach(projectService: server.ProjectService) {
-            this.projectService = projectService;
-        }
-
-        getInstallTypingHost() {
-            return this.installTypingHost;
-        }
-
-        installWorker(_requestId: number, _args: string[], _cwd: string, cb: TI.RequestCompletedAction): void {
-            this.addPostExecAction("success", cb);
-        }
-
-        sendResponse(response: server.SetTypings | server.InvalidateCachedTypings) {
-            this.projectService.updateTypingsForProject(response);
-        }
-
-        enqueueInstallTypingsRequest(project: server.Project, typeAcquisition: TypeAcquisition, unresolvedImports: server.SortedReadonlyArray<string>) {
-            const request = server.createInstallTypingsRequest(project, typeAcquisition, unresolvedImports, this.globalTypingsCacheLocation);
-            this.install(request);
-        }
-
-        addPostExecAction(stdout: string | string[], cb: TI.RequestCompletedAction) {
-            const out = isString(stdout) ? stdout : createNpmPackageJsonString(stdout);
-            const action: PostExecAction = {
-                success: !!out,
-                callback: cb
-            };
-            this.postExecActions.push(action);
-        }
-    }
-
-    function createNpmPackageJsonString(installedTypings: string[]): string {
-        const dependencies: MapLike<any> = {};
-        for (const typing of installedTypings) {
-            dependencies[typing] = "1.0.0";
-        }
-        return JSON.stringify({ dependencies });
-    }
-
-    export function toExternalFile(fileName: string): protocol.ExternalFile {
-        return { fileName };
-    }
-
-    export function toExternalFiles(fileNames: string[]) {
-        return map(fileNames, toExternalFile);
-    }
-
-    export function fileStats(nonZeroStats: Partial<server.FileStats>): server.FileStats {
-        return { ts: 0, tsx: 0, dts: 0, js: 0, jsx: 0, ...nonZeroStats };
-    }
-
-    export class TestServerEventManager {
-        private events: server.ProjectServiceEvent[] = [];
-        readonly session: TestSession;
-        readonly service: server.ProjectService;
-        readonly host: projectSystem.TestServerHost;
-        constructor(files: projectSystem.FileOrFolder[]) {
-            this.host = createServerHost(files);
-            this.session = createSession(this.host, {
-                canUseEvents: true,
-                eventHandler: event => this.events.push(event),
-            });
-            this.service = this.session.getProjectService();
-        }
-
-        getEvents(): ReadonlyArray<server.ProjectServiceEvent> {
-            const events = this.events;
-            this.events = [];
-            return events;
-        }
-
-        getEvent<T extends server.ProjectServiceEvent>(eventName: T["eventName"]): T["data"] {
-            let eventData: T["data"];
-            filterMutate(this.events, e => {
-                if (e.eventName === eventName) {
-                    if (eventData !== undefined) {
-                        assert(false, "more than one event found");
-                    }
-                    eventData = e.data;
-                    return false;
-                }
-                return true;
-            });
-            assert.isDefined(eventData);
-            return eventData;
-        }
-
-        hasZeroEvent<T extends server.ProjectServiceEvent>(eventName: T["eventName"]) {
-            this.events.forEach(event => assert.notEqual(event.eventName, eventName));
-        }
-
-        checkSingleConfigFileDiagEvent(configFileName: string, triggerFile: string) {
-            const eventData = this.getEvent<server.ConfigFileDiagEvent>(server.ConfigFileDiagEvent);
-            assert.equal(eventData.configFileName, configFileName);
-            assert.equal(eventData.triggerFile, triggerFile);
-        }
-
-        assertProjectInfoTelemetryEvent(partial: Partial<server.ProjectInfoTelemetryEventData>, configFile?: string): void {
-            assert.deepEqual(this.getEvent<server.ProjectInfoTelemetryEvent>(ts.server.ProjectInfoTelemetryEvent), {
-                projectId: Harness.mockHash(configFile || "/tsconfig.json"),
-                fileStats: fileStats({ ts: 1 }),
-                compilerOptions: {},
-                extends: false,
-                files: false,
-                include: false,
-                exclude: false,
-                compileOnSave: false,
-                typeAcquisition: {
-                    enable: false,
-                    exclude: false,
-                    include: false,
-                },
-                configFileName: "tsconfig.json",
-                projectType: "configured",
-                languageServiceEnabled: true,
-                version: ts.version,
-                ...partial,
-            });
-        }
-    }
-
-    class TestSession extends server.Session {
-        private seq = 0;
-        public events: protocol.Event[] = [];
-        public host: TestServerHost;
-
-        getProjectService() {
-            return this.projectService;
-        }
-
-        public getSeq() {
-            return this.seq;
-        }
-
-        public getNextSeq() {
-            return this.seq + 1;
-        }
-
-        public executeCommandSeq<T extends server.protocol.Request>(request: Partial<T>) {
-            this.seq++;
-            request.seq = this.seq;
-            request.type = "request";
-            return this.executeCommand(<T>request);
-        }
-
-        public event<T extends object>(body: T, eventName: string) {
-            this.events.push(server.toEvent(eventName, body));
-            super.event(body, eventName);
-        }
-
-        public clearMessages() {
-            clear(this.events);
-            this.host.clearOutput();
-        }
-    }
-
-    export function createSession(host: server.ServerHost, opts: Partial<server.SessionOptions> = {}) {
-        if (opts.typingsInstaller === undefined) {
-            opts.typingsInstaller = new TestTypingsInstaller("/a/data/", /*throttleLimit*/ 5, host);
-        }
-
-        if (opts.eventHandler !== undefined) {
-            opts.canUseEvents = true;
-        }
-
-        const sessionOptions: server.SessionOptions = {
-            host,
-            cancellationToken: server.nullCancellationToken,
-            useSingleInferredProject: false,
-            useInferredProjectPerProjectRoot: false,
-            typingsInstaller: undefined,
-            byteLength: Utils.byteLength,
-            hrtime: process.hrtime,
-            logger: opts.logger || nullLogger,
-            canUseEvents: false
-        };
-
-        return new TestSession({ ...sessionOptions, ...opts });
-    }
-
-    interface CreateProjectServiceParameters {
-        cancellationToken?: HostCancellationToken;
-        logger?: server.Logger;
-        useSingleInferredProject?: boolean;
-        typingsInstaller?: server.ITypingsInstaller;
-        eventHandler?: server.ProjectServiceEventHandler;
-    }
-
-    export class TestProjectService extends server.ProjectService {
-        constructor(host: server.ServerHost, logger: server.Logger, cancellationToken: HostCancellationToken, useSingleInferredProject: boolean,
-            typingsInstaller: server.ITypingsInstaller, eventHandler: server.ProjectServiceEventHandler, opts: Partial<server.ProjectServiceOptions> = {}) {
-            super({
-                host,
-                logger,
-                cancellationToken,
-                useSingleInferredProject,
-                useInferredProjectPerProjectRoot: false,
-                typingsInstaller,
-                typesMapLocation: customTypesMap.path,
-                eventHandler,
-                ...opts
-            });
-        }
-
-        checkNumberOfProjects(count: { inferredProjects?: number, configuredProjects?: number, externalProjects?: number }) {
-            checkNumberOfProjects(this, count);
-        }
-    }
-    export function createProjectService(host: server.ServerHost, parameters: CreateProjectServiceParameters = {}, options?: Partial<server.ProjectServiceOptions>) {
-        const cancellationToken = parameters.cancellationToken || server.nullCancellationToken;
-        const logger = parameters.logger || nullLogger;
-        const useSingleInferredProject = parameters.useSingleInferredProject !== undefined ? parameters.useSingleInferredProject : false;
-        return new TestProjectService(host, logger, cancellationToken, useSingleInferredProject, parameters.typingsInstaller, parameters.eventHandler, options);
-    }
-
-    export function checkNumberOfConfiguredProjects(projectService: server.ProjectService, expected: number) {
-        assert.equal(projectService.configuredProjects.size, expected, `expected ${expected} configured project(s)`);
-    }
-
-    function checkNumberOfExternalProjects(projectService: server.ProjectService, expected: number) {
-        assert.equal(projectService.externalProjects.length, expected, `expected ${expected} external project(s)`);
-    }
-
-    function checkNumberOfInferredProjects(projectService: server.ProjectService, expected: number) {
-        assert.equal(projectService.inferredProjects.length, expected, `expected ${expected} inferred project(s)`);
-    }
-
-    export function checkNumberOfProjects(projectService: server.ProjectService, count: { inferredProjects?: number, configuredProjects?: number, externalProjects?: number }) {
-        checkNumberOfConfiguredProjects(projectService, count.configuredProjects || 0);
-        checkNumberOfExternalProjects(projectService, count.externalProjects || 0);
-        checkNumberOfInferredProjects(projectService, count.inferredProjects || 0);
-    }
-
-    export function configuredProjectAt(projectService: server.ProjectService, index: number) {
-        const values = projectService.configuredProjects.values();
-        while (index > 0) {
-            values.next();
-            index--;
-        }
-        return values.next().value;
-    }
-
-    export function checkProjectActualFiles(project: server.Project, expectedFiles: string[]) {
-        checkFileNames(`${server.ProjectKind[project.projectKind]} project, actual files`, project.getFileNames(), expectedFiles);
-    }
-
-    function checkProjectRootFiles(project: server.Project, expectedFiles: string[]) {
-        checkFileNames(`${server.ProjectKind[project.projectKind]} project, rootFileNames`, project.getRootFiles(), expectedFiles);
-    }
-
-    function mapCombinedPathsInAncestor(dir: string, path2: string, mapAncestor: (ancestor: string) => boolean) {
-        dir = normalizePath(dir);
-        const result: string[] = [];
-        forEachAncestorDirectory(dir, ancestor => {
-            if (mapAncestor(ancestor)) {
-                result.push(combinePaths(ancestor, path2));
-            }
-        });
-        return result;
-    }
-
-    function getRootsToWatchWithAncestorDirectory(dir: string, path2: string) {
-        return mapCombinedPathsInAncestor(dir, path2, ancestor => ancestor.split(directorySeparator).length > 4);
-    }
-
-    const nodeModules = "node_modules";
-    function getNodeModuleDirectories(dir: string) {
-        return getRootsToWatchWithAncestorDirectory(dir, nodeModules);
-    }
-
-    export const nodeModulesAtTypes = "node_modules/@types";
-    export function getTypeRootsFromLocation(currentDirectory: string) {
-        return getRootsToWatchWithAncestorDirectory(currentDirectory, nodeModulesAtTypes);
-    }
-
-    function getNumberOfWatchesInvokedForRecursiveWatches(recursiveWatchedDirs: string[], file: string) {
-        return countWhere(recursiveWatchedDirs, dir => file.length > dir.length && startsWith(file, dir) && file[dir.length] === directorySeparator);
-    }
-
-    function checkOpenFiles(projectService: server.ProjectService, expectedFiles: FileOrFolder[]) {
-        checkFileNames("Open files", arrayFrom(projectService.openFiles.keys(), path => projectService.getScriptInfoForPath(path as Path).fileName), expectedFiles.map(file => file.path));
-    }
-
-    /**
-     * Test server cancellation token used to mock host token cancellation requests.
-     * The cancelAfterRequest constructor param specifies how many isCancellationRequested() calls
-     * should be made before canceling the token. The id of the request to cancel should be set with
-     * setRequestToCancel();
-     */
-    export class TestServerCancellationToken implements server.ServerCancellationToken {
-        private currentId = -1;
-        private requestToCancel = -1;
-        private isCancellationRequestedCount = 0;
-
-        constructor(private cancelAfterRequest = 0) {
-        }
-
-        setRequest(requestId: number) {
-            this.currentId = requestId;
-        }
-
-        setRequestToCancel(requestId: number) {
-            this.resetToken();
-            this.requestToCancel = requestId;
-        }
-
-        resetRequest(requestId: number) {
-            assert.equal(requestId, this.currentId, "unexpected request id in cancellation");
-            this.currentId = undefined;
-        }
-
-        isCancellationRequested() {
-            this.isCancellationRequestedCount++;
-            // If the request id is the request to cancel and isCancellationRequestedCount
-            // has been met then cancel the request. Ex: cancel the request if it is a
-            // nav bar request & isCancellationRequested() has already been called three times.
-            return this.requestToCancel === this.currentId && this.isCancellationRequestedCount >= this.cancelAfterRequest;
-        }
-
-        resetToken() {
-            this.currentId = -1;
-            this.isCancellationRequestedCount = 0;
-            this.requestToCancel = -1;
-        }
-    }
-
-    export function makeSessionRequest<T>(command: string, args: T) {
-        const newRequest: protocol.Request = {
-            seq: 0,
-            type: "request",
-            command,
-            arguments: args
-        };
-        return newRequest;
-    }
-
-    export function openFilesForSession(files: FileOrFolder[], session: server.Session) {
-        for (const file of files) {
-            const request = makeSessionRequest<protocol.OpenRequestArgs>(CommandNames.Open, { file: file.path });
-            session.executeCommand(request);
-        }
-    }
-
-    interface ErrorInformation {
-        diagnosticMessage: DiagnosticMessage;
-        errorTextArguments?: string[];
-    }
-
-    function getProtocolDiagnosticMessage({ diagnosticMessage, errorTextArguments = [] }: ErrorInformation) {
-        return formatStringFromArgs(diagnosticMessage.message, errorTextArguments);
-    }
-
-    function verifyDiagnostics(actual: server.protocol.Diagnostic[], expected: ErrorInformation[]) {
-        const expectedErrors = expected.map(getProtocolDiagnosticMessage);
-        assert.deepEqual(actual.map(diag => flattenDiagnosticMessageText(diag.text, "\n")), expectedErrors);
-    }
-
-    function verifyNoDiagnostics(actual: server.protocol.Diagnostic[]) {
-        verifyDiagnostics(actual, []);
-    }
-
-    function checkErrorMessage(session: TestSession, eventName: "syntaxDiag" | "semanticDiag", diagnostics: protocol.DiagnosticEventBody) {
-        checkNthEvent(session, ts.server.toEvent(eventName, diagnostics), 0, /*isMostRecent*/ false);
-    }
-
-    function checkCompleteEvent(session: TestSession, numberOfCurrentEvents: number, expectedSequenceId: number) {
-        checkNthEvent(session, ts.server.toEvent("requestCompleted", { request_seq: expectedSequenceId }), numberOfCurrentEvents - 1, /*isMostRecent*/ true);
-    }
-
-    function checkProjectUpdatedInBackgroundEvent(session: TestSession, openFiles: string[]) {
-        checkNthEvent(session, ts.server.toEvent("projectsUpdatedInBackground", { openFiles }), 0, /*isMostRecent*/ true);
-    }
-
-    function checkNthEvent(session: TestSession, expectedEvent: protocol.Event, index: number, isMostRecent: boolean) {
-        const events = session.events;
-        assert.deepEqual(events[index], expectedEvent);
-
-        const outputs = session.host.getOutput();
-        assert.equal(outputs[index], server.formatMessage(expectedEvent, nullLogger, Utils.byteLength, session.host.newLine));
-
-        if (isMostRecent) {
-            assert.strictEqual(events.length, index + 1, JSON.stringify(events));
-            assert.strictEqual(outputs.length, index + 1, JSON.stringify(outputs));
-        }
-    }
-
-    describe("tsserverProjectSystem general functionality", () => {
-        const commonFile1: FileOrFolder = {
-            path: "/a/b/commonFile1.ts",
-            content: "let x = 1"
-        };
-        const commonFile2: FileOrFolder = {
-            path: "/a/b/commonFile2.ts",
-            content: "let y = 1"
-        };
-
-        it("create inferred project", () => {
-            const appFile: FileOrFolder = {
-                path: "/a/b/c/app.ts",
-                content: `
-                import {f} from "./module"
-                console.log(f)
-                `
-            };
-
-            const moduleFile: FileOrFolder = {
-                path: "/a/b/c/module.d.ts",
-                content: `export let x: number`
-            };
-            const host = createServerHost([appFile, moduleFile, libFile]);
-            const projectService = createProjectService(host);
-            const { configFileName } = projectService.openClientFile(appFile.path);
-
-            assert(!configFileName, `should not find config, got: '${configFileName}`);
-            checkNumberOfConfiguredProjects(projectService, 0);
-            checkNumberOfInferredProjects(projectService, 1);
-
-            const project = projectService.inferredProjects[0];
-
-            checkFileNames("inferred project", project.getFileNames(), [appFile.path, libFile.path, moduleFile.path]);
-            const configFileLocations = ["/a/b/c/", "/a/b/", "/a/", "/"];
-            const configFiles = flatMap(configFileLocations, location => [location + "tsconfig.json", location + "jsconfig.json"]);
-            checkWatchedFiles(host, configFiles.concat(libFile.path, moduleFile.path));
-            checkWatchedDirectories(host, [], /*recursive*/ false);
-            checkWatchedDirectories(host, ["/a/b/c", combinePaths(getDirectoryPath(appFile.path), nodeModulesAtTypes)], /*recursive*/ true);
-        });
-
-        it("can handle tsconfig file name with difference casing", () => {
-            const f1 = {
-                path: "/a/b/app.ts",
-                content: "let x = 1"
-            };
-            const config = {
-                path: "/a/b/tsconfig.json",
-                content: JSON.stringify({
-                    include: []
-                })
-            };
-
-            const host = createServerHost([f1, config], { useCaseSensitiveFileNames: false });
-            const service = createProjectService(host);
-            const upperCaseConfigFilePath = combinePaths(getDirectoryPath(config.path).toUpperCase(), getBaseFileName(config.path));
-            service.openExternalProject(<protocol.ExternalProject>{
-                projectFileName: "/a/b/project.csproj",
-                rootFiles: toExternalFiles([f1.path, upperCaseConfigFilePath]),
-                options: {}
-            });
-            service.checkNumberOfProjects({ configuredProjects: 1 });
-            checkProjectActualFiles(configuredProjectAt(service, 0), [upperCaseConfigFilePath]);
-
-            service.openClientFile(f1.path);
-            service.checkNumberOfProjects({ configuredProjects: 1, inferredProjects: 1 });
-
-            checkProjectActualFiles(configuredProjectAt(service, 0), [upperCaseConfigFilePath]);
-            checkProjectActualFiles(service.inferredProjects[0], [f1.path]);
-        });
-
-        it("create configured project without file list", () => {
-            const configFile: FileOrFolder = {
-                path: "/a/b/tsconfig.json",
-                content: `
-                {
-                    "compilerOptions": {},
-                    "exclude": [
-                        "e"
-                    ]
-                }`
-            };
-            const file1: FileOrFolder = {
-                path: "/a/b/c/f1.ts",
-                content: "let x = 1"
-            };
-            const file2: FileOrFolder = {
-                path: "/a/b/d/f2.ts",
-                content: "let y = 1"
-            };
-            const file3: FileOrFolder = {
-                path: "/a/b/e/f3.ts",
-                content: "let z = 1"
-            };
-
-            const host = createServerHost([configFile, libFile, file1, file2, file3]);
-            const projectService = createProjectService(host);
-            const { configFileName, configFileErrors } = projectService.openClientFile(file1.path);
-
-            assert(configFileName, "should find config file");
-            assert.isTrue(!configFileErrors || configFileErrors.length === 0, `expect no errors in config file, got ${JSON.stringify(configFileErrors)}`);
-            checkNumberOfInferredProjects(projectService, 0);
-            checkNumberOfConfiguredProjects(projectService, 1);
-
-            const project = configuredProjectAt(projectService, 0);
-            checkProjectActualFiles(project, [file1.path, libFile.path, file2.path, configFile.path]);
-            checkProjectRootFiles(project, [file1.path, file2.path]);
-            // watching all files except one that was open
-            checkWatchedFiles(host, [configFile.path, file2.path, libFile.path]);
-            const configFileDirectory = getDirectoryPath(configFile.path);
-            checkWatchedDirectories(host, [configFileDirectory, combinePaths(configFileDirectory, nodeModulesAtTypes)], /*recursive*/ true);
-        });
-
-        it("create configured project with the file list", () => {
-            const configFile: FileOrFolder = {
-                path: "/a/b/tsconfig.json",
-                content: `
-                {
-                    "compilerOptions": {},
-                    "include": ["*.ts"]
-                }`
-            };
-            const file1: FileOrFolder = {
-                path: "/a/b/f1.ts",
-                content: "let x = 1"
-            };
-            const file2: FileOrFolder = {
-                path: "/a/b/f2.ts",
-                content: "let y = 1"
-            };
-            const file3: FileOrFolder = {
-                path: "/a/b/c/f3.ts",
-                content: "let z = 1"
-            };
-
-            const host = createServerHost([configFile, libFile, file1, file2, file3]);
-            const projectService = createProjectService(host);
-            const { configFileName, configFileErrors } = projectService.openClientFile(file1.path);
-
-            assert(configFileName, "should find config file");
-            assert.isTrue(!configFileErrors || configFileErrors.length === 0, `expect no errors in config file, got ${JSON.stringify(configFileErrors)}`);
-            checkNumberOfInferredProjects(projectService, 0);
-            checkNumberOfConfiguredProjects(projectService, 1);
-
-            const project = configuredProjectAt(projectService, 0);
-            checkProjectActualFiles(project, [file1.path, libFile.path, file2.path, configFile.path]);
-            checkProjectRootFiles(project, [file1.path, file2.path]);
-            // watching all files except one that was open
-            checkWatchedFiles(host, [configFile.path, file2.path, libFile.path]);
-            checkWatchedDirectories(host, [getDirectoryPath(configFile.path)], /*recursive*/ false);
-        });
-
-        it("add and then remove a config file in a folder with loose files", () => {
-            const configFile: FileOrFolder = {
-                path: "/a/b/tsconfig.json",
-                content: `{
-                    "files": ["commonFile1.ts"]
-                }`
-            };
-            const filesWithoutConfig = [libFile, commonFile1, commonFile2];
-            const host = createServerHost(filesWithoutConfig);
-
-            const filesWithConfig = [libFile, commonFile1, commonFile2, configFile];
-            const projectService = createProjectService(host);
-            projectService.openClientFile(commonFile1.path);
-            projectService.openClientFile(commonFile2.path);
-
-            checkNumberOfInferredProjects(projectService, 2);
-            const configFileLocations = ["/", "/a/", "/a/b/"];
-            const watchedFiles = flatMap(configFileLocations, location => [location + "tsconfig.json", location + "jsconfig.json"]).concat(libFile.path);
-            checkWatchedFiles(host, watchedFiles);
-
-            // Add a tsconfig file
-            host.reloadFS(filesWithConfig);
-            host.checkTimeoutQueueLengthAndRun(1);
-            checkNumberOfInferredProjects(projectService, 1);
-            checkNumberOfConfiguredProjects(projectService, 1);
-            checkWatchedFiles(host, watchedFiles);
-
-            // remove the tsconfig file
-            host.reloadFS(filesWithoutConfig);
-
-            checkNumberOfInferredProjects(projectService, 1);
-            host.checkTimeoutQueueLengthAndRun(1); // Refresh inferred projects
-
-            checkNumberOfInferredProjects(projectService, 2);
-            checkNumberOfConfiguredProjects(projectService, 0);
-            checkWatchedFiles(host, watchedFiles);
-        });
-
-        it("add new files to a configured project without file list", () => {
-            const configFile: FileOrFolder = {
-                path: "/a/b/tsconfig.json",
-                content: `{}`
-            };
-            const host = createServerHost([commonFile1, libFile, configFile]);
-            const projectService = createProjectService(host);
-            projectService.openClientFile(commonFile1.path);
-            const configFileDir = getDirectoryPath(configFile.path);
-            checkWatchedDirectories(host, [configFileDir, combinePaths(configFileDir, nodeModulesAtTypes)], /*recursive*/ true);
-            checkNumberOfConfiguredProjects(projectService, 1);
-
-            const project = configuredProjectAt(projectService, 0);
-            checkProjectRootFiles(project, [commonFile1.path]);
-
-            // add a new ts file
-            host.reloadFS([commonFile1, commonFile2, libFile, configFile]);
-            host.checkTimeoutQueueLengthAndRun(2);
-            // project service waits for 250ms to update the project structure, therefore the assertion needs to wait longer.
-            checkProjectRootFiles(project, [commonFile1.path, commonFile2.path]);
-        });
-
-        it("should ignore non-existing files specified in the config file", () => {
-            const configFile: FileOrFolder = {
-                path: "/a/b/tsconfig.json",
-                content: `{
-                    "compilerOptions": {},
-                    "files": [
-                        "commonFile1.ts",
-                        "commonFile3.ts"
-                    ]
-                }`
-            };
-            const host = createServerHost([commonFile1, commonFile2, configFile]);
-            const projectService = createProjectService(host);
-            projectService.openClientFile(commonFile1.path);
-            projectService.openClientFile(commonFile2.path);
-
-            checkNumberOfConfiguredProjects(projectService, 1);
-            const project = configuredProjectAt(projectService, 0);
-            checkProjectRootFiles(project, [commonFile1.path]);
-            checkNumberOfInferredProjects(projectService, 1);
-        });
-
-        it("remove not-listed external projects", () => {
-            const f1 = {
-                path: "/a/app.ts",
-                content: "let x = 1"
-            };
-            const f2 = {
-                path: "/b/app.ts",
-                content: "let x = 1"
-            };
-            const f3 = {
-                path: "/c/app.ts",
-                content: "let x = 1"
-            };
-            const makeProject = (f: FileOrFolder) => ({ projectFileName: f.path + ".csproj", rootFiles: [toExternalFile(f.path)], options: {} });
-            const p1 = makeProject(f1);
-            const p2 = makeProject(f2);
-            const p3 = makeProject(f3);
-
-            const host = createServerHost([f1, f2, f3]);
-            const session = createSession(host);
-
-            session.executeCommand(<protocol.OpenExternalProjectsRequest>{
-                seq: 1,
-                type: "request",
-                command: "openExternalProjects",
-                arguments: { projects: [p1, p2] }
-            });
-
-            const projectService = session.getProjectService();
-            checkNumberOfProjects(projectService, { externalProjects: 2 });
-            assert.equal(projectService.externalProjects[0].getProjectName(), p1.projectFileName);
-            assert.equal(projectService.externalProjects[1].getProjectName(), p2.projectFileName);
-
-            session.executeCommand(<protocol.OpenExternalProjectsRequest>{
-                seq: 2,
-                type: "request",
-                command: "openExternalProjects",
-                arguments: { projects: [p1, p3] }
-            });
-            checkNumberOfProjects(projectService, { externalProjects: 2 });
-            assert.equal(projectService.externalProjects[0].getProjectName(), p1.projectFileName);
-            assert.equal(projectService.externalProjects[1].getProjectName(), p3.projectFileName);
-
-            session.executeCommand(<protocol.OpenExternalProjectsRequest>{
-                seq: 3,
-                type: "request",
-                command: "openExternalProjects",
-                arguments: { projects: [] }
-            });
-            checkNumberOfProjects(projectService, { externalProjects: 0 });
-
-            session.executeCommand(<protocol.OpenExternalProjectsRequest>{
-                seq: 3,
-                type: "request",
-                command: "openExternalProjects",
-                arguments: { projects: [p2] }
-            });
-            assert.equal(projectService.externalProjects[0].getProjectName(), p2.projectFileName);
-        });
-
-        it("handle recreated files correctly", () => {
-            const configFile: FileOrFolder = {
-                path: "/a/b/tsconfig.json",
-                content: `{}`
-            };
-            const host = createServerHost([commonFile1, commonFile2, configFile]);
-            const projectService = createProjectService(host);
-            projectService.openClientFile(commonFile1.path);
-
-            checkNumberOfConfiguredProjects(projectService, 1);
-            const project = configuredProjectAt(projectService, 0);
-            checkProjectRootFiles(project, [commonFile1.path, commonFile2.path]);
-
-            // delete commonFile2
-            host.reloadFS([commonFile1, configFile]);
-            host.checkTimeoutQueueLengthAndRun(2);
-            checkProjectRootFiles(project, [commonFile1.path]);
-
-            // re-add commonFile2
-            host.reloadFS([commonFile1, commonFile2, configFile]);
-            host.checkTimeoutQueueLengthAndRun(2);
-            checkProjectRootFiles(project, [commonFile1.path, commonFile2.path]);
-        });
-
-        it("handles the missing files - that were added to program because they were added with ///<ref", () => {
-            const file1: FileOrFolder = {
-                path: "/a/b/commonFile1.ts",
-                content: `/// <reference path="commonFile2.ts"/>
-                    let x = y`
-            };
-            const host = createServerHost([file1, libFile]);
-            const session = createSession(host);
-            openFilesForSession([file1], session);
-            const projectService = session.getProjectService();
-
-            checkNumberOfInferredProjects(projectService, 1);
-            const project = projectService.inferredProjects[0];
-            checkProjectRootFiles(project, [file1.path]);
-            checkProjectActualFiles(project, [file1.path, libFile.path]);
-            const getErrRequest = makeSessionRequest<server.protocol.SemanticDiagnosticsSyncRequestArgs>(
-                server.CommandNames.SemanticDiagnosticsSync,
-                { file: file1.path }
-            );
-
-            // Two errors: CommonFile2 not found and cannot find name y
-            let diags = session.executeCommand(getErrRequest).response as server.protocol.Diagnostic[];
-            verifyDiagnostics(diags, [
-                { diagnosticMessage: Diagnostics.Cannot_find_name_0, errorTextArguments: ["y"] },
-                { diagnosticMessage: Diagnostics.File_0_not_found, errorTextArguments: [commonFile2.path] }
-            ]);
-
-            host.reloadFS([file1, commonFile2, libFile]);
-            host.runQueuedTimeoutCallbacks();
-            checkNumberOfInferredProjects(projectService, 1);
-            assert.strictEqual(projectService.inferredProjects[0], project, "Inferred project should be same");
-            checkProjectRootFiles(project, [file1.path]);
-            checkProjectActualFiles(project, [file1.path, libFile.path, commonFile2.path]);
-            diags = session.executeCommand(getErrRequest).response as server.protocol.Diagnostic[];
-            verifyNoDiagnostics(diags);
-        });
-
-        it("should create new inferred projects for files excluded from a configured project", () => {
-            const configFile: FileOrFolder = {
-                path: "/a/b/tsconfig.json",
-                content: `{
-                    "compilerOptions": {},
-                    "files": ["${commonFile1.path}", "${commonFile2.path}"]
-                }`
-            };
-            const files = [commonFile1, commonFile2, configFile];
-            const host = createServerHost(files);
-            const projectService = createProjectService(host);
-            projectService.openClientFile(commonFile1.path);
-
-            const project = configuredProjectAt(projectService, 0);
-            checkProjectRootFiles(project, [commonFile1.path, commonFile2.path]);
-            configFile.content = `{
-                "compilerOptions": {},
-                "files": ["${commonFile1.path}"]
-            }`;
-            host.reloadFS(files);
-
-            checkNumberOfConfiguredProjects(projectService, 1);
-            checkProjectRootFiles(project, [commonFile1.path, commonFile2.path]);
-            host.checkTimeoutQueueLengthAndRun(2); // Update the configured project + refresh inferred projects
-            checkNumberOfConfiguredProjects(projectService, 1);
-            checkProjectRootFiles(project, [commonFile1.path]);
-
-            projectService.openClientFile(commonFile2.path);
-            checkNumberOfInferredProjects(projectService, 1);
-        });
-
-        it("files explicitly excluded in config file", () => {
-            const configFile: FileOrFolder = {
-                path: "/a/b/tsconfig.json",
-                content: `{
-                    "compilerOptions": {},
-                    "exclude": ["/a/c"]
-                }`
-            };
-            const excludedFile1: FileOrFolder = {
-                path: "/a/c/excluedFile1.ts",
-                content: `let t = 1;`
-            };
-
-            const host = createServerHost([commonFile1, commonFile2, excludedFile1, configFile]);
-            const projectService = createProjectService(host);
-
-            projectService.openClientFile(commonFile1.path);
-            checkNumberOfConfiguredProjects(projectService, 1);
-            const project = configuredProjectAt(projectService, 0);
-            checkProjectRootFiles(project, [commonFile1.path, commonFile2.path]);
-            projectService.openClientFile(excludedFile1.path);
-            checkNumberOfInferredProjects(projectService, 1);
-        });
-
-        it("should properly handle module resolution changes in config file", () => {
-            const file1: FileOrFolder = {
-                path: "/a/b/file1.ts",
-                content: `import { T } from "module1";`
-            };
-            const nodeModuleFile: FileOrFolder = {
-                path: "/a/b/node_modules/module1/index.ts",
-                content: `export interface T {}`
-            };
-            const classicModuleFile: FileOrFolder = {
-                path: "/a/module1.ts",
-                content: `export interface T {}`
-            };
-            const configFile: FileOrFolder = {
-                path: "/a/b/tsconfig.json",
-                content: `{
-                    "compilerOptions": {
-                        "moduleResolution": "node"
-                    },
-                    "files": ["${file1.path}"]
-                }`
-            };
-            const files = [file1, nodeModuleFile, classicModuleFile, configFile];
-            const host = createServerHost(files);
-            const projectService = createProjectService(host);
-            projectService.openClientFile(file1.path);
-            projectService.openClientFile(nodeModuleFile.path);
-            projectService.openClientFile(classicModuleFile.path);
-
-            checkNumberOfConfiguredProjects(projectService, 1);
-            const project = configuredProjectAt(projectService, 0);
-            checkProjectActualFiles(project, [file1.path, nodeModuleFile.path, configFile.path]);
-            checkNumberOfInferredProjects(projectService, 1);
-
-            configFile.content = `{
-                "compilerOptions": {
-                    "moduleResolution": "classic"
-                },
-                "files": ["${file1.path}"]
-            }`;
-            host.reloadFS(files);
-            host.checkTimeoutQueueLengthAndRun(2);
-            checkProjectActualFiles(project, [file1.path, classicModuleFile.path, configFile.path]);
-            checkNumberOfInferredProjects(projectService, 1);
-        });
-
-        it("should keep the configured project when the opened file is referenced by the project but not its root", () => {
-            const file1: FileOrFolder = {
-                path: "/a/b/main.ts",
-                content: "import { objA } from './obj-a';"
-            };
-            const file2: FileOrFolder = {
-                path: "/a/b/obj-a.ts",
-                content: `export const objA = Object.assign({foo: "bar"}, {bar: "baz"});`
-            };
-            const configFile: FileOrFolder = {
-                path: "/a/b/tsconfig.json",
-                content: `{
-                    "compilerOptions": {
-                        "target": "es6"
-                    },
-                    "files": [ "main.ts" ]
-                }`
-            };
-            const host = createServerHost([file1, file2, configFile]);
-            const projectService = createProjectService(host);
-            projectService.openClientFile(file1.path);
-            projectService.closeClientFile(file1.path);
-            projectService.openClientFile(file2.path);
-            checkNumberOfConfiguredProjects(projectService, 1);
-            checkNumberOfInferredProjects(projectService, 0);
-        });
-
-        it("should keep the configured project when the opened file is referenced by the project but not its root", () => {
-            const file1: FileOrFolder = {
-                path: "/a/b/main.ts",
-                content: "import { objA } from './obj-a';"
-            };
-            const file2: FileOrFolder = {
-                path: "/a/b/obj-a.ts",
-                content: `export const objA = Object.assign({foo: "bar"}, {bar: "baz"});`
-            };
-            const configFile: FileOrFolder = {
-                path: "/a/b/tsconfig.json",
-                content: `{
-                    "compilerOptions": {
-                        "target": "es6"
-                    },
-                    "files": [ "main.ts" ]
-                }`
-            };
-            const host = createServerHost([file1, file2, configFile]);
-            const projectService = createProjectService(host);
-            projectService.openClientFile(file1.path);
-            projectService.closeClientFile(file1.path);
-            projectService.openClientFile(file2.path);
-            checkNumberOfConfiguredProjects(projectService, 1);
-            checkNumberOfInferredProjects(projectService, 0);
-        });
-        it("should tolerate config file errors and still try to build a project", () => {
-            const configFile: FileOrFolder = {
-                path: "/a/b/tsconfig.json",
-                content: `{
-                    "compilerOptions": {
-                        "target": "es6",
-                        "allowAnything": true
-                    },
-                    "someOtherProperty": {}
-                }`
-            };
-            const host = createServerHost([commonFile1, commonFile2, libFile, configFile]);
-            const projectService = createProjectService(host);
-            projectService.openClientFile(commonFile1.path);
-            checkNumberOfConfiguredProjects(projectService, 1);
-            checkProjectRootFiles(configuredProjectAt(projectService, 0), [commonFile1.path, commonFile2.path]);
-        });
-
-        it("should disable features when the files are too large", () => {
-            const file1 = {
-                path: "/a/b/f1.js",
-                content: "let x =1;",
-                fileSize: 10 * 1024 * 1024
-            };
-            const file2 = {
-                path: "/a/b/f2.js",
-                content: "let y =1;",
-                fileSize: 6 * 1024 * 1024
-            };
-            const file3 = {
-                path: "/a/b/f3.js",
-                content: "let y =1;",
-                fileSize: 6 * 1024 * 1024
-            };
-
-            const proj1name = "proj1", proj2name = "proj2", proj3name = "proj3";
-
-            const host = createServerHost([file1, file2, file3]);
-            const projectService = createProjectService(host);
-
-            projectService.openExternalProject({ rootFiles: toExternalFiles([file1.path]), options: {}, projectFileName: proj1name });
-            const proj1 = projectService.findProject(proj1name);
-            assert.isTrue(proj1.languageServiceEnabled);
-
-            projectService.openExternalProject({ rootFiles: toExternalFiles([file2.path]), options: {}, projectFileName: proj2name });
-            const proj2 = projectService.findProject(proj2name);
-            assert.isTrue(proj2.languageServiceEnabled);
-
-            projectService.openExternalProject({ rootFiles: toExternalFiles([file3.path]), options: {}, projectFileName: proj3name });
-            const proj3 = projectService.findProject(proj3name);
-            assert.isFalse(proj3.languageServiceEnabled);
-        });
-
-        it("should use only one inferred project if 'useOneInferredProject' is set", () => {
-            const file1 = {
-                path: "/a/b/main.ts",
-                content: "let x =1;"
-            };
-            const configFile: FileOrFolder = {
-                path: "/a/b/tsconfig.json",
-                content: `{
-                    "compilerOptions": {
-                        "target": "es6"
-                    },
-                    "files": [ "main.ts" ]
-                }`
-            };
-            const file2 = {
-                path: "/a/c/main.ts",
-                content: "let x =1;"
-            };
-
-            const file3 = {
-                path: "/a/d/main.ts",
-                content: "let x =1;"
-            };
-
-            const host = createServerHost([file1, file2, file3, libFile]);
-            const projectService = createProjectService(host, { useSingleInferredProject: true });
-            projectService.openClientFile(file1.path);
-            projectService.openClientFile(file2.path);
-            projectService.openClientFile(file3.path);
-
-            checkNumberOfConfiguredProjects(projectService, 0);
-            checkNumberOfInferredProjects(projectService, 1);
-            checkProjectActualFiles(projectService.inferredProjects[0], [file1.path, file2.path, file3.path, libFile.path]);
-
-
-            host.reloadFS([file1, configFile, file2, file3, libFile]);
-            host.checkTimeoutQueueLengthAndRun(1);
-            checkNumberOfConfiguredProjects(projectService, 1);
-            checkNumberOfInferredProjects(projectService, 1);
-            checkProjectActualFiles(projectService.inferredProjects[0], [file2.path, file3.path, libFile.path]);
-        });
-
-        it("should reuse same project if file is opened from the configured project that has no open files", () => {
-            const file1 = {
-                path: "/a/b/main.ts",
-                content: "let x =1;"
-            };
-            const file2 = {
-                path: "/a/b/main2.ts",
-                content: "let y =1;"
-            };
-            const configFile: FileOrFolder = {
-                path: "/a/b/tsconfig.json",
-                content: `{
-                    "compilerOptions": {
-                        "target": "es6"
-                    },
-                    "files": [ "main.ts", "main2.ts" ]
-                }`
-            };
-            const host = createServerHost([file1, file2, configFile, libFile]);
-            const projectService = createProjectService(host, { useSingleInferredProject: true });
-            projectService.openClientFile(file1.path);
-            checkNumberOfConfiguredProjects(projectService, 1);
-            const project = projectService.configuredProjects.get(configFile.path);
-            assert.isTrue(project.hasOpenRef()); // file1
-
-            projectService.closeClientFile(file1.path);
-            checkNumberOfConfiguredProjects(projectService, 1);
-            assert.strictEqual(projectService.configuredProjects.get(configFile.path), project);
-            assert.isFalse(project.hasOpenRef()); // No open files
-            assert.isFalse(project.isClosed());
-
-            projectService.openClientFile(file2.path);
-            checkNumberOfConfiguredProjects(projectService, 1);
-            assert.strictEqual(projectService.configuredProjects.get(configFile.path), project);
-            assert.isTrue(project.hasOpenRef()); // file2
-            assert.isFalse(project.isClosed());
-        });
-
-        it("should not close configured project after closing last open file, but should be closed on next file open if its not the file from same project", () => {
-            const file1 = {
-                path: "/a/b/main.ts",
-                content: "let x =1;"
-            };
-            const configFile: FileOrFolder = {
-                path: "/a/b/tsconfig.json",
-                content: `{
-                    "compilerOptions": {
-                        "target": "es6"
-                    },
-                    "files": [ "main.ts" ]
-                }`
-            };
-            const host = createServerHost([file1, configFile, libFile]);
-            const projectService = createProjectService(host, { useSingleInferredProject: true });
-            projectService.openClientFile(file1.path);
-            checkNumberOfConfiguredProjects(projectService, 1);
-            const project = projectService.configuredProjects.get(configFile.path);
-            assert.isTrue(project.hasOpenRef()); // file1
-
-            projectService.closeClientFile(file1.path);
-            checkNumberOfConfiguredProjects(projectService, 1);
-            assert.strictEqual(projectService.configuredProjects.get(configFile.path), project);
-            assert.isFalse(project.hasOpenRef()); // No files
-            assert.isFalse(project.isClosed());
-
-            projectService.openClientFile(libFile.path);
-            checkNumberOfConfiguredProjects(projectService, 0);
-            assert.isFalse(project.hasOpenRef()); // No files + project closed
-            assert.isTrue(project.isClosed());
-        });
-
-        it("should not close external project with no open files", () => {
-            const file1 = {
-                path: "/a/b/f1.ts",
-                content: "let x =1;"
-            };
-            const file2 = {
-                path: "/a/b/f2.ts",
-                content: "let y =1;"
-            };
-            const externalProjectName = "externalproject";
-            const host = createServerHost([file1, file2]);
-            const projectService = createProjectService(host);
-            projectService.openExternalProject({
-                rootFiles: toExternalFiles([file1.path, file2.path]),
-                options: {},
-                projectFileName: externalProjectName
-            });
-
-            checkNumberOfExternalProjects(projectService, 1);
-            checkNumberOfInferredProjects(projectService, 0);
-
-            // open client file - should not lead to creation of inferred project
-            projectService.openClientFile(file1.path, file1.content);
-            checkNumberOfExternalProjects(projectService, 1);
-            checkNumberOfInferredProjects(projectService, 0);
-
-            // close client file - external project should still exists
-            projectService.closeClientFile(file1.path);
-            checkNumberOfExternalProjects(projectService, 1);
-            checkNumberOfInferredProjects(projectService, 0);
-
-            projectService.closeExternalProject(externalProjectName);
-            checkNumberOfExternalProjects(projectService, 0);
-            checkNumberOfInferredProjects(projectService, 0);
-        });
-
-        it("external project for dynamic file", () => {
-            const externalProjectName = "^ScriptDocument1 file1.ts";
-            const externalFiles = toExternalFiles(["^ScriptDocument1 file1.ts"]);
-            const host = createServerHost([]);
-            const projectService = createProjectService(host);
-            projectService.openExternalProject({
-                rootFiles: externalFiles,
-                options: {},
-                projectFileName: externalProjectName
-            });
-
-            checkNumberOfExternalProjects(projectService, 1);
-            checkNumberOfInferredProjects(projectService, 0);
-
-            externalFiles[0].content = "let x =1;";
-            projectService.applyChangesInOpenFiles(externalFiles, [], []);
-        });
-
-        it("external project that included config files", () => {
-            const file1 = {
-                path: "/a/b/f1.ts",
-                content: "let x =1;"
-            };
-            const config1 = {
-                path: "/a/b/tsconfig.json",
-                content: JSON.stringify(
-                    {
-                        compilerOptions: {},
-                        files: ["f1.ts"]
-                    }
-                )
-            };
-            const file2 = {
-                path: "/a/c/f2.ts",
-                content: "let y =1;"
-            };
-            const config2 = {
-                path: "/a/c/tsconfig.json",
-                content: JSON.stringify(
-                    {
-                        compilerOptions: {},
-                        files: ["f2.ts"]
-                    }
-                )
-            };
-            const file3 = {
-                path: "/a/d/f3.ts",
-                content: "let z =1;"
-            };
-            const externalProjectName = "externalproject";
-            const host = createServerHost([file1, file2, file3, config1, config2]);
-            const projectService = createProjectService(host);
-            projectService.openExternalProject({
-                rootFiles: toExternalFiles([config1.path, config2.path, file3.path]),
-                options: {},
-                projectFileName: externalProjectName
-            });
-
-            checkNumberOfProjects(projectService, { configuredProjects: 2 });
-            const proj1 = projectService.configuredProjects.get(config1.path);
-            const proj2 = projectService.configuredProjects.get(config2.path);
-            assert.isDefined(proj1);
-            assert.isDefined(proj2);
-
-            // open client file - should not lead to creation of inferred project
-            projectService.openClientFile(file1.path, file1.content);
-            checkNumberOfProjects(projectService, { configuredProjects: 2 });
-            assert.strictEqual(projectService.configuredProjects.get(config1.path), proj1);
-            assert.strictEqual(projectService.configuredProjects.get(config2.path), proj2);
-
-            projectService.openClientFile(file3.path, file3.content);
-            checkNumberOfProjects(projectService, { configuredProjects: 2, inferredProjects: 1 });
-            assert.strictEqual(projectService.configuredProjects.get(config1.path), proj1);
-            assert.strictEqual(projectService.configuredProjects.get(config2.path), proj2);
-
-            projectService.closeExternalProject(externalProjectName);
-            // open file 'file1' from configured project keeps project alive
-            checkNumberOfProjects(projectService, { configuredProjects: 1, inferredProjects: 1 });
-            assert.strictEqual(projectService.configuredProjects.get(config1.path), proj1);
-            assert.isUndefined(projectService.configuredProjects.get(config2.path));
-
-            projectService.closeClientFile(file3.path);
-            checkNumberOfProjects(projectService, { configuredProjects: 1 });
-            assert.strictEqual(projectService.configuredProjects.get(config1.path), proj1);
-            assert.isUndefined(projectService.configuredProjects.get(config2.path));
-
-            projectService.closeClientFile(file1.path);
-            checkNumberOfProjects(projectService, { configuredProjects: 1 });
-            assert.strictEqual(projectService.configuredProjects.get(config1.path), proj1);
-            assert.isUndefined(projectService.configuredProjects.get(config2.path));
-
-            projectService.openClientFile(file2.path, file2.content);
-            checkNumberOfProjects(projectService, { configuredProjects: 1 });
-            assert.isUndefined(projectService.configuredProjects.get(config1.path));
-            assert.isDefined(projectService.configuredProjects.get(config2.path));
-
-        });
-
-        it("reload regular file after closing", () => {
-            const f1 = {
-                path: "/a/b/app.ts",
-                content: "x."
-            };
-            const f2 = {
-                path: "/a/b/lib.ts",
-                content: "let x: number;"
-            };
-
-            const host = createServerHost([f1, f2, libFile]);
-            const service = createProjectService(host);
-            service.openExternalProject({ projectFileName: "/a/b/project", rootFiles: toExternalFiles([f1.path, f2.path]), options: {} });
-
-            service.openClientFile(f1.path);
-            service.openClientFile(f2.path, "let x: string");
-
-            service.checkNumberOfProjects({ externalProjects: 1 });
-            checkProjectActualFiles(service.externalProjects[0], [f1.path, f2.path, libFile.path]);
-
-            const completions1 = service.externalProjects[0].getLanguageService().getCompletionsAtPosition(f1.path, 2, { includeExternalModuleExports: false, includeInsertTextCompletions: false });
-            // should contain completions for string
-            assert.isTrue(completions1.entries.some(e => e.name === "charAt"), "should contain 'charAt'");
-            assert.isFalse(completions1.entries.some(e => e.name === "toExponential"), "should not contain 'toExponential'");
-
-            service.closeClientFile(f2.path);
-            const completions2 = service.externalProjects[0].getLanguageService().getCompletionsAtPosition(f1.path, 2, { includeExternalModuleExports: false, includeInsertTextCompletions: false });
-            // should contain completions for string
-            assert.isFalse(completions2.entries.some(e => e.name === "charAt"), "should not contain 'charAt'");
-            assert.isTrue(completions2.entries.some(e => e.name === "toExponential"), "should contain 'toExponential'");
-        });
-
-        it("clear mixed content file after closing", () => {
-            const f1 = {
-                path: "/a/b/app.ts",
-                content: " "
-            };
-            const f2 = {
-                path: "/a/b/lib.html",
-                content: "<html/>"
-            };
-
-            const host = createServerHost([f1, f2, libFile]);
-            const service = createProjectService(host);
-            service.openExternalProject({ projectFileName: "/a/b/project", rootFiles: [{ fileName: f1.path }, { fileName: f2.path, hasMixedContent: true }], options: {} });
-
-            service.openClientFile(f1.path);
-            service.openClientFile(f2.path, "let somelongname: string");
-
-            service.checkNumberOfProjects({ externalProjects: 1 });
-            checkProjectActualFiles(service.externalProjects[0], [f1.path, f2.path, libFile.path]);
-
-            const completions1 = service.externalProjects[0].getLanguageService().getCompletionsAtPosition(f1.path, 0, { includeExternalModuleExports: false, includeInsertTextCompletions: false });
-            assert.isTrue(completions1.entries.some(e => e.name === "somelongname"), "should contain 'somelongname'");
-
-            service.closeClientFile(f2.path);
-            const completions2 = service.externalProjects[0].getLanguageService().getCompletionsAtPosition(f1.path, 0, { includeExternalModuleExports: false, includeInsertTextCompletions: false });
-            assert.isFalse(completions2.entries.some(e => e.name === "somelongname"), "should not contain 'somelongname'");
-            const sf2 = service.externalProjects[0].getLanguageService().getProgram().getSourceFile(f2.path);
-            assert.equal(sf2.text, "");
-        });
-
-
-        it("external project with included config file opened after configured project", () => {
-            const file1 = {
-                path: "/a/b/f1.ts",
-                content: "let x = 1"
-            };
-            const configFile = {
-                path: "/a/b/tsconfig.json",
-                content: JSON.stringify({ compilerOptions: {} })
-            };
-            const externalProjectName = "externalproject";
-            const host = createServerHost([file1, configFile]);
-            const projectService = createProjectService(host);
-
-            projectService.openClientFile(file1.path);
-            checkNumberOfProjects(projectService, { configuredProjects: 1 });
-
-            projectService.openExternalProject({
-                rootFiles: toExternalFiles([configFile.path]),
-                options: {},
-                projectFileName: externalProjectName
-            });
-
-            checkNumberOfProjects(projectService, { configuredProjects: 1 });
-
-            projectService.closeClientFile(file1.path);
-            // configured project is alive since it is opened as part of external project
-            checkNumberOfProjects(projectService, { configuredProjects: 1 });
-
-            projectService.closeExternalProject(externalProjectName);
-            checkNumberOfProjects(projectService, { configuredProjects: 0 });
-        });
-
-        it("external project with included config file opened after configured project and then closed", () => {
-            const file1 = {
-                path: "/a/b/f1.ts",
-                content: "let x = 1"
-            };
-            const file2 = {
-                path: "/a/f2.ts",
-                content: "let x = 1"
-            };
-            const configFile = {
-                path: "/a/b/tsconfig.json",
-                content: JSON.stringify({ compilerOptions: {} })
-            };
-            const externalProjectName = "externalproject";
-            const host = createServerHost([file1, file2, libFile, configFile]);
-            const projectService = createProjectService(host);
-
-            projectService.openClientFile(file1.path);
-            checkNumberOfProjects(projectService, { configuredProjects: 1 });
-            const project = projectService.configuredProjects.get(configFile.path);
-
-            projectService.openExternalProject({
-                rootFiles: toExternalFiles([configFile.path]),
-                options: {},
-                projectFileName: externalProjectName
-            });
-
-            checkNumberOfProjects(projectService, { configuredProjects: 1 });
-            assert.strictEqual(projectService.configuredProjects.get(configFile.path), project);
-
-            projectService.closeExternalProject(externalProjectName);
-            // configured project is alive since file is still open
-            checkNumberOfProjects(projectService, { configuredProjects: 1 });
-            assert.strictEqual(projectService.configuredProjects.get(configFile.path), project);
-
-            projectService.closeClientFile(file1.path);
-            checkNumberOfProjects(projectService, { configuredProjects: 1 });
-            assert.strictEqual(projectService.configuredProjects.get(configFile.path), project);
-
-            projectService.openClientFile(file2.path);
-            checkNumberOfProjects(projectService, { inferredProjects: 1 });
-            assert.isUndefined(projectService.configuredProjects.get(configFile.path));
-        });
-
-        it("changes in closed files are reflected in project structure", () => {
-            const file1 = {
-                path: "/a/b/f1.ts",
-                content: `export * from "./f2"`
-            };
-            const file2 = {
-                path: "/a/b/f2.ts",
-                content: `export let x = 1`
-            };
-            const file3 = {
-                path: "/a/c/f3.ts",
-                content: `export let y = 1;`
-            };
-            const host = createServerHost([file1, file2, file3]);
-            const projectService = createProjectService(host);
-
-            projectService.openClientFile(file1.path);
-
-            checkNumberOfInferredProjects(projectService, 1);
-            checkProjectActualFiles(projectService.inferredProjects[0], [file1.path, file2.path]);
-
-            projectService.openClientFile(file3.path);
-            checkNumberOfInferredProjects(projectService, 2);
-            checkProjectActualFiles(projectService.inferredProjects[1], [file3.path]);
-
-            const modifiedFile2 = {
-                path: file2.path,
-                content: `export * from "../c/f3"` // now inferred project should inclule file3
-            };
-
-            host.reloadFS([file1, modifiedFile2, file3]);
-            host.checkTimeoutQueueLengthAndRun(2);
-            checkNumberOfInferredProjects(projectService, 1);
-            checkProjectActualFiles(projectService.inferredProjects[0], [file1.path, modifiedFile2.path, file3.path]);
-        });
-
-        it("deleted files affect project structure", () => {
-            const file1 = {
-                path: "/a/b/f1.ts",
-                content: `export * from "./f2"`
-            };
-            const file2 = {
-                path: "/a/b/f2.ts",
-                content: `export * from "../c/f3"`
-            };
-            const file3 = {
-                path: "/a/c/f3.ts",
-                content: `export let y = 1;`
-            };
-            const host = createServerHost([file1, file2, file3]);
-            const projectService = createProjectService(host);
-
-            projectService.openClientFile(file1.path);
-
-            checkNumberOfProjects(projectService, { inferredProjects: 1 });
-
-            checkProjectActualFiles(projectService.inferredProjects[0], [file1.path, file2.path, file3.path]);
-
-            projectService.openClientFile(file3.path);
-            checkNumberOfProjects(projectService, { inferredProjects: 1 });
-
-            host.reloadFS([file1, file3]);
-            host.checkTimeoutQueueLengthAndRun(2);
-
-            checkNumberOfProjects(projectService, { inferredProjects: 2 });
-
-            checkProjectActualFiles(projectService.inferredProjects[0], [file1.path]);
-            checkProjectActualFiles(projectService.inferredProjects[1], [file3.path]);
-        });
-
-        it("ignores files excluded by a custom safe type list", () => {
-            const file1 = {
-                path: "/a/b/f1.js",
-                content: "export let x = 5"
-            };
-            const office = {
-                path: "/lib/duckquack-3.min.js",
-                content: "whoa do @@ not parse me ok thanks!!!"
-            };
-            const host = createServerHost([file1, office, customTypesMap]);
-            const projectService = createProjectService(host);
-            try {
-                projectService.openExternalProject({ projectFileName: "project", options: {}, rootFiles: toExternalFiles([file1.path, office.path]) });
-                const proj = projectService.externalProjects[0];
-                assert.deepEqual(proj.getFileNames(/*excludeFilesFromExternalLibraries*/ true), [file1.path]);
-                assert.deepEqual(proj.getTypeAcquisition().include, ["duck-types"]);
-            } finally {
-                projectService.resetSafeList();
-            }
-        });
-
-        it("ignores files excluded by the default type list", () => {
-            const file1 = {
-                path: "/a/b/f1.js",
-                content: "export let x = 5"
-            };
-            const minFile = {
-                path: "/c/moment.min.js",
-                content: "unspecified"
-            };
-            const kendoFile1 = {
-                path: "/q/lib/kendo/kendo.all.min.js",
-                content: "unspecified"
-            };
-            const kendoFile2 = {
-                path: "/q/lib/kendo/kendo.ui.min.js",
-                content: "unspecified"
-            };
-            const kendoFile3 = {
-                path: "/q/lib/kendo-ui/kendo.all.js",
-                content: "unspecified"
-            };
-            const officeFile1 = {
-                path: "/scripts/Office/1/excel-15.debug.js",
-                content: "unspecified"
-            };
-            const officeFile2 = {
-                path: "/scripts/Office/1/powerpoint.js",
-                content: "unspecified"
-            };
-            const files = [file1, minFile, kendoFile1, kendoFile2, kendoFile3, officeFile1, officeFile2];
-            const host = createServerHost(files);
-            const projectService = createProjectService(host);
-            try {
-                projectService.openExternalProject({ projectFileName: "project", options: {}, rootFiles: toExternalFiles(files.map(f => f.path)) });
-                const proj = projectService.externalProjects[0];
-                assert.deepEqual(proj.getFileNames(/*excludeFilesFromExternalLibraries*/ true), [file1.path]);
-                assert.deepEqual(proj.getTypeAcquisition().include, ["kendo-ui", "office"]);
-            } finally {
-                projectService.resetSafeList();
-            }
-        });
-
-        it("removes version numbers correctly", () => {
-            const testData: [string, string][] = [
-                ["jquery-max", "jquery-max"],
-                ["jquery.min", "jquery"],
-                ["jquery-min.4.2.3", "jquery"],
-                ["jquery.min.4.2.1", "jquery"],
-                ["minimum", "minimum"],
-                ["min", "min"],
-                ["min.3.2", "min"],
-                ["jquery", "jquery"]
-            ];
-            for (const t of testData) {
-                assert.equal(removeMinAndVersionNumbers(t[0]), t[1], t[0]);
-            }
-        });
-
-        it("ignores files excluded by a legacy safe type list", () => {
-            const file1 = {
-                path: "/a/b/bliss.js",
-                content: "let x = 5"
-            };
-            const file2 = {
-                path: "/a/b/foo.js",
-                content: ""
-            };
-            const file3 = {
-                path: "/a/b/Bacon.js",
-                content: "let y = 5"
-            };
-            const host = createServerHost([file1, file2, file3, customTypesMap]);
-            const projectService = createProjectService(host);
-            try {
-                projectService.openExternalProject({ projectFileName: "project", options: {}, rootFiles: toExternalFiles([file1.path, file2.path]), typeAcquisition: { enable: true } });
-                const proj = projectService.externalProjects[0];
-                assert.deepEqual(proj.getFileNames(), [file2.path]);
-            } finally {
-                projectService.resetSafeList();
-            }
-        });
-
-        it("open file become a part of configured project if it is referenced from root file", () => {
-            const file1 = {
-                path: "/a/b/f1.ts",
-                content: "export let x = 5"
-            };
-            const file2 = {
-                path: "/a/c/f2.ts",
-                content: `import {x} from "../b/f1"`
-            };
-            const file3 = {
-                path: "/a/c/f3.ts",
-                content: "export let y = 1"
-            };
-            const configFile = {
-                path: "/a/c/tsconfig.json",
-                content: JSON.stringify({ compilerOptions: {}, files: ["f2.ts", "f3.ts"] })
-            };
-
-            const host = createServerHost([file1, file2, file3]);
-            const projectService = createProjectService(host);
-
-            projectService.openClientFile(file1.path);
-            checkNumberOfProjects(projectService, { inferredProjects: 1 });
-            checkProjectActualFiles(projectService.inferredProjects[0], [file1.path]);
-
-            projectService.openClientFile(file3.path);
-            checkNumberOfProjects(projectService, { inferredProjects: 2 });
-            checkProjectActualFiles(projectService.inferredProjects[0], [file1.path]);
-            checkProjectActualFiles(projectService.inferredProjects[1], [file3.path]);
-
-            host.reloadFS([file1, file2, file3, configFile]);
-            host.checkTimeoutQueueLengthAndRun(1);
-            checkNumberOfProjects(projectService, { configuredProjects: 1 });
-            checkProjectActualFiles(configuredProjectAt(projectService, 0), [file1.path, file2.path, file3.path, configFile.path]);
-        });
-
-        it("correctly migrate files between projects", () => {
-            const file1 = {
-                path: "/a/b/f1.ts",
-                content: `
-                export * from "../c/f2";
-                export * from "../d/f3";`
-            };
-            const file2 = {
-                path: "/a/c/f2.ts",
-                content: "export let x = 1;"
-            };
-            const file3 = {
-                path: "/a/d/f3.ts",
-                content: "export let y = 1;"
-            };
-            const host = createServerHost([file1, file2, file3]);
-            const projectService = createProjectService(host);
-
-            projectService.openClientFile(file2.path);
-            checkNumberOfProjects(projectService, { inferredProjects: 1 });
-            checkProjectActualFiles(projectService.inferredProjects[0], [file2.path]);
-
-            projectService.openClientFile(file3.path);
-            checkNumberOfProjects(projectService, { inferredProjects: 2 });
-            checkProjectActualFiles(projectService.inferredProjects[0], [file2.path]);
-            checkProjectActualFiles(projectService.inferredProjects[1], [file3.path]);
-
-            projectService.openClientFile(file1.path);
-            checkNumberOfProjects(projectService, { inferredProjects: 1 });
-            checkProjectRootFiles(projectService.inferredProjects[0], [file1.path]);
-            checkProjectActualFiles(projectService.inferredProjects[0], [file1.path, file2.path, file3.path]);
-
-            projectService.closeClientFile(file1.path);
-            checkNumberOfProjects(projectService, { inferredProjects: 2 });
-        });
-
-        it("can correctly update configured project when set of root files has changed (new file on disk)", () => {
-            const file1 = {
-                path: "/a/b/f1.ts",
-                content: "let x = 1"
-            };
-            const file2 = {
-                path: "/a/b/f2.ts",
-                content: "let y = 1"
-            };
-            const configFile = {
-                path: "/a/b/tsconfig.json",
-                content: JSON.stringify({ compilerOptions: {} })
-            };
-
-            const host = createServerHost([file1, configFile]);
-            const projectService = createProjectService(host);
-
-            projectService.openClientFile(file1.path);
-            checkNumberOfProjects(projectService, { configuredProjects: 1 });
-            checkProjectActualFiles(configuredProjectAt(projectService, 0), [file1.path, configFile.path]);
-
-            host.reloadFS([file1, file2, configFile]);
-
-            host.checkTimeoutQueueLengthAndRun(2);
-
-            checkNumberOfProjects(projectService, { configuredProjects: 1 });
-            checkProjectRootFiles(configuredProjectAt(projectService, 0), [file1.path, file2.path]);
-        });
-
-        it("can correctly update configured project when set of root files has changed (new file in list of files)", () => {
-            const file1 = {
-                path: "/a/b/f1.ts",
-                content: "let x = 1"
-            };
-            const file2 = {
-                path: "/a/b/f2.ts",
-                content: "let y = 1"
-            };
-            const configFile = {
-                path: "/a/b/tsconfig.json",
-                content: JSON.stringify({ compilerOptions: {}, files: ["f1.ts"] })
-            };
-
-            const host = createServerHost([file1, file2, configFile]);
-            const projectService = createProjectService(host);
-
-            projectService.openClientFile(file1.path);
-            checkNumberOfProjects(projectService, { configuredProjects: 1 });
-            checkProjectActualFiles(configuredProjectAt(projectService, 0), [file1.path, configFile.path]);
-
-            const modifiedConfigFile = {
-                path: configFile.path,
-                content: JSON.stringify({ compilerOptions: {}, files: ["f1.ts", "f2.ts"] })
-            };
-
-            host.reloadFS([file1, file2, modifiedConfigFile]);
-
-            checkNumberOfProjects(projectService, { configuredProjects: 1 });
-            host.checkTimeoutQueueLengthAndRun(2);
-            checkProjectRootFiles(configuredProjectAt(projectService, 0), [file1.path, file2.path]);
-        });
-
-        it("can update configured project when set of root files was not changed", () => {
-            const file1 = {
-                path: "/a/b/f1.ts",
-                content: "let x = 1"
-            };
-            const file2 = {
-                path: "/a/b/f2.ts",
-                content: "let y = 1"
-            };
-            const configFile = {
-                path: "/a/b/tsconfig.json",
-                content: JSON.stringify({ compilerOptions: {}, files: ["f1.ts", "f2.ts"] })
-            };
-
-            const host = createServerHost([file1, file2, configFile]);
-            const projectService = createProjectService(host);
-
-            projectService.openClientFile(file1.path);
-            checkNumberOfProjects(projectService, { configuredProjects: 1 });
-            checkProjectActualFiles(configuredProjectAt(projectService, 0), [file1.path, file2.path, configFile.path]);
-
-            const modifiedConfigFile = {
-                path: configFile.path,
-                content: JSON.stringify({ compilerOptions: { outFile: "out.js" }, files: ["f1.ts", "f2.ts"] })
-            };
-
-            host.reloadFS([file1, file2, modifiedConfigFile]);
-
-            checkNumberOfProjects(projectService, { configuredProjects: 1 });
-            checkProjectRootFiles(configuredProjectAt(projectService, 0), [file1.path, file2.path]);
-        });
-
-        it("can correctly update external project when set of root files has changed", () => {
-            const file1 = {
-                path: "/a/b/f1.ts",
-                content: "let x = 1"
-            };
-            const file2 = {
-                path: "/a/b/f2.ts",
-                content: "let y = 1"
-            };
-            const host = createServerHost([file1, file2]);
-            const projectService = createProjectService(host);
-
-            projectService.openExternalProject({ projectFileName: "project", options: {}, rootFiles: toExternalFiles([file1.path]) });
-            checkNumberOfProjects(projectService, { externalProjects: 1 });
-            checkProjectActualFiles(projectService.externalProjects[0], [file1.path]);
-
-            projectService.openExternalProject({ projectFileName: "project", options: {}, rootFiles: toExternalFiles([file1.path, file2.path]) });
-            checkNumberOfProjects(projectService, { externalProjects: 1 });
-            checkProjectRootFiles(projectService.externalProjects[0], [file1.path, file2.path]);
-        });
-
-        it("can update external project when set of root files was not changed", () => {
-            const file1 = {
-                path: "/a/b/f1.ts",
-                content: `export * from "m"`
-            };
-            const file2 = {
-                path: "/a/b/f2.ts",
-                content: "export let y = 1"
-            };
-            const file3 = {
-                path: "/a/m.ts",
-                content: "export let y = 1"
-            };
-
-            const host = createServerHost([file1, file2, file3]);
-            const projectService = createProjectService(host);
-
-            projectService.openExternalProject({ projectFileName: "project", options: { moduleResolution: ModuleResolutionKind.NodeJs }, rootFiles: toExternalFiles([file1.path, file2.path]) });
-            checkNumberOfProjects(projectService, { externalProjects: 1 });
-            checkProjectRootFiles(projectService.externalProjects[0], [file1.path, file2.path]);
-            checkProjectActualFiles(projectService.externalProjects[0], [file1.path, file2.path]);
-
-            projectService.openExternalProject({ projectFileName: "project", options: { moduleResolution: ModuleResolutionKind.Classic }, rootFiles: toExternalFiles([file1.path, file2.path]) });
-            checkNumberOfProjects(projectService, { externalProjects: 1 });
-            checkProjectRootFiles(projectService.externalProjects[0], [file1.path, file2.path]);
-            checkProjectActualFiles(projectService.externalProjects[0], [file1.path, file2.path, file3.path]);
-        });
-
-        it("regression test for crash in acquireOrUpdateDocument", () => {
-            const tsFile = {
-                fileName: "/a/b/file1.ts",
-                path: "/a/b/file1.ts",
-                content: ""
-            };
-            const jsFile = {
-                path: "/a/b/file1.js",
-                content: "var x = 10;",
-                fileName: "/a/b/file1.js",
-                scriptKind: "JS" as "JS"
-            };
-
-            const host = createServerHost([]);
-            const projectService = createProjectService(host);
-            projectService.applyChangesInOpenFiles([tsFile], [], []);
-            const projs = projectService.synchronizeProjectList([]);
-            projectService.findProject(projs[0].info.projectName).getLanguageService().getNavigationBarItems(tsFile.fileName);
-            projectService.synchronizeProjectList([projs[0].info]);
-            projectService.applyChangesInOpenFiles([jsFile], [], []);
-        });
-
-        it("config file is deleted", () => {
-            const file1 = {
-                path: "/a/b/f1.ts",
-                content: "let x = 1;"
-            };
-            const file2 = {
-                path: "/a/b/f2.ts",
-                content: "let y = 2;"
-            };
-            const config = {
-                path: "/a/b/tsconfig.json",
-                content: JSON.stringify({ compilerOptions: {} })
-            };
-            const host = createServerHost([file1, file2, config]);
-            const projectService = createProjectService(host);
-
-            projectService.openClientFile(file1.path);
-            checkNumberOfProjects(projectService, { configuredProjects: 1 });
-            checkProjectActualFiles(configuredProjectAt(projectService, 0), [file1.path, file2.path, config.path]);
-
-            projectService.openClientFile(file2.path);
-            checkNumberOfProjects(projectService, { configuredProjects: 1 });
-            checkProjectActualFiles(configuredProjectAt(projectService, 0), [file1.path, file2.path, config.path]);
-
-            host.reloadFS([file1, file2]);
-            host.checkTimeoutQueueLengthAndRun(1);
-            checkNumberOfProjects(projectService, { inferredProjects: 2 });
-            checkProjectActualFiles(projectService.inferredProjects[0], [file1.path]);
-            checkProjectActualFiles(projectService.inferredProjects[1], [file2.path]);
-        });
-
-        it("loading files with correct priority", () => {
-            const f1 = {
-                path: "/a/main.ts",
-                content: "let x = 1"
-            };
-            const f2 = {
-                path: "/a/main.js",
-                content: "var y = 1"
-            };
-            const config = {
-                path: "/a/tsconfig.json",
-                content: JSON.stringify({
-                    compilerOptions: { allowJs: true }
-                })
-            };
-            const host = createServerHost([f1, f2, config]);
-            const projectService = createProjectService(host);
-            projectService.setHostConfiguration({
-                extraFileExtensions: [
-                    { extension: ".js", isMixedContent: false },
-                    { extension: ".html", isMixedContent: true }
-                ]
-            });
-            projectService.openClientFile(f1.path);
-            projectService.checkNumberOfProjects({ configuredProjects: 1 });
-            checkProjectActualFiles(configuredProjectAt(projectService, 0), [f1.path, config.path]);
-
-            // Should close configured project with next file open
-            projectService.closeClientFile(f1.path);
-
-            projectService.openClientFile(f2.path);
-            projectService.checkNumberOfProjects({ inferredProjects: 1 });
-            assert.isUndefined(projectService.configuredProjects.get(config.path));
-            checkProjectActualFiles(projectService.inferredProjects[0], [f2.path]);
-        });
-
-        it("tsconfig script block support", () => {
-            const file1 = {
-                path: "/a/b/f1.ts",
-                content: ` `
-            };
-            const file2 = {
-                path: "/a/b/f2.html",
-                content: `var hello = "hello";`
-            };
-            const config = {
-                path: "/a/b/tsconfig.json",
-                content: JSON.stringify({ compilerOptions: { allowJs: true } })
-            };
-            const host = createServerHost([file1, file2, config]);
-            const session = createSession(host);
-            openFilesForSession([file1], session);
-            const projectService = session.getProjectService();
-
-            // HTML file will not be included in any projects yet
-            checkNumberOfProjects(projectService, { configuredProjects: 1 });
-            const configuredProj = configuredProjectAt(projectService, 0);
-            checkProjectActualFiles(configuredProj, [file1.path, config.path]);
-
-            // Specify .html extension as mixed content
-            const extraFileExtensions = [{ extension: ".html", scriptKind: ScriptKind.JS, isMixedContent: true }];
-            const configureHostRequest = makeSessionRequest<protocol.ConfigureRequestArguments>(CommandNames.Configure, { extraFileExtensions });
-            session.executeCommand(configureHostRequest);
-
-            // The configured project should now be updated to include html file
-            checkNumberOfProjects(projectService, { configuredProjects: 1 });
-            assert.strictEqual(configuredProjectAt(projectService, 0), configuredProj, "Same configured project should be updated");
-            checkProjectActualFiles(configuredProjectAt(projectService, 0), [file1.path, file2.path, config.path]);
-
-            // Open HTML file
-            projectService.applyChangesInOpenFiles(
-                /*openFiles*/[{ fileName: file2.path, hasMixedContent: true, scriptKind: ScriptKind.JS, content: `var hello = "hello";` }],
-                /*changedFiles*/ undefined,
-                /*closedFiles*/ undefined);
-
-            // Now HTML file is included in the project
-            checkNumberOfProjects(projectService, { configuredProjects: 1 });
-            checkProjectActualFiles(configuredProjectAt(projectService, 0), [file1.path, file2.path, config.path]);
-
-            // Check identifiers defined in HTML content are available in .ts file
-            const project = configuredProjectAt(projectService, 0);
-            let completions = project.getLanguageService().getCompletionsAtPosition(file1.path, 1, { includeExternalModuleExports: false, includeInsertTextCompletions: false });
-            assert(completions && completions.entries[0].name === "hello", `expected entry hello to be in completion list`);
-
-            // Close HTML file
-            projectService.applyChangesInOpenFiles(
-                /*openFiles*/ undefined,
-                /*changedFiles*/ undefined,
-                /*closedFiles*/[file2.path]);
-
-            // HTML file is still included in project
-            checkNumberOfProjects(projectService, { configuredProjects: 1 });
-            checkProjectActualFiles(configuredProjectAt(projectService, 0), [file1.path, file2.path, config.path]);
-
-            // Check identifiers defined in HTML content are not available in .ts file
-            completions = project.getLanguageService().getCompletionsAtPosition(file1.path, 5, { includeExternalModuleExports: false, includeInsertTextCompletions: false });
-            assert(completions && completions.entries[0].name !== "hello", `unexpected hello entry in completion list`);
-        });
-
-        it("no tsconfig script block diagnostic errors", () => {
-
-            //  #1. Ensure no diagnostic errors when allowJs is true
-            const file1 = {
-                path: "/a/b/f1.ts",
-                content: ` `
-            };
-            const file2 = {
-                path: "/a/b/f2.html",
-                content: `var hello = "hello";`
-            };
-            const config1 = {
-                path: "/a/b/tsconfig.json",
-                content: JSON.stringify({ compilerOptions: { allowJs: true } })
-            };
-
-            let host = createServerHost([file1, file2, config1, libFile], { executingFilePath: combinePaths(getDirectoryPath(libFile.path), "tsc.js") });
-            let session = createSession(host);
-
-            // Specify .html extension as mixed content in a configure host request
-            const extraFileExtensions = [{ extension: ".html", scriptKind: ScriptKind.JS, isMixedContent: true }];
-            const configureHostRequest = makeSessionRequest<protocol.ConfigureRequestArguments>(CommandNames.Configure, { extraFileExtensions });
-            session.executeCommand(configureHostRequest);
-
-            openFilesForSession([file1], session);
-            let projectService = session.getProjectService();
-
-            checkNumberOfProjects(projectService, { configuredProjects: 1 });
-
-            let diagnostics = configuredProjectAt(projectService, 0).getLanguageService().getCompilerOptionsDiagnostics();
-            assert.deepEqual(diagnostics, []);
-
-            //  #2. Ensure no errors when allowJs is false
-            const config2 = {
-                path: "/a/b/tsconfig.json",
-                content: JSON.stringify({ compilerOptions: { allowJs: false } })
-            };
-
-            host = createServerHost([file1, file2, config2, libFile], { executingFilePath: combinePaths(getDirectoryPath(libFile.path), "tsc.js") });
-            session = createSession(host);
-
-            session.executeCommand(configureHostRequest);
-
-            openFilesForSession([file1], session);
-            projectService = session.getProjectService();
-
-            checkNumberOfProjects(projectService, { configuredProjects: 1 });
-
-            diagnostics = configuredProjectAt(projectService, 0).getLanguageService().getCompilerOptionsDiagnostics();
-            assert.deepEqual(diagnostics, []);
-
-            //  #3. Ensure no errors when compiler options aren't specified
-            const config3 = {
-                path: "/a/b/tsconfig.json",
-                content: JSON.stringify({})
-            };
-
-            host = createServerHost([file1, file2, config3, libFile], { executingFilePath: combinePaths(getDirectoryPath(libFile.path), "tsc.js") });
-            session = createSession(host);
-
-            session.executeCommand(configureHostRequest);
-
-            openFilesForSession([file1], session);
-            projectService = session.getProjectService();
-
-            checkNumberOfProjects(projectService, { configuredProjects: 1 });
-
-            diagnostics = configuredProjectAt(projectService, 0).getLanguageService().getCompilerOptionsDiagnostics();
-            assert.deepEqual(diagnostics, []);
-
-            //  #4. Ensure no errors when files are explicitly specified in tsconfig
-            const config4 = {
-                path: "/a/b/tsconfig.json",
-                content: JSON.stringify({ compilerOptions: { allowJs: true }, files: [file1.path, file2.path] })
-            };
-
-            host = createServerHost([file1, file2, config4, libFile], { executingFilePath: combinePaths(getDirectoryPath(libFile.path), "tsc.js") });
-            session = createSession(host);
-
-            session.executeCommand(configureHostRequest);
-
-            openFilesForSession([file1], session);
-            projectService = session.getProjectService();
-
-            checkNumberOfProjects(projectService, { configuredProjects: 1 });
-
-            diagnostics = configuredProjectAt(projectService, 0).getLanguageService().getCompilerOptionsDiagnostics();
-            assert.deepEqual(diagnostics, []);
-
-            //  #4. Ensure no errors when files are explicitly excluded in tsconfig
-            const config5 = {
-                path: "/a/b/tsconfig.json",
-                content: JSON.stringify({ compilerOptions: { allowJs: true }, exclude: [file2.path] })
-            };
-
-            host = createServerHost([file1, file2, config5, libFile], { executingFilePath: combinePaths(getDirectoryPath(libFile.path), "tsc.js") });
-            session = createSession(host);
-
-            session.executeCommand(configureHostRequest);
-
-            openFilesForSession([file1], session);
-            projectService = session.getProjectService();
-
-            checkNumberOfProjects(projectService, { configuredProjects: 1 });
-
-            diagnostics = configuredProjectAt(projectService, 0).getLanguageService().getCompilerOptionsDiagnostics();
-            assert.deepEqual(diagnostics, []);
-        });
-
-        it("project structure update is deferred if files are not added\removed", () => {
-            const file1 = {
-                path: "/a/b/f1.ts",
-                content: `import {x} from "./f2"`
-            };
-            const file2 = {
-                path: "/a/b/f2.ts",
-                content: "export let x = 1"
-            };
-            const host = createServerHost([file1, file2]);
-            const projectService = createProjectService(host);
-
-            projectService.openClientFile(file1.path);
-            projectService.openClientFile(file2.path);
-
-            checkNumberOfProjects(projectService, { inferredProjects: 1 });
-            projectService.applyChangesInOpenFiles(
-                /*openFiles*/ undefined,
-                /*changedFiles*/[{ fileName: file1.path, changes: [{ span: createTextSpan(0, file1.path.length), newText: "let y = 1" }] }],
-                /*closedFiles*/ undefined);
-
-            checkNumberOfProjects(projectService, { inferredProjects: 1 });
-            const changedFiles = projectService.getChangedFiles_TestOnly();
-            assert(changedFiles && changedFiles.length === 1, `expected 1 changed file, got ${JSON.stringify(changedFiles && changedFiles.length || 0)}`);
-
-            projectService.ensureInferredProjectsUpToDate_TestOnly();
-            checkNumberOfProjects(projectService, { inferredProjects: 2 });
-        });
-
-        it("files with mixed content are handled correctly", () => {
-            const file1 = {
-                path: "/a/b/f1.html",
-                content: `<html><script language="javascript">var x = 1;</></html>`
-            };
-            const host = createServerHost([file1]);
-            const projectService = createProjectService(host);
-            const projectFileName = "projectFileName";
-            projectService.openExternalProject({ projectFileName, options: {}, rootFiles: [{ fileName: file1.path, scriptKind: ScriptKind.JS, hasMixedContent: true }] });
-
-            checkNumberOfProjects(projectService, { externalProjects: 1 });
-            checkWatchedFiles(host, [libFile.path]); // watching the "missing" lib file
-
-            const project = projectService.externalProjects[0];
-
-            const scriptInfo = project.getScriptInfo(file1.path);
-            const snap = scriptInfo.getSnapshot();
-            const actualText = snap.getText(0, snap.getLength());
-            assert.equal(actualText, "", `expected content to be empty string, got "${actualText}"`);
-
-            projectService.openClientFile(file1.path, `var x = 1;`);
-            project.updateGraph();
-
-            const quickInfo = project.getLanguageService().getQuickInfoAtPosition(file1.path, 4);
-            assert.equal(quickInfo.kind, ScriptElementKind.variableElement);
-
-            projectService.closeClientFile(file1.path);
-
-            const scriptInfo2 = project.getScriptInfo(file1.path);
-            const snap2 = scriptInfo2.getSnapshot();
-            const actualText2 = snap2.getText(0, snap.getLength());
-            assert.equal(actualText2, "", `expected content to be empty string, got "${actualText2}"`);
-        });
-
-        it("project settings for inferred projects", () => {
-            const file1 = {
-                path: "/a/b/app.ts",
-                content: `import {x} from "mod"`
-            };
-            const modFile = {
-                path: "/a/mod.ts",
-                content: "export let x: number"
-            };
-            const host = createServerHost([file1, modFile]);
-            const projectService = createProjectService(host);
-
-            projectService.openClientFile(file1.path);
-            projectService.openClientFile(modFile.path);
-
-            checkNumberOfProjects(projectService, { inferredProjects: 2 });
-
-            projectService.setCompilerOptionsForInferredProjects({ moduleResolution: ModuleResolutionKind.Classic });
-            host.checkTimeoutQueueLengthAndRun(3);
-            checkNumberOfProjects(projectService, { inferredProjects: 1 });
-        });
-
-        it("syntax tree cache handles changes in project settings", () => {
-            const file1 = {
-                path: "/a/b/app.ts",
-                content: "{x: 1}"
-            };
-            const host = createServerHost([file1]);
-            const projectService = createProjectService(host, { useSingleInferredProject: true });
-            projectService.setCompilerOptionsForInferredProjects({ target: ScriptTarget.ES5, allowJs: false });
-            projectService.openClientFile(file1.path);
-            projectService.inferredProjects[0].getLanguageService(/*ensureSynchronized*/ false).getOutliningSpans(file1.path);
-            projectService.setCompilerOptionsForInferredProjects({ target: ScriptTarget.ES5, allowJs: true });
-            projectService.getScriptInfo(file1.path).editContent(0, 0, " ");
-            projectService.inferredProjects[0].getLanguageService(/*ensureSynchronized*/ false).getOutliningSpans(file1.path);
-            projectService.closeClientFile(file1.path);
-        });
-
-        it("File in multiple projects at opened and closed correctly", () => {
-            const file1 = {
-                path: "/a/b/app.ts",
-                content: "let x = 1;"
-            };
-            const file2 = {
-                path: "/a/c/f.ts",
-                content: `/// <reference path="../b/app.ts"/>`
-            };
-            const tsconfig1 = {
-                path: "/a/c/tsconfig.json",
-                content: "{}"
-            };
-            const tsconfig2 = {
-                path: "/a/b/tsconfig.json",
-                content: "{}"
-            };
-            const host = createServerHost([file1, file2, tsconfig1, tsconfig2]);
-            const projectService = createProjectService(host);
-
-            projectService.openClientFile(file2.path);
-            checkNumberOfProjects(projectService, { configuredProjects: 1 });
-            const project1 = projectService.configuredProjects.get(tsconfig1.path);
-            assert.isTrue(project1.hasOpenRef(), "Has open ref count in project1 - 1"); // file2
-            assert.equal(project1.getScriptInfo(file2.path).containingProjects.length, 1, "containing projects count");
-            assert.isFalse(project1.isClosed());
-
-            projectService.openClientFile(file1.path);
-            checkNumberOfProjects(projectService, { configuredProjects: 2 });
-            assert.isTrue(project1.hasOpenRef(), "Has open ref count in project1 - 2"); // file2
-            assert.strictEqual(projectService.configuredProjects.get(tsconfig1.path), project1);
-            assert.isFalse(project1.isClosed());
-
-            const project2 = projectService.configuredProjects.get(tsconfig2.path);
-            assert.isTrue(project2.hasOpenRef(), "Has open ref count in project2 - 2"); // file1
-            assert.isFalse(project2.isClosed());
-
-            assert.equal(project1.getScriptInfo(file1.path).containingProjects.length, 2, `${file1.path} containing projects count`);
-            assert.equal(project1.getScriptInfo(file2.path).containingProjects.length, 1, `${file2.path} containing projects count`);
-
-            projectService.closeClientFile(file2.path);
-            checkNumberOfProjects(projectService, { configuredProjects: 2 });
-            assert.isFalse(project1.hasOpenRef(), "Has open ref count in project1 - 3"); // No files
-            assert.isTrue(project2.hasOpenRef(), "Has open ref count in project2 - 3"); // file1
-            assert.strictEqual(projectService.configuredProjects.get(tsconfig1.path), project1);
-            assert.strictEqual(projectService.configuredProjects.get(tsconfig2.path), project2);
-            assert.isFalse(project1.isClosed());
-            assert.isFalse(project2.isClosed());
-
-            projectService.closeClientFile(file1.path);
-            checkNumberOfProjects(projectService, { configuredProjects: 2 });
-            assert.isFalse(project1.hasOpenRef(), "Has open ref count in project1 - 4"); // No files
-            assert.isFalse(project2.hasOpenRef(), "Has open ref count in project2 - 4"); // No files
-            assert.strictEqual(projectService.configuredProjects.get(tsconfig1.path), project1);
-            assert.strictEqual(projectService.configuredProjects.get(tsconfig2.path), project2);
-            assert.isFalse(project1.isClosed());
-            assert.isFalse(project2.isClosed());
-
-            projectService.openClientFile(file2.path);
-            checkNumberOfProjects(projectService, { configuredProjects: 1 });
-            assert.strictEqual(projectService.configuredProjects.get(tsconfig1.path), project1);
-            assert.isUndefined(projectService.configuredProjects.get(tsconfig2.path));
-            assert.isTrue(project1.hasOpenRef(), "Has open ref count in project1 - 5"); // file2
-            assert.isFalse(project1.isClosed());
-            assert.isTrue(project2.isClosed());
-        });
-
-        it("Open ref of configured project when open file gets added to the project as part of configured file update", () => {
-            const file1: FileOrFolder = {
-                path: "/a/b/src/file1.ts",
-                content: "let x = 1;"
-            };
-            const file2: FileOrFolder = {
-                path: "/a/b/src/file2.ts",
-                content: "let y = 1;"
-            };
-            const file3: FileOrFolder = {
-                path: "/a/b/file3.ts",
-                content: "let z = 1;"
-            };
-            const file4: FileOrFolder = {
-                path: "/a/file4.ts",
-                content: "let z = 1;"
-            };
-            const configFile = {
-                path: "/a/b/tsconfig.json",
-                content: JSON.stringify({ files: ["src/file1.ts", "file3.ts"] })
-            };
-
-            const files = [file1, file2, file3, file4];
-            const host = createServerHost(files.concat(configFile));
-            const projectService = createProjectService(host);
-
-            projectService.openClientFile(file1.path);
-            projectService.openClientFile(file2.path);
-            projectService.openClientFile(file3.path);
-            projectService.openClientFile(file4.path);
-
-            const infos = files.map(file => projectService.getScriptInfoForPath(file.path as Path));
-            checkOpenFiles(projectService, files);
-            checkNumberOfProjects(projectService, { configuredProjects: 1, inferredProjects: 2 });
-            const configProject1 = projectService.configuredProjects.get(configFile.path);
-            assert.isTrue(configProject1.hasOpenRef()); // file1 and file3
-            checkProjectActualFiles(configProject1, [file1.path, file3.path, configFile.path]);
-            const inferredProject1 = projectService.inferredProjects[0];
-            checkProjectActualFiles(inferredProject1, [file2.path]);
-            const inferredProject2 = projectService.inferredProjects[1];
-            checkProjectActualFiles(inferredProject2, [file4.path]);
-
-            configFile.content = "{}";
-            host.reloadFS(files.concat(configFile));
-            host.runQueuedTimeoutCallbacks();
-
-            verifyScriptInfos();
-            checkOpenFiles(projectService, files);
-            verifyConfiguredProjectStateAfterUpdate(/*hasOpenRef*/ true); // file1, file2, file3
-            checkNumberOfInferredProjects(projectService, 1);
-            const inferredProject3 = projectService.inferredProjects[0];
-            checkProjectActualFiles(inferredProject3, [file4.path]);
-            assert.strictEqual(inferredProject3, inferredProject2);
-
-            projectService.closeClientFile(file1.path);
-            projectService.closeClientFile(file2.path);
-            projectService.closeClientFile(file4.path);
-
-            verifyScriptInfos();
-            checkOpenFiles(projectService, [file3]);
-            verifyConfiguredProjectStateAfterUpdate(/*hasOpenRef*/ true); // file3
-            checkNumberOfInferredProjects(projectService, 0);
-
-            projectService.openClientFile(file4.path);
-            verifyScriptInfos();
-            checkOpenFiles(projectService, [file3, file4]);
-            verifyConfiguredProjectStateAfterUpdate(/*hasOpenRef*/ true); // file3
-            checkNumberOfInferredProjects(projectService, 1);
-            const inferredProject4 = projectService.inferredProjects[0];
-            checkProjectActualFiles(inferredProject4, [file4.path]);
-
-            projectService.closeClientFile(file3.path);
-            verifyScriptInfos();
-            checkOpenFiles(projectService, [file4]);
-            verifyConfiguredProjectStateAfterUpdate(/*hasOpenRef*/ false); // No open files
-            checkNumberOfInferredProjects(projectService, 1);
-            const inferredProject5 = projectService.inferredProjects[0];
-            checkProjectActualFiles(inferredProject4, [file4.path]);
-            assert.strictEqual(inferredProject5, inferredProject4);
-
-            const file5: FileOrFolder = {
-                path: "/file5.ts",
-                content: "let zz = 1;"
-            };
-            host.reloadFS(files.concat(configFile, file5));
-            projectService.openClientFile(file5.path);
-            verifyScriptInfosAreUndefined([file1, file2, file3]);
-            assert.strictEqual(projectService.getScriptInfoForPath(file4.path as Path), find(infos, info => info.path === file4.path));
-            assert.isDefined(projectService.getScriptInfoForPath(file5.path as Path));
-            checkOpenFiles(projectService, [file4, file5]);
-            checkNumberOfConfiguredProjects(projectService, 0);
-
-            function verifyScriptInfos() {
-                infos.forEach(info => assert.strictEqual(projectService.getScriptInfoForPath(info.path), info));
-            }
-
-            function verifyScriptInfosAreUndefined(files: FileOrFolder[]) {
-                for (const file of files) {
-                    assert.isUndefined(projectService.getScriptInfoForPath(file.path as Path));
-                }
-            }
-
-            function verifyConfiguredProjectStateAfterUpdate(hasOpenRef: boolean) {
-                checkNumberOfConfiguredProjects(projectService, 1);
-                const configProject2 = projectService.configuredProjects.get(configFile.path);
-                assert.strictEqual(configProject2, configProject1);
-                checkProjectActualFiles(configProject2, [file1.path, file2.path, file3.path, configFile.path]);
-                assert.equal(configProject2.hasOpenRef(), hasOpenRef);
-            }
-        });
-
-        it("Open ref of configured project when open file gets added to the project as part of configured file update buts its open file references are all closed when the update happens", () => {
-            const file1: FileOrFolder = {
-                path: "/a/b/src/file1.ts",
-                content: "let x = 1;"
-            };
-            const file2: FileOrFolder = {
-                path: "/a/b/src/file2.ts",
-                content: "let y = 1;"
-            };
-            const file3: FileOrFolder = {
-                path: "/a/b/file3.ts",
-                content: "let z = 1;"
-            };
-            const file4: FileOrFolder = {
-                path: "/a/file4.ts",
-                content: "let z = 1;"
-            };
-            const configFile = {
-                path: "/a/b/tsconfig.json",
-                content: JSON.stringify({ files: ["src/file1.ts", "file3.ts"] })
-            };
-
-            const files = [file1, file2, file3];
-            const hostFiles = files.concat(file4, configFile);
-            const host = createServerHost(hostFiles);
-            const projectService = createProjectService(host);
-
-            projectService.openClientFile(file1.path);
-            projectService.openClientFile(file2.path);
-            projectService.openClientFile(file3.path);
-
-            checkNumberOfProjects(projectService, { configuredProjects: 1, inferredProjects: 1 });
-            const configuredProject = projectService.configuredProjects.get(configFile.path);
-            assert.isTrue(configuredProject.hasOpenRef()); // file1 and file3
-            checkProjectActualFiles(configuredProject, [file1.path, file3.path, configFile.path]);
-            const inferredProject1 = projectService.inferredProjects[0];
-            checkProjectActualFiles(inferredProject1, [file2.path]);
-
-            projectService.closeClientFile(file1.path);
-            projectService.closeClientFile(file3.path);
-            assert.isFalse(configuredProject.hasOpenRef()); // No files
-
-            configFile.content = "{}";
-            host.reloadFS(files.concat(configFile));
-            // Time out is not yet run so there is project update pending
-            assert.isTrue(configuredProject.hasOpenRef()); // Pending update and file2 might get into the project
-
-            projectService.openClientFile(file4.path);
-
-            checkNumberOfProjects(projectService, { configuredProjects: 1, inferredProjects: 2 });
-            assert.strictEqual(projectService.configuredProjects.get(configFile.path), configuredProject);
-            assert.isTrue(configuredProject.hasOpenRef()); // Pending update and F2 might get into the project
-            assert.strictEqual(projectService.inferredProjects[0], inferredProject1);
-            const inferredProject2 = projectService.inferredProjects[1];
-            checkProjectActualFiles(inferredProject2, [file4.path]);
-
-            host.runQueuedTimeoutCallbacks();
-            checkNumberOfProjects(projectService, { configuredProjects: 1, inferredProjects: 1 });
-            assert.strictEqual(projectService.configuredProjects.get(configFile.path), configuredProject);
-            assert.isTrue(configuredProject.hasOpenRef()); // file2
-            checkProjectActualFiles(configuredProject, [file1.path, file2.path, file3.path, configFile.path]);
-            assert.strictEqual(projectService.inferredProjects[0], inferredProject2);
-            checkProjectActualFiles(inferredProject2, [file4.path]);
-        });
-
-        it("language service disabled state is updated in external projects", () => {
-            const f1 = {
-                path: "/a/app.js",
-                content: "var x = 1"
-            };
-            const f2 = {
-                path: "/a/largefile.js",
-                content: ""
-            };
-            const host = createServerHost([f1, f2]);
-            const originalGetFileSize = host.getFileSize;
-            host.getFileSize = (filePath: string) =>
-                filePath === f2.path ? server.maxProgramSizeForNonTsFiles + 1 : originalGetFileSize.call(host, filePath);
-
-            const service = createProjectService(host);
-            const projectFileName = "/a/proj.csproj";
-
-            service.openExternalProject({
-                projectFileName,
-                rootFiles: toExternalFiles([f1.path, f2.path]),
-                options: {}
-            });
-            service.checkNumberOfProjects({ externalProjects: 1 });
-            assert.isFalse(service.externalProjects[0].languageServiceEnabled, "language service should be disabled - 1");
-
-            service.openExternalProject({
-                projectFileName,
-                rootFiles: toExternalFiles([f1.path]),
-                options: {}
-            });
-            service.checkNumberOfProjects({ externalProjects: 1 });
-            assert.isTrue(service.externalProjects[0].languageServiceEnabled, "language service should be enabled");
-
-            service.openExternalProject({
-                projectFileName,
-                rootFiles: toExternalFiles([f1.path, f2.path]),
-                options: {}
-            });
-            service.checkNumberOfProjects({ externalProjects: 1 });
-            assert.isFalse(service.externalProjects[0].languageServiceEnabled, "language service should be disabled - 2");
-        });
-
-        it("files are properly detached when language service is disabled", () => {
-            const f1 = {
-                path: "/a/app.js",
-                content: "var x = 1"
-            };
-            const f2 = {
-                path: "/a/largefile.js",
-                content: ""
-            };
-            const f3 = {
-                path: "/a/lib.js",
-                content: "var x = 1"
-            };
-            const config = {
-                path: "/a/tsconfig.json",
-                content: JSON.stringify({ compilerOptions: { allowJs: true } })
-            };
-            const host = createServerHost([f1, f2, f3, config]);
-            const originalGetFileSize = host.getFileSize;
-            host.getFileSize = (filePath: string) =>
-                filePath === f2.path ? server.maxProgramSizeForNonTsFiles + 1 : originalGetFileSize.call(host, filePath);
-
-            const projectService = createProjectService(host);
-            projectService.openClientFile(f1.path);
-            projectService.checkNumberOfProjects({ configuredProjects: 1 });
-            const project = projectService.configuredProjects.get(config.path);
-            assert.isTrue(project.hasOpenRef()); // f1
-            assert.isFalse(project.isClosed());
-
-            projectService.closeClientFile(f1.path);
-            projectService.checkNumberOfProjects({ configuredProjects: 1 });
-            assert.strictEqual(projectService.configuredProjects.get(config.path), project);
-            assert.isFalse(project.hasOpenRef()); // No files
-            assert.isFalse(project.isClosed());
-
-            for (const f of [f1, f2, f3]) {
-                // All the script infos should be present and contain the project since it is still alive.
-                const scriptInfo = projectService.getScriptInfoForNormalizedPath(server.toNormalizedPath(f.path));
-                assert.equal(scriptInfo.containingProjects.length, 1, `expect 1 containing projects for '${f.path}'`);
-                assert.equal(scriptInfo.containingProjects[0], project, `expect configured project to be the only containing project for '${f.path}'`);
-            }
-
-            const f4 = {
-                path: "/aa.js",
-                content: "var x = 1"
-            };
-            host.reloadFS([f1, f2, f3, config, f4]);
-            projectService.openClientFile(f4.path);
-            projectService.checkNumberOfProjects({ inferredProjects: 1 });
-            assert.isFalse(project.hasOpenRef()); // No files
-            assert.isTrue(project.isClosed());
-
-            for (const f of [f1, f2, f3]) {
-                // All the script infos should not be present since the project is closed and orphan script infos are collected
-                assert.isUndefined(projectService.getScriptInfoForNormalizedPath(server.toNormalizedPath(f.path)));
-            }
-        });
-
-        it("language service disabled events are triggered", () => {
-            const f1 = {
-                path: "/a/app.js",
-                content: "let x = 1;"
-            };
-            const f2 = {
-                path: "/a/largefile.js",
-                content: ""
-            };
-            const config = {
-                path: "/a/jsconfig.json",
-                content: "{}"
-            };
-            const configWithExclude = {
-                path: config.path,
-                content: JSON.stringify({ exclude: ["largefile.js"] })
-            };
-            const host = createServerHost([f1, f2, config]);
-            const originalGetFileSize = host.getFileSize;
-            host.getFileSize = (filePath: string) =>
-                filePath === f2.path ? server.maxProgramSizeForNonTsFiles + 1 : originalGetFileSize.call(host, filePath);
-
-            let lastEvent: server.ProjectLanguageServiceStateEvent;
-            const session = createSession(host, {
-                canUseEvents: true,
-                eventHandler: e => {
-                    if (e.eventName === server.ConfigFileDiagEvent || e.eventName === server.ProjectsUpdatedInBackgroundEvent || e.eventName === server.ProjectInfoTelemetryEvent) {
-                        return;
-                    }
-                    assert.equal(e.eventName, server.ProjectLanguageServiceStateEvent);
-                    assert.equal(e.data.project.getProjectName(), config.path, "project name");
-                    lastEvent = <server.ProjectLanguageServiceStateEvent>e;
-                }
-            });
-            session.executeCommand(<protocol.OpenRequest>{
-                seq: 0,
-                type: "request",
-                command: "open",
-                arguments: { file: f1.path }
-            });
-            const projectService = session.getProjectService();
-            checkNumberOfProjects(projectService, { configuredProjects: 1 });
-            const project = configuredProjectAt(projectService, 0);
-            assert.isFalse(project.languageServiceEnabled, "Language service enabled");
-            assert.isTrue(!!lastEvent, "should receive event");
-            assert.equal(lastEvent.data.project, project, "project name");
-            assert.equal(lastEvent.data.project.getProjectName(), config.path, "config path");
-            assert.isFalse(lastEvent.data.languageServiceEnabled, "Language service state");
-
-            host.reloadFS([f1, f2, configWithExclude]);
-            host.checkTimeoutQueueLengthAndRun(2);
-            checkNumberOfProjects(projectService, { configuredProjects: 1 });
-            assert.isTrue(project.languageServiceEnabled, "Language service enabled");
-            assert.equal(lastEvent.data.project, project, "project");
-            assert.isTrue(lastEvent.data.languageServiceEnabled, "Language service state");
-        });
-
-        it("syntactic features work even if language service is disabled", () => {
-            const f1 = {
-                path: "/a/app.js",
-                content: "let x =   1;"
-            };
-            const f2 = {
-                path: "/a/largefile.js",
-                content: ""
-            };
-            const config = {
-                path: "/a/jsconfig.json",
-                content: "{}"
-            };
-            const host = createServerHost([f1, f2, config]);
-            const originalGetFileSize = host.getFileSize;
-            host.getFileSize = (filePath: string) =>
-                filePath === f2.path ? server.maxProgramSizeForNonTsFiles + 1 : originalGetFileSize.call(host, filePath);
-            let lastEvent: server.ProjectLanguageServiceStateEvent;
-            const session = createSession(host, {
-                canUseEvents: true,
-                eventHandler: e => {
-                    if (e.eventName === server.ConfigFileDiagEvent || e.eventName === server.ProjectInfoTelemetryEvent) {
-                        return;
-                    }
-                    assert.equal(e.eventName, server.ProjectLanguageServiceStateEvent);
-                    lastEvent = <server.ProjectLanguageServiceStateEvent>e;
-                }
-            });
-            session.executeCommand(<protocol.OpenRequest>{
-                seq: 0,
-                type: "request",
-                command: "open",
-                arguments: { file: f1.path }
-            });
-
-            const projectService = session.getProjectService();
-            checkNumberOfProjects(projectService, { configuredProjects: 1 });
-            const project = configuredProjectAt(projectService, 0);
-            assert.isFalse(project.languageServiceEnabled, "Language service enabled");
-            assert.isTrue(!!lastEvent, "should receive event");
-            assert.equal(lastEvent.data.project, project, "project name");
-            assert.isFalse(lastEvent.data.languageServiceEnabled, "Language service state");
-
-            const options = projectService.getFormatCodeOptions();
-            const edits = project.getLanguageService().getFormattingEditsForDocument(f1.path, options);
-            assert.deepEqual(edits, [{ span: createTextSpan(/*start*/ 7, /*length*/ 3), newText: " " }]);
-        });
-
-        it("snapshot from different caches are incompatible", () => {
-            const f1 = {
-                path: "/a/b/app.ts",
-                content: "let x = 1;"
-            };
-            const host = createServerHost([f1]);
-            const projectFileName = "/a/b/proj.csproj";
-            const projectService = createProjectService(host);
-            projectService.openExternalProject({
-                projectFileName,
-                rootFiles: [toExternalFile(f1.path)],
-                options: {}
-            });
-            projectService.openClientFile(f1.path, "let x = 1;\nlet y = 2;");
-
-            projectService.checkNumberOfProjects({ externalProjects: 1 });
-            projectService.externalProjects[0].getLanguageService(/*ensureSynchronized*/ false).getNavigationBarItems(f1.path);
-            projectService.closeClientFile(f1.path);
-
-            projectService.openClientFile(f1.path);
-            projectService.checkNumberOfProjects({ externalProjects: 1 });
-            const navbar = projectService.externalProjects[0].getLanguageService(/*ensureSynchronized*/ false).getNavigationBarItems(f1.path);
-            assert.equal(navbar[0].spans[0].length, f1.content.length);
-        });
-
-        it("deleting config file opened from the external project works", () => {
-            const site = {
-                path: "/user/someuser/project/js/site.js",
-                content: ""
-            };
-            const configFile = {
-                path: "/user/someuser/project/tsconfig.json",
-                content: "{}"
-            };
-            const projectFileName = "/user/someuser/project/WebApplication6.csproj";
-            const host = createServerHost([libFile, site, configFile]);
-            const projectService = createProjectService(host);
-
-            const externalProject: protocol.ExternalProject = {
-                projectFileName,
-                rootFiles: [toExternalFile(site.path), toExternalFile(configFile.path)],
-                options: { allowJs: false },
-                typeAcquisition: { include: [] }
-            };
-
-            projectService.openExternalProjects([externalProject]);
-
-            let knownProjects = projectService.synchronizeProjectList([]);
-            checkNumberOfProjects(projectService, { configuredProjects: 1, externalProjects: 0, inferredProjects: 0 });
-
-            const configProject = configuredProjectAt(projectService, 0);
-            checkProjectActualFiles(configProject, [libFile.path, configFile.path]);
-
-            const diagnostics = configProject.getAllProjectErrors();
-            assert.equal(diagnostics[0].code, Diagnostics.No_inputs_were_found_in_config_file_0_Specified_include_paths_were_1_and_exclude_paths_were_2.code);
-
-            host.reloadFS([libFile, site]);
-            host.checkTimeoutQueueLengthAndRun(1);
-
-            knownProjects = projectService.synchronizeProjectList(map(knownProjects, proj => proj.info));
-            checkNumberOfProjects(projectService, { configuredProjects: 0, externalProjects: 0, inferredProjects: 0 });
-
-            externalProject.rootFiles.length = 1;
-            projectService.openExternalProjects([externalProject]);
-
-            checkNumberOfProjects(projectService, { configuredProjects: 0, externalProjects: 1, inferredProjects: 0 });
-            checkProjectActualFiles(projectService.externalProjects[0], [site.path, libFile.path]);
-        });
-
-        it("Getting errors from closed script info does not throw exception (because of getting project from orphan script info)", () => {
-            let hasErrorMsg = false;
-            const { close, hasLevel, loggingEnabled, startGroup, endGroup, info, getLogFileName, perftrc } = nullLogger;
-            const logger: server.Logger = {
-                close, hasLevel, loggingEnabled, startGroup, endGroup, info, getLogFileName, perftrc,
-                msg: () => {
-                    hasErrorMsg = true;
-                }
-            };
-            const f1 = {
-                path: "/a/b/app.ts",
-                content: "let x = 1;"
-            };
-            const config = {
-                path: "/a/b/tsconfig.json",
-                content: JSON.stringify({ compilerOptions: {} })
-            };
-            const host = createServerHost([f1, libFile, config]);
-            const session = createSession(host, { logger });
-            session.executeCommandSeq(<protocol.OpenRequest>{
-                command: server.CommandNames.Open,
-                arguments: {
-                    file: f1.path
-                }
-            });
-            session.executeCommandSeq(<protocol.CloseRequest>{
-                command: server.CommandNames.Close,
-                arguments: {
-                    file: f1.path
-                }
-            });
-            session.executeCommandSeq(<protocol.GeterrRequest>{
-                command: server.CommandNames.Geterr,
-                arguments: {
-                    delay: 0,
-                    files: [f1.path]
-                }
-            });
-            assert.isFalse(hasErrorMsg);
-        });
-
-        it("Changed module resolution reflected when specifying files list", () => {
-            const file1: FileOrFolder = {
-                path: "/a/b/file1.ts",
-                content: 'import classc from "file2"'
-            };
-            const file2a: FileOrFolder = {
-                path: "/a/file2.ts",
-                content: "export classc { method2a() { return 10; } }"
-            };
-            const file2: FileOrFolder = {
-                path: "/a/b/file2.ts",
-                content: "export classc { method2() { return 10; } }"
-            };
-            const configFile: FileOrFolder = {
-                path: "/a/b/tsconfig.json",
-                content: JSON.stringify({ files: [file1.path], compilerOptions: { module: "amd" } })
-            };
-            const files = [file1, file2a, configFile, libFile];
-            const host = createServerHost(files);
-            const projectService = createProjectService(host);
-            projectService.openClientFile(file1.path);
-            checkNumberOfProjects(projectService, { configuredProjects: 1 });
-            const project = projectService.configuredProjects.get(configFile.path);
-            assert.isDefined(project);
-            checkProjectActualFiles(project, map(files, file => file.path));
-            checkWatchedFiles(host, mapDefined(files, file => file === file1 ? undefined : file.path));
-            checkWatchedDirectories(host, [], /*recursive*/ false);
-            const watchedRecursiveDirectories = ["/a/b/node_modules/@types"];
-            watchedRecursiveDirectories.push("/a/b");
-            checkWatchedDirectories(host, watchedRecursiveDirectories, /*recursive*/ true);
-
-            files.push(file2);
-            host.reloadFS(files);
-            host.runQueuedTimeoutCallbacks();
-            watchedRecursiveDirectories.pop();
-            checkNumberOfProjects(projectService, { configuredProjects: 1 });
-            assert.strictEqual(projectService.configuredProjects.get(configFile.path), project);
-            checkProjectActualFiles(project, mapDefined(files, file => file === file2a ? undefined : file.path));
-            checkWatchedFiles(host, mapDefined(files, file => file === file1 ? undefined : file.path));
-            checkWatchedDirectories(host, [], /*recursive*/ false);
-            checkWatchedDirectories(host, watchedRecursiveDirectories, /*recursive*/ true);
-
-            // On next file open the files file2a should be closed and not watched any more
-            projectService.openClientFile(file2.path);
-            checkNumberOfProjects(projectService, { configuredProjects: 1 });
-            assert.strictEqual(projectService.configuredProjects.get(configFile.path), project);
-            checkProjectActualFiles(project, mapDefined(files, file => file === file2a ? undefined : file.path));
-            checkWatchedFiles(host, [libFile.path, configFile.path]);
-            checkWatchedDirectories(host, [], /*recursive*/ false);
-            checkWatchedDirectories(host, watchedRecursiveDirectories, /*recursive*/ true);
-
-        });
-
-        it("Failed lookup locations uses parent most node_modules directory", () => {
-            const root = "/user/username/rootfolder";
-            const file1: FileOrFolder = {
-                path: "/a/b/src/file1.ts",
-                content: 'import { classc } from "module1"'
-            };
-            const module1: FileOrFolder = {
-                path: "/a/b/node_modules/module1/index.d.ts",
-                content: `import { class2 } from "module2";
-                          export classc { method2a(): class2; }`
-            };
-            const module2: FileOrFolder = {
-                path: "/a/b/node_modules/module2/index.d.ts",
-                content: "export class2 { method2() { return 10; } }"
-            };
-            const module3: FileOrFolder = {
-                path: "/a/b/node_modules/module/node_modules/module3/index.d.ts",
-                content: "export class3 { method2() { return 10; } }"
-            };
-            const configFile: FileOrFolder = {
-                path: "/a/b/src/tsconfig.json",
-                content: JSON.stringify({ files: ["file1.ts"] })
-            };
-            const nonLibFiles = [file1, module1, module2, module3, configFile];
-            nonLibFiles.forEach(f => f.path = root + f.path);
-            const files = nonLibFiles.concat(libFile);
-            const host = createServerHost(files);
-            const projectService = createProjectService(host);
-            projectService.openClientFile(file1.path);
-            checkNumberOfProjects(projectService, { configuredProjects: 1 });
-            const project = projectService.configuredProjects.get(configFile.path);
-            assert.isDefined(project);
-            checkProjectActualFiles(project, [file1.path, libFile.path, module1.path, module2.path, configFile.path]);
-            checkWatchedFiles(host, [libFile.path, module1.path, module2.path, configFile.path]);
-            checkWatchedDirectories(host, [], /*recursive*/ false);
-            const watchedRecursiveDirectories = getTypeRootsFromLocation(root + "/a/b/src");
-            watchedRecursiveDirectories.push(`${root}/a/b/src`, `${root}/a/b/node_modules`);
-            checkWatchedDirectories(host, watchedRecursiveDirectories, /*recursive*/ true);
-        });
-
-    });
-
-    describe("tsserverProjectSystem Proper errors", () => {
-        it("document is not contained in project", () => {
-            const file1 = {
-                path: "/a/b/app.ts",
-                content: ""
-            };
-            const corruptedConfig = {
-                path: "/a/b/tsconfig.json",
-                content: "{"
-            };
-            const host = createServerHost([file1, corruptedConfig]);
-            const projectService = createProjectService(host);
-
-            projectService.openClientFile(file1.path);
-            projectService.checkNumberOfProjects({ configuredProjects: 1 });
-
-            const project = projectService.findProject(corruptedConfig.path);
-            checkProjectRootFiles(project, [file1.path]);
-        });
-
-        describe("when opening new file that doesnt exist on disk yet", () => {
-            function verifyNonExistentFile(useProjectRoot: boolean) {
-                const host = createServerHost([libFile]);
-                let hasError = false;
-                const errLogger: server.Logger = {
-                    close: noop,
-                    hasLevel: () => true,
-                    loggingEnabled: () => true,
-                    perftrc: noop,
-                    info: noop,
-                    msg: (_s, type) => {
-                        if (type === server.Msg.Err) {
-                            hasError = true;
-                        }
-                    },
-                    startGroup: noop,
-                    endGroup: noop,
-                    getLogFileName: (): string => undefined
-                };
-                const session = createSession(host, { canUseEvents: true, logger: errLogger, useInferredProjectPerProjectRoot: true });
-
-                const folderPath = "/user/someuser/projects/someFolder";
-                const projectService = session.getProjectService();
-                const untitledFile = "untitled:Untitled-1";
-                session.executeCommandSeq<protocol.OpenRequest>({
-                    command: server.CommandNames.Open,
-                    arguments: {
-                        file: untitledFile,
-                        fileContent: "",
-                        scriptKindName: "JS",
-                        projectRootPath: useProjectRoot ? folderPath : undefined
-                    }
-                });
-                checkNumberOfProjects(projectService, { inferredProjects: 1 });
-                const infoForUntitledAtProjectRoot = projectService.getScriptInfoForPath(`${folderPath.toLowerCase()}/${untitledFile.toLowerCase()}` as Path);
-                const infoForUnitiledAtRoot = projectService.getScriptInfoForPath(`/${untitledFile.toLowerCase()}` as Path);
-                if (useProjectRoot) {
-                    assert.isDefined(infoForUntitledAtProjectRoot);
-                    assert.isUndefined(infoForUnitiledAtRoot);
-                }
-                else {
-                    assert.isDefined(infoForUnitiledAtRoot);
-                    assert.isUndefined(infoForUntitledAtProjectRoot);
-                }
-                host.checkTimeoutQueueLength(2);
-
-                const newTimeoutId = host.getNextTimeoutId();
-                const expectedSequenceId = session.getNextSeq();
-                session.executeCommandSeq<protocol.GeterrRequest>({
-                    command: server.CommandNames.Geterr,
-                    arguments: {
-                        delay: 0,
-                        files: [untitledFile]
-                    }
-                });
-                host.checkTimeoutQueueLength(3);
-
-                // Run the last one = get error request
-                host.runQueuedTimeoutCallbacks(newTimeoutId);
-
-                assert.isFalse(hasError);
-                host.checkTimeoutQueueLength(2);
-                checkErrorMessage(session, "syntaxDiag", { file: untitledFile, diagnostics: [] });
-                session.clearMessages();
-
-                host.runQueuedImmediateCallbacks();
-                assert.isFalse(hasError);
-                checkErrorMessage(session, "semanticDiag", { file: untitledFile, diagnostics: [] });
-
-                checkCompleteEvent(session, 2, expectedSequenceId);
-            }
-
-            it("has projectRoot", () => {
-                verifyNonExistentFile(/*useProjectRoot*/ true);
-            });
-
-            it("does not have projectRoot", () => {
-                verifyNonExistentFile(/*useProjectRoot*/ false);
-            });
-        });
-
-        it("folder rename updates project structure and reports no errors", () => {
-            const projectDir = "/a/b/projects/myproject";
-            const app: FileOrFolder = {
-                path: `${projectDir}/bar/app.ts`,
-                content: "class Bar implements foo.Foo { getFoo() { return ''; } get2() { return 1; } }"
-            };
-            const foo: FileOrFolder = {
-                path: `${projectDir}/foo/foo.ts`,
-                content: "declare namespace foo { interface Foo { get2(): number; getFoo(): string; } }"
-            };
-            const configFile: FileOrFolder = {
-                path: `${projectDir}/tsconfig.json`,
-                content: JSON.stringify({ compilerOptions: { module: "none", targer: "es5" }, exclude: ["node_modules"] })
-            };
-            const host = createServerHost([app, foo, configFile]);
-            const session = createSession(host, { canUseEvents: true, });
-            const projectService = session.getProjectService();
-
-            session.executeCommandSeq<protocol.OpenRequest>({
-                command: server.CommandNames.Open,
-                arguments: { file: app.path, }
-            });
-            checkNumberOfProjects(projectService, { configuredProjects: 1 });
-            assert.isDefined(projectService.configuredProjects.get(configFile.path));
-            verifyErrorsInApp();
-
-            host.renameFolder(`${projectDir}/foo`, `${projectDir}/foo2`);
-            host.runQueuedTimeoutCallbacks();
-            host.runQueuedTimeoutCallbacks();
-            verifyErrorsInApp();
-
-            function verifyErrorsInApp() {
-                session.clearMessages();
-                const expectedSequenceId = session.getNextSeq();
-                session.executeCommandSeq<protocol.GeterrRequest>({
-                    command: server.CommandNames.Geterr,
-                    arguments: {
-                        delay: 0,
-                        files: [app.path]
-                    }
-                });
-                host.checkTimeoutQueueLengthAndRun(1);
-                checkErrorMessage(session, "syntaxDiag", { file: app.path, diagnostics: [] });
-                session.clearMessages();
-
-                host.runQueuedImmediateCallbacks();
-                checkErrorMessage(session, "semanticDiag", { file: app.path, diagnostics: [] });
-                checkCompleteEvent(session, 2, expectedSequenceId);
-                session.clearMessages();
-            }
-        });
-    });
-
-    describe("tsserverProjectSystem autoDiscovery", () => {
-        it("does not depend on extension", () => {
-            const file1 = {
-                path: "/a/b/app.html",
-                content: ""
-            };
-            const file2 = {
-                path: "/a/b/app.d.ts",
-                content: ""
-            };
-            const host = createServerHost([file1, file2]);
-            const projectService = createProjectService(host);
-            projectService.openExternalProject({
-                projectFileName: "/a/b/proj.csproj",
-                rootFiles: [toExternalFile(file2.path), { fileName: file1.path, hasMixedContent: true, scriptKind: ScriptKind.JS }],
-                options: {}
-            });
-            projectService.checkNumberOfProjects({ externalProjects: 1 });
-            const typeAcquisition = projectService.externalProjects[0].getTypeAcquisition();
-            assert.isTrue(typeAcquisition.enable, "Typine acquisition should be enabled");
-        });
-    });
-
-    describe("tsserverProjectSystem extra resolution pass in lshost", () => {
-        it("can load typings that are proper modules", () => {
-            const file1 = {
-                path: "/a/b/app.js",
-                content: `var x = require("lib")`
-            };
-            const lib = {
-                path: "/a/cache/node_modules/@types/lib/index.d.ts",
-                content: "export let x = 1"
-            };
-            const host: TestServerHost & ModuleResolutionHost = createServerHost([file1, lib]);
-            const resolutionTrace: string[] = [];
-            host.trace = resolutionTrace.push.bind(resolutionTrace);
-            const projectService = createProjectService(host, { typingsInstaller: new TestTypingsInstaller("/a/cache", /*throttleLimit*/5, host) });
-
-            projectService.setCompilerOptionsForInferredProjects({ traceResolution: true, allowJs: true });
-            projectService.openClientFile(file1.path);
-            projectService.checkNumberOfProjects({ inferredProjects: 1 });
-            const proj = projectService.inferredProjects[0];
-
-            assert.deepEqual(resolutionTrace, [
-                "======== Resolving module 'lib' from '/a/b/app.js'. ========",
-                "Module resolution kind is not specified, using 'NodeJs'.",
-                "Loading module 'lib' from 'node_modules' folder, target file type 'TypeScript ('.ts' preferred)'.",
-                "Directory '/a/b/node_modules' does not exist, skipping all lookups in it.",
-                "Directory '/a/node_modules' does not exist, skipping all lookups in it.",
-                "Directory '/node_modules' does not exist, skipping all lookups in it.",
-                "Loading module 'lib' from 'node_modules' folder, target file type 'JavaScript'.",
-                "Directory '/a/b/node_modules' does not exist, skipping all lookups in it.",
-                "Directory '/a/node_modules' does not exist, skipping all lookups in it.",
-                "Directory '/node_modules' does not exist, skipping all lookups in it.",
-                "======== Module name 'lib' was not resolved. ========",
-                `Auto discovery for typings is enabled in project '${proj.getProjectName()}'. Running extra resolution pass for module 'lib' using cache location '/a/cache'.`,
-<<<<<<< HEAD
-=======
-                "File '/a/cache/node_modules/lib.d.ts' does not exist.",
->>>>>>> 8bce69e6
-                "File '/a/cache/node_modules/@types/lib/package.json' does not exist.",
-                "File '/a/cache/node_modules/@types/lib.d.ts' does not exist.",
-                "File '/a/cache/node_modules/@types/lib/index.d.ts' exist - use it as a name resolution result.",
-            ]);
-            checkProjectActualFiles(proj, [file1.path, lib.path]);
-        });
-    });
-
-    describe("tsserverProjectSystem navigate-to for javascript project", () => {
-        function containsNavToItem(items: protocol.NavtoItem[], itemName: string, itemKind: string) {
-            return find(items, item => item.name === itemName && item.kind === itemKind) !== undefined;
-        }
-
-        it("should not include type symbols", () => {
-            const file1: FileOrFolder = {
-                path: "/a/b/file1.js",
-                content: "function foo() {}"
-            };
-            const configFile: FileOrFolder = {
-                path: "/a/b/jsconfig.json",
-                content: "{}"
-            };
-            const host = createServerHost([file1, configFile, libFile]);
-            const session = createSession(host);
-            openFilesForSession([file1], session);
-
-            // Try to find some interface type defined in lib.d.ts
-            const libTypeNavToRequest = makeSessionRequest<protocol.NavtoRequestArgs>(CommandNames.Navto, { searchValue: "Document", file: file1.path, projectFileName: configFile.path });
-            const items = session.executeCommand(libTypeNavToRequest).response as protocol.NavtoItem[];
-            assert.isFalse(containsNavToItem(items, "Document", "interface"), `Found lib.d.ts symbol in JavaScript project nav to request result.`);
-
-            const localFunctionNavToRequst = makeSessionRequest<protocol.NavtoRequestArgs>(CommandNames.Navto, { searchValue: "foo", file: file1.path, projectFileName: configFile.path });
-            const items2 = session.executeCommand(localFunctionNavToRequst).response as protocol.NavtoItem[];
-            assert.isTrue(containsNavToItem(items2, "foo", "function"), `Cannot find function symbol "foo".`);
-        });
-    });
-
-    describe("tsserverProjectSystem external projects", () => {
-        it("correctly handling add/remove tsconfig - 1", () => {
-            const f1 = {
-                path: "/a/b/app.ts",
-                content: "let x = 1;"
-            };
-            const f2 = {
-                path: "/a/b/lib.ts",
-                content: ""
-            };
-            const tsconfig = {
-                path: "/a/b/tsconfig.json",
-                content: ""
-            };
-            const host = createServerHost([f1, f2]);
-            const projectService = createProjectService(host);
-
-            // open external project
-            const projectName = "/a/b/proj1";
-            projectService.openExternalProject({
-                projectFileName: projectName,
-                rootFiles: toExternalFiles([f1.path, f2.path]),
-                options: {}
-            });
-            projectService.openClientFile(f1.path);
-            projectService.checkNumberOfProjects({ externalProjects: 1 });
-            checkProjectActualFiles(projectService.externalProjects[0], [f1.path, f2.path]);
-
-            // rename lib.ts to tsconfig.json
-            host.reloadFS([f1, tsconfig]);
-            projectService.openExternalProject({
-                projectFileName: projectName,
-                rootFiles: toExternalFiles([f1.path, tsconfig.path]),
-                options: {}
-            });
-            projectService.checkNumberOfProjects({ configuredProjects: 1 });
-            checkProjectActualFiles(configuredProjectAt(projectService, 0), [f1.path, tsconfig.path]);
-
-            // rename tsconfig.json back to lib.ts
-            host.reloadFS([f1, f2]);
-            projectService.openExternalProject({
-                projectFileName: projectName,
-                rootFiles: toExternalFiles([f1.path, f2.path]),
-                options: {}
-            });
-
-            projectService.checkNumberOfProjects({ externalProjects: 1 });
-            checkProjectActualFiles(projectService.externalProjects[0], [f1.path, f2.path]);
-        });
-
-
-        it("correctly handling add/remove tsconfig - 2", () => {
-            const f1 = {
-                path: "/a/b/app.ts",
-                content: "let x = 1;"
-            };
-            const cLib = {
-                path: "/a/b/c/lib.ts",
-                content: ""
-            };
-            const cTsconfig = {
-                path: "/a/b/c/tsconfig.json",
-                content: "{}"
-            };
-            const dLib = {
-                path: "/a/b/d/lib.ts",
-                content: ""
-            };
-            const dTsconfig = {
-                path: "/a/b/d/tsconfig.json",
-                content: "{}"
-            };
-            const host = createServerHost([f1, cLib, cTsconfig, dLib, dTsconfig]);
-            const projectService = createProjectService(host);
-
-            // open external project
-            const projectName = "/a/b/proj1";
-            projectService.openExternalProject({
-                projectFileName: projectName,
-                rootFiles: toExternalFiles([f1.path]),
-                options: {}
-            });
-
-            projectService.checkNumberOfProjects({ externalProjects: 1 });
-            checkProjectActualFiles(projectService.externalProjects[0], [f1.path]);
-
-            // add two config file as root files
-            projectService.openExternalProject({
-                projectFileName: projectName,
-                rootFiles: toExternalFiles([f1.path, cTsconfig.path, dTsconfig.path]),
-                options: {}
-            });
-            projectService.checkNumberOfProjects({ configuredProjects: 2 });
-            checkProjectActualFiles(configuredProjectAt(projectService, 0), [cLib.path, cTsconfig.path]);
-            checkProjectActualFiles(configuredProjectAt(projectService, 1), [dLib.path, dTsconfig.path]);
-
-            // remove one config file
-            projectService.openExternalProject({
-                projectFileName: projectName,
-                rootFiles: toExternalFiles([f1.path, dTsconfig.path]),
-                options: {}
-            });
-
-            projectService.checkNumberOfProjects({ configuredProjects: 1 });
-            checkProjectActualFiles(configuredProjectAt(projectService, 0), [dLib.path, dTsconfig.path]);
-
-            // remove second config file
-            projectService.openExternalProject({
-                projectFileName: projectName,
-                rootFiles: toExternalFiles([f1.path]),
-                options: {}
-            });
-
-            projectService.checkNumberOfProjects({ externalProjects: 1 });
-            checkProjectActualFiles(projectService.externalProjects[0], [f1.path]);
-
-            // open two config files
-            // add two config file as root files
-            projectService.openExternalProject({
-                projectFileName: projectName,
-                rootFiles: toExternalFiles([f1.path, cTsconfig.path, dTsconfig.path]),
-                options: {}
-            });
-            projectService.checkNumberOfProjects({ configuredProjects: 2 });
-            checkProjectActualFiles(configuredProjectAt(projectService, 0), [cLib.path, cTsconfig.path]);
-            checkProjectActualFiles(configuredProjectAt(projectService, 1), [dLib.path, dTsconfig.path]);
-
-            // close all projects - no projects should be opened
-            projectService.closeExternalProject(projectName);
-            projectService.checkNumberOfProjects({});
-        });
-
-        it("correctly handles changes in lib section of config file", () => {
-            const libES5 = {
-                path: "/compiler/lib.es5.d.ts",
-                content: "declare const eval: any"
-            };
-            const libES2015Promise = {
-                path: "/compiler/lib.es2015.promise.d.ts",
-                content: "declare class Promise<T> {}"
-            };
-            const app = {
-                path: "/src/app.ts",
-                content: "var x: Promise<string>;"
-            };
-            const config1 = {
-                path: "/src/tsconfig.json",
-                content: JSON.stringify(
-                    {
-                        compilerOptions: {
-                            module: "commonjs",
-                            target: "es5",
-                            noImplicitAny: true,
-                            sourceMap: false,
-                            lib: [
-                                "es5"
-                            ]
-                        }
-                    })
-            };
-            const config2 = {
-                path: config1.path,
-                content: JSON.stringify(
-                    {
-                        compilerOptions: {
-                            module: "commonjs",
-                            target: "es5",
-                            noImplicitAny: true,
-                            sourceMap: false,
-                            lib: [
-                                "es5",
-                                "es2015.promise"
-                            ]
-                        }
-                    })
-            };
-            const host = createServerHost([libES5, libES2015Promise, app, config1], { executingFilePath: "/compiler/tsc.js" });
-            const projectService = createProjectService(host);
-            projectService.openClientFile(app.path);
-
-            projectService.checkNumberOfProjects({ configuredProjects: 1 });
-            checkProjectActualFiles(configuredProjectAt(projectService, 0), [libES5.path, app.path, config1.path]);
-
-            host.reloadFS([libES5, libES2015Promise, app, config2]);
-            host.checkTimeoutQueueLengthAndRun(2);
-
-            projectService.checkNumberOfProjects({ configuredProjects: 1 });
-            checkProjectActualFiles(configuredProjectAt(projectService, 0), [libES5.path, libES2015Promise.path, app.path, config2.path]);
-        });
-
-        it("should handle non-existing directories in config file", () => {
-            const f = {
-                path: "/a/src/app.ts",
-                content: "let x = 1;"
-            };
-            const config = {
-                path: "/a/tsconfig.json",
-                content: JSON.stringify({
-                    compilerOptions: {},
-                    include: [
-                        "src/**/*",
-                        "notexistingfolder/*"
-                    ]
-                })
-            };
-            const host = createServerHost([f, config]);
-            const projectService = createProjectService(host);
-            projectService.openClientFile(f.path);
-            projectService.checkNumberOfProjects({ configuredProjects: 1 });
-            const project = projectService.configuredProjects.get(config.path);
-            assert.isTrue(project.hasOpenRef()); // f
-
-            projectService.closeClientFile(f.path);
-            projectService.checkNumberOfProjects({ configuredProjects: 1 });
-            assert.strictEqual(projectService.configuredProjects.get(config.path), project);
-            assert.isFalse(project.hasOpenRef()); // No files
-            assert.isFalse(project.isClosed());
-
-            projectService.openClientFile(f.path);
-            projectService.checkNumberOfProjects({ configuredProjects: 1 });
-            assert.strictEqual(projectService.configuredProjects.get(config.path), project);
-            assert.isTrue(project.hasOpenRef()); // f
-            assert.isFalse(project.isClosed());
-        });
-    });
-
-    describe("tsserverProjectSystem prefer typings to js", () => {
-        it("during second resolution pass", () => {
-            const typingsCacheLocation = "/a/typings";
-            const f1 = {
-                path: "/a/b/app.js",
-                content: "var x = require('bar')"
-            };
-            const barjs = {
-                path: "/a/b/node_modules/bar/index.js",
-                content: "export let x = 1"
-            };
-            const barTypings = {
-                path: `${typingsCacheLocation}/node_modules/@types/bar/index.d.ts`,
-                content: "export let y: number"
-            };
-            const config = {
-                path: "/a/b/jsconfig.json",
-                content: JSON.stringify({ compilerOptions: { allowJs: true }, exclude: ["node_modules"] })
-            };
-            const host = createServerHost([f1, barjs, barTypings, config]);
-            const projectService = createProjectService(host, { typingsInstaller: new TestTypingsInstaller(typingsCacheLocation, /*throttleLimit*/ 5, host) });
-
-            projectService.openClientFile(f1.path);
-            projectService.checkNumberOfProjects({ configuredProjects: 1 });
-            checkProjectActualFiles(configuredProjectAt(projectService, 0), [f1.path, barTypings.path, config.path]);
-        });
-    });
-
-    describe("tsserverProjectSystem format settings", () => {
-        it("can be set globally", () => {
-            const f1 = {
-                path: "/a/b/app.ts",
-                content: "let x;"
-            };
-            const host = createServerHost([f1]);
-            const projectService = createProjectService(host);
-            projectService.openClientFile(f1.path);
-
-            const defaultSettings = projectService.getFormatCodeOptions();
-
-            // set global settings
-            const newGlobalSettings1 = clone(defaultSettings);
-            newGlobalSettings1.placeOpenBraceOnNewLineForControlBlocks = !newGlobalSettings1.placeOpenBraceOnNewLineForControlBlocks;
-            projectService.setHostConfiguration({ formatOptions: newGlobalSettings1 });
-
-            // get format options for file - should be equal to new global settings
-            const s1 = projectService.getFormatCodeOptions(server.toNormalizedPath(f1.path));
-            assert.deepEqual(s1, newGlobalSettings1, "file settings should be the same with global settings");
-
-            // set per file format options
-            const newPerFileSettings = clone(defaultSettings);
-            newPerFileSettings.insertSpaceAfterCommaDelimiter = !newPerFileSettings.insertSpaceAfterCommaDelimiter;
-            projectService.setHostConfiguration({ formatOptions: newPerFileSettings, file: f1.path });
-
-            // get format options for file - should be equal to new per-file settings
-            const s2 = projectService.getFormatCodeOptions(server.toNormalizedPath(f1.path));
-            assert.deepEqual(s2, newPerFileSettings, "file settings should be the same with per-file settings");
-
-            // set new global settings - they should not affect ones that were set per-file
-            const newGlobalSettings2 = clone(defaultSettings);
-            newGlobalSettings2.insertSpaceAfterSemicolonInForStatements = !newGlobalSettings2.insertSpaceAfterSemicolonInForStatements;
-            projectService.setHostConfiguration({ formatOptions: newGlobalSettings2 });
-
-            // get format options for file - should be equal to new per-file settings
-            const s3 = projectService.getFormatCodeOptions(server.toNormalizedPath(f1.path));
-            assert.deepEqual(s3, newPerFileSettings, "file settings should still be the same with per-file settings");
-        });
-    });
-
-    describe("tsserverProjectSystem watching @types", () => {
-        it("works correctly when typings are added or removed", () => {
-            const f1 = {
-                path: "/a/b/app.ts",
-                content: "let x = 1;"
-            };
-            const t1 = {
-                path: "/a/b/node_modules/@types/lib1/index.d.ts",
-                content: "export let a: number"
-            };
-            const t2 = {
-                path: "/a/b/node_modules/@types/lib2/index.d.ts",
-                content: "export let b: number"
-            };
-            const tsconfig = {
-                path: "/a/b/tsconfig.json",
-                content: JSON.stringify({
-                    compilerOptions: {},
-                    exclude: ["node_modules"]
-                })
-            };
-            const host = createServerHost([f1, t1, tsconfig]);
-            const projectService = createProjectService(host);
-
-            projectService.openClientFile(f1.path);
-            projectService.checkNumberOfProjects({ configuredProjects: 1 });
-            checkProjectActualFiles(configuredProjectAt(projectService, 0), [f1.path, t1.path, tsconfig.path]);
-
-            // delete t1
-            host.reloadFS([f1, tsconfig]);
-            // run throttled operation
-            host.runQueuedTimeoutCallbacks();
-
-            projectService.checkNumberOfProjects({ configuredProjects: 1 });
-            checkProjectActualFiles(configuredProjectAt(projectService, 0), [f1.path, tsconfig.path]);
-
-            // create t2
-            host.reloadFS([f1, tsconfig, t2]);
-            // run throttled operation
-            host.runQueuedTimeoutCallbacks();
-
-            projectService.checkNumberOfProjects({ configuredProjects: 1 });
-            checkProjectActualFiles(configuredProjectAt(projectService, 0), [f1.path, t2.path, tsconfig.path]);
-        });
-    });
-
-    describe("tsserverProjectSystem Open-file", () => {
-        it("can be reloaded with empty content", () => {
-            const f = {
-                path: "/a/b/app.ts",
-                content: "let x = 1"
-            };
-            const projectFileName = "externalProject";
-            const host = createServerHost([f]);
-            const projectService = createProjectService(host);
-            // create a project
-            projectService.openExternalProject({ projectFileName, rootFiles: [toExternalFile(f.path)], options: {} });
-            projectService.checkNumberOfProjects({ externalProjects: 1 });
-
-            const p = projectService.externalProjects[0];
-            // force to load the content of the file
-            p.updateGraph();
-
-            const scriptInfo = p.getScriptInfo(f.path);
-            checkSnapLength(scriptInfo.getSnapshot(), f.content.length);
-
-            // open project and replace its content with empty string
-            projectService.openClientFile(f.path, "");
-            checkSnapLength(scriptInfo.getSnapshot(), 0);
-        });
-        function checkSnapLength(snap: IScriptSnapshot, expectedLength: number) {
-            assert.equal(snap.getLength(), expectedLength, "Incorrect snapshot size");
-        }
-
-        function verifyOpenFileWorks(useCaseSensitiveFileNames: boolean) {
-            const file1: FileOrFolder = {
-                path: "/a/b/src/app.ts",
-                content: "let x = 10;"
-            };
-            const file2: FileOrFolder = {
-                path: "/a/B/lib/module2.ts",
-                content: "let z = 10;"
-            };
-            const configFile: FileOrFolder = {
-                path: "/a/b/tsconfig.json",
-                content: ""
-            };
-            const configFile2: FileOrFolder = {
-                path: "/a/tsconfig.json",
-                content: ""
-            };
-            const host = createServerHost([file1, file2, configFile, configFile2], {
-                useCaseSensitiveFileNames
-            });
-            const service = createProjectService(host);
-
-            // Open file1 -> configFile
-            verifyConfigFileName(file1, "/a", configFile);
-            verifyConfigFileName(file1, "/a/b", configFile);
-            verifyConfigFileName(file1, "/a/B", useCaseSensitiveFileNames ? undefined : configFile);
-
-            // Open file2 use root "/a/b"
-            verifyConfigFileName(file2, "/a", useCaseSensitiveFileNames ? configFile2 : configFile);
-            verifyConfigFileName(file2, "/a/b", useCaseSensitiveFileNames ? undefined : configFile);
-            verifyConfigFileName(file2, "/a/B", useCaseSensitiveFileNames ? undefined : configFile);
-
-            function verifyConfigFileName(file: FileOrFolder, projectRoot: string, expectedConfigFile: FileOrFolder | undefined) {
-                const { configFileName } = service.openClientFile(file.path, /*fileContent*/ undefined, /*scriptKind*/ undefined, projectRoot);
-                assert.equal(configFileName, expectedConfigFile && expectedConfigFile.path);
-                service.closeClientFile(file.path);
-            }
-        }
-        it("works when project root is used with case-sensitive system", () => {
-            verifyOpenFileWorks(/*useCaseSensitiveFileNames*/ true);
-        });
-
-        it("works when project root is used with case-insensitive system", () => {
-            verifyOpenFileWorks(/*useCaseSensitiveFileNames*/ false);
-        });
-    });
-
-    describe("tsserverProjectSystem Language service", () => {
-        it("should work correctly on case-sensitive file systems", () => {
-            const lib = {
-                path: "/a/Lib/lib.d.ts",
-                content: "let x: number"
-            };
-            const f = {
-                path: "/a/b/app.ts",
-                content: "let x = 1;"
-            };
-            const host = createServerHost([lib, f], { executingFilePath: "/a/Lib/tsc.js", useCaseSensitiveFileNames: true });
-            const projectService = createProjectService(host);
-            projectService.openClientFile(f.path);
-            projectService.checkNumberOfProjects({ inferredProjects: 1 });
-            projectService.inferredProjects[0].getLanguageService().getProgram();
-        });
-    });
-
-    describe("tsserverProjectSystem rename a module file and rename back", () => {
-        it("should restore the states for inferred projects", () => {
-            const moduleFile = {
-                path: "/a/b/moduleFile.ts",
-                content: "export function bar() { };"
-            };
-            const file1 = {
-                path: "/a/b/file1.ts",
-                content: "import * as T from './moduleFile'; T.bar();"
-            };
-            const host = createServerHost([moduleFile, file1]);
-            const session = createSession(host);
-
-            openFilesForSession([file1], session);
-            const getErrRequest = makeSessionRequest<server.protocol.SemanticDiagnosticsSyncRequestArgs>(
-                server.CommandNames.SemanticDiagnosticsSync,
-                { file: file1.path }
-            );
-            let diags = session.executeCommand(getErrRequest).response as server.protocol.Diagnostic[];
-            verifyNoDiagnostics(diags);
-
-            const moduleFileOldPath = moduleFile.path;
-            const moduleFileNewPath = "/a/b/moduleFile1.ts";
-            moduleFile.path = moduleFileNewPath;
-            host.reloadFS([moduleFile, file1]);
-            host.runQueuedTimeoutCallbacks();
-            diags = session.executeCommand(getErrRequest).response as server.protocol.Diagnostic[];
-            verifyDiagnostics(diags, [
-                { diagnosticMessage: Diagnostics.Cannot_find_module_0, errorTextArguments: ["./moduleFile"] }
-            ]);
-            assert.equal(diags.length, 1);
-
-            moduleFile.path = moduleFileOldPath;
-            host.reloadFS([moduleFile, file1]);
-            host.runQueuedTimeoutCallbacks();
-
-            // Make a change to trigger the program rebuild
-            const changeRequest = makeSessionRequest<server.protocol.ChangeRequestArgs>(
-                server.CommandNames.Change,
-                { file: file1.path, line: 1, offset: 44, endLine: 1, endOffset: 44, insertString: "\n" }
-            );
-            session.executeCommand(changeRequest);
-            host.runQueuedTimeoutCallbacks();
-
-            diags = session.executeCommand(getErrRequest).response as server.protocol.Diagnostic[];
-            verifyNoDiagnostics(diags);
-        });
-
-        it("should restore the states for configured projects", () => {
-            const moduleFile = {
-                path: "/a/b/moduleFile.ts",
-                content: "export function bar() { };"
-            };
-            const file1 = {
-                path: "/a/b/file1.ts",
-                content: "import * as T from './moduleFile'; T.bar();"
-            };
-            const configFile = {
-                path: "/a/b/tsconfig.json",
-                content: `{}`
-            };
-            const host = createServerHost([moduleFile, file1, configFile]);
-            const session = createSession(host);
-
-            openFilesForSession([file1], session);
-            const getErrRequest = makeSessionRequest<server.protocol.SemanticDiagnosticsSyncRequestArgs>(
-                server.CommandNames.SemanticDiagnosticsSync,
-                { file: file1.path }
-            );
-            let diags = session.executeCommand(getErrRequest).response as server.protocol.Diagnostic[];
-            verifyNoDiagnostics(diags);
-
-            const moduleFileOldPath = moduleFile.path;
-            const moduleFileNewPath = "/a/b/moduleFile1.ts";
-            moduleFile.path = moduleFileNewPath;
-            host.reloadFS([moduleFile, file1, configFile]);
-            host.runQueuedTimeoutCallbacks();
-            diags = session.executeCommand(getErrRequest).response as server.protocol.Diagnostic[];
-            verifyDiagnostics(diags, [
-                { diagnosticMessage: Diagnostics.Cannot_find_module_0, errorTextArguments: ["./moduleFile"] }
-            ]);
-
-            moduleFile.path = moduleFileOldPath;
-            host.reloadFS([moduleFile, file1, configFile]);
-            host.runQueuedTimeoutCallbacks();
-            diags = session.executeCommand(getErrRequest).response as server.protocol.Diagnostic[];
-            verifyNoDiagnostics(diags);
-        });
-
-        it("should property handle missing config files", () => {
-            const f1 = {
-                path: "/a/b/app.ts",
-                content: "let x = 1"
-            };
-            const config = {
-                path: "/a/b/tsconfig.json",
-                content: "{}"
-            };
-            const projectName = "project1";
-            const host = createServerHost([f1]);
-            const projectService = createProjectService(host);
-            projectService.openExternalProject({ rootFiles: toExternalFiles([f1.path, config.path]), options: {}, projectFileName: projectName });
-
-            // should have one external project since config file is missing
-            projectService.checkNumberOfProjects({ externalProjects: 1 });
-
-            host.reloadFS([f1, config]);
-            projectService.openExternalProject({ rootFiles: toExternalFiles([f1.path, config.path]), options: {}, projectFileName: projectName });
-            projectService.checkNumberOfProjects({ configuredProjects: 1 });
-        });
-
-        it("types should load from config file path if config exists", () => {
-            const f1 = {
-                path: "/a/b/app.ts",
-                content: "let x = 1"
-            };
-            const config = {
-                path: "/a/b/tsconfig.json",
-                content: JSON.stringify({ compilerOptions: { types: ["node"], typeRoots: [] } })
-            };
-            const node = {
-                path: "/a/b/node_modules/@types/node/index.d.ts",
-                content: "declare var process: any"
-            };
-            const cwd = {
-                path: "/a/c"
-            };
-            const host = createServerHost([f1, config, node, cwd], { currentDirectory: cwd.path });
-            const projectService = createProjectService(host);
-            projectService.openClientFile(f1.path);
-            projectService.checkNumberOfProjects({ configuredProjects: 1 });
-            checkProjectActualFiles(configuredProjectAt(projectService, 0), [f1.path, node.path, config.path]);
-        });
-    });
-
-    describe("tsserverProjectSystem add the missing module file for inferred project", () => {
-        it("should remove the `module not found` error", () => {
-            const moduleFile = {
-                path: "/a/b/moduleFile.ts",
-                content: "export function bar() { };"
-            };
-            const file1 = {
-                path: "/a/b/file1.ts",
-                content: "import * as T from './moduleFile'; T.bar();"
-            };
-            const host = createServerHost([file1]);
-            const session = createSession(host);
-            openFilesForSession([file1], session);
-            const getErrRequest = makeSessionRequest<server.protocol.SemanticDiagnosticsSyncRequestArgs>(
-                server.CommandNames.SemanticDiagnosticsSync,
-                { file: file1.path }
-            );
-            let diags = session.executeCommand(getErrRequest).response as server.protocol.Diagnostic[];
-            verifyDiagnostics(diags, [
-                { diagnosticMessage: Diagnostics.Cannot_find_module_0, errorTextArguments: ["./moduleFile"] }
-            ]);
-
-            host.reloadFS([file1, moduleFile]);
-            host.runQueuedTimeoutCallbacks();
-
-            // Make a change to trigger the program rebuild
-            const changeRequest = makeSessionRequest<server.protocol.ChangeRequestArgs>(
-                server.CommandNames.Change,
-                { file: file1.path, line: 1, offset: 44, endLine: 1, endOffset: 44, insertString: "\n" }
-            );
-            session.executeCommand(changeRequest);
-
-            // Recheck
-            diags = session.executeCommand(getErrRequest).response as server.protocol.Diagnostic[];
-            verifyNoDiagnostics(diags);
-        });
-
-        it("npm install @types works", () => {
-            const folderPath = "/a/b/projects/temp";
-            const file1: FileOrFolder = {
-                path: `${folderPath}/a.ts`,
-                content: 'import f = require("pad")'
-            };
-            const files = [file1, libFile];
-            const host = createServerHost(files);
-            const session = createSession(host, { canUseEvents: true });
-            const service = session.getProjectService();
-            session.executeCommandSeq<protocol.OpenRequest>({
-                command: server.CommandNames.Open,
-                arguments: {
-                    file: file1.path,
-                    fileContent: file1.content,
-                    scriptKindName: "TS",
-                    projectRootPath: folderPath
-                }
-            });
-            checkNumberOfProjects(service, { inferredProjects: 1 });
-            session.clearMessages();
-            const expectedSequenceId = session.getNextSeq();
-            session.executeCommandSeq<protocol.GeterrRequest>({
-                command: server.CommandNames.Geterr,
-                arguments: {
-                    delay: 0,
-                    files: [file1.path]
-                }
-            });
-
-            host.checkTimeoutQueueLengthAndRun(1);
-            checkErrorMessage(session, "syntaxDiag", { file: file1.path, diagnostics: [] });
-            session.clearMessages();
-
-            host.runQueuedImmediateCallbacks();
-            const moduleNotFound = Diagnostics.Cannot_find_module_0;
-            const startOffset = file1.content.indexOf('"') + 1;
-            checkErrorMessage(session, "semanticDiag", {
-                file: file1.path, diagnostics: [{
-                    start: { line: 1, offset: startOffset },
-                    end: { line: 1, offset: startOffset + '"pad"'.length },
-                    text: formatStringFromArgs(moduleNotFound.message, ["pad"]),
-                    code: moduleNotFound.code,
-                    category: DiagnosticCategory[moduleNotFound.category].toLowerCase(),
-                    source: undefined
-                }]
-            });
-            checkCompleteEvent(session, 2, expectedSequenceId);
-            session.clearMessages();
-
-            const padIndex: FileOrFolder = {
-                path: `${folderPath}/node_modules/@types/pad/index.d.ts`,
-                content: "export = pad;declare function pad(length: number, text: string, char ?: string): string;"
-            };
-            files.push(padIndex);
-            host.reloadFS(files, { ignoreWatchInvokedWithTriggerAsFileCreate: true });
-            host.runQueuedTimeoutCallbacks();
-            checkProjectUpdatedInBackgroundEvent(session, [file1.path]);
-            session.clearMessages();
-
-            host.runQueuedTimeoutCallbacks();
-            checkErrorMessage(session, "syntaxDiag", { file: file1.path, diagnostics: [] });
-            session.clearMessages();
-
-            host.runQueuedImmediateCallbacks();
-            checkErrorMessage(session, "semanticDiag", { file: file1.path, diagnostics: [] });
-        });
-    });
-
-    describe("tsserverProjectSystem Configure file diagnostics events", () => {
-
-        it("are generated when the config file has errors", () => {
-            const file = {
-                path: "/a/b/app.ts",
-                content: "let x = 10"
-            };
-            const configFile = {
-                path: "/a/b/tsconfig.json",
-                content: `{
-                    "compilerOptions": {
-                        "foo": "bar",
-                        "allowJS": true
-                    }
-                }`
-            };
-            const serverEventManager = new TestServerEventManager([file, configFile]);
-            openFilesForSession([file], serverEventManager.session);
-            serverEventManager.checkSingleConfigFileDiagEvent(configFile.path, file.path);
-        });
-
-        it("are generated when the config file doesn't have errors", () => {
-            const file = {
-                path: "/a/b/app.ts",
-                content: "let x = 10"
-            };
-            const configFile = {
-                path: "/a/b/tsconfig.json",
-                content: `{
-                    "compilerOptions": {}
-                }`
-            };
-            const serverEventManager = new TestServerEventManager([file, configFile]);
-            openFilesForSession([file], serverEventManager.session);
-            serverEventManager.checkSingleConfigFileDiagEvent(configFile.path, file.path);
-        });
-
-        it("are generated when the config file changes", () => {
-            const file = {
-                path: "/a/b/app.ts",
-                content: "let x = 10"
-            };
-            const configFile = {
-                path: "/a/b/tsconfig.json",
-                content: `{
-                    "compilerOptions": {}
-                }`
-            };
-
-            const serverEventManager = new TestServerEventManager([file, configFile]);
-            openFilesForSession([file], serverEventManager.session);
-            serverEventManager.checkSingleConfigFileDiagEvent(configFile.path, file.path);
-
-            configFile.content = `{
-                "compilerOptions": {
-                    "haha": 123
-                }
-            }`;
-            serverEventManager.host.reloadFS([file, configFile]);
-            serverEventManager.host.runQueuedTimeoutCallbacks();
-            serverEventManager.checkSingleConfigFileDiagEvent(configFile.path, configFile.path);
-
-            configFile.content = `{
-                "compilerOptions": {}
-            }`;
-            serverEventManager.host.reloadFS([file, configFile]);
-            serverEventManager.host.runQueuedTimeoutCallbacks();
-            serverEventManager.checkSingleConfigFileDiagEvent(configFile.path, configFile.path);
-        });
-
-        it("are not generated when the config file doesnot include file opened and config file has errors", () => {
-            const file = {
-                path: "/a/b/app.ts",
-                content: "let x = 10"
-            };
-            const file2 = {
-                path: "/a/b/test.ts",
-                content: "let x = 10"
-            };
-            const configFile = {
-                path: "/a/b/tsconfig.json",
-                content: `{
-                    "compilerOptions": {
-                        "foo": "bar",
-                        "allowJS": true
-                    },
-                    "files": ["app.ts"]
-                }`
-            };
-            const serverEventManager = new TestServerEventManager([file, file2, libFile, configFile]);
-            openFilesForSession([file2], serverEventManager.session);
-            serverEventManager.hasZeroEvent("configFileDiag");
-        });
-
-        it("are not generated when the config file doesnot include file opened and doesnt contain any errors", () => {
-            const file = {
-                path: "/a/b/app.ts",
-                content: "let x = 10"
-            };
-            const file2 = {
-                path: "/a/b/test.ts",
-                content: "let x = 10"
-            };
-            const configFile = {
-                path: "/a/b/tsconfig.json",
-                content: `{
-                    "files": ["app.ts"]
-                }`
-            };
-
-            const serverEventManager = new TestServerEventManager([file, file2, libFile, configFile]);
-            openFilesForSession([file2], serverEventManager.session);
-            serverEventManager.hasZeroEvent("configFileDiag");
-        });
-    });
-
-    describe("tsserverProjectSystem skipLibCheck", () => {
-        it("should be turned on for js-only inferred projects", () => {
-            const file1 = {
-                path: "/a/b/file1.js",
-                content: `
-                /// <reference path="file2.d.ts" />
-                var x = 1;`
-            };
-            const file2 = {
-                path: "/a/b/file2.d.ts",
-                content: `
-                interface T {
-                    name: string;
-                };
-                interface T {
-                    name: number;
-                };`
-            };
-            const host = createServerHost([file1, file2]);
-            const session = createSession(host);
-            openFilesForSession([file1, file2], session);
-
-            const file2GetErrRequest = makeSessionRequest<protocol.SemanticDiagnosticsSyncRequestArgs>(
-                CommandNames.SemanticDiagnosticsSync,
-                { file: file2.path }
-            );
-            let errorResult = <protocol.Diagnostic[]>session.executeCommand(file2GetErrRequest).response;
-            assert.isTrue(errorResult.length === 0);
-
-            const closeFileRequest = makeSessionRequest<protocol.FileRequestArgs>(CommandNames.Close, { file: file1.path });
-            session.executeCommand(closeFileRequest);
-            errorResult = <protocol.Diagnostic[]>session.executeCommand(file2GetErrRequest).response;
-            assert.isTrue(errorResult.length !== 0);
-
-            openFilesForSession([file1], session);
-            errorResult = <protocol.Diagnostic[]>session.executeCommand(file2GetErrRequest).response;
-            assert.isTrue(errorResult.length === 0);
-        });
-
-        it("should be turned on for js-only external projects", () => {
-            const jsFile = {
-                path: "/a/b/file1.js",
-                content: "let x =1;"
-            };
-            const dTsFile = {
-                path: "/a/b/file2.d.ts",
-                content: `
-                interface T {
-                    name: string;
-                };
-                interface T {
-                    name: number;
-                };`
-            };
-            const host = createServerHost([jsFile, dTsFile]);
-            const session = createSession(host);
-
-            const openExternalProjectRequest = makeSessionRequest<protocol.OpenExternalProjectArgs>(
-                CommandNames.OpenExternalProject,
-                {
-                    projectFileName: "project1",
-                    rootFiles: toExternalFiles([jsFile.path, dTsFile.path]),
-                    options: {}
-                }
-            );
-            session.executeCommand(openExternalProjectRequest);
-
-            const dTsFileGetErrRequest = makeSessionRequest<protocol.SemanticDiagnosticsSyncRequestArgs>(
-                CommandNames.SemanticDiagnosticsSync,
-                { file: dTsFile.path }
-            );
-            const errorResult = <protocol.Diagnostic[]>session.executeCommand(dTsFileGetErrRequest).response;
-            assert.isTrue(errorResult.length === 0);
-        });
-
-        it("should be turned on for js-only external projects with skipLibCheck=false", () => {
-            const jsFile = {
-                path: "/a/b/file1.js",
-                content: "let x =1;"
-            };
-            const dTsFile = {
-                path: "/a/b/file2.d.ts",
-                content: `
-                interface T {
-                    name: string;
-                };
-                interface T {
-                    name: number;
-                };`
-            };
-            const host = createServerHost([jsFile, dTsFile]);
-            const session = createSession(host);
-
-            const openExternalProjectRequest = makeSessionRequest<protocol.OpenExternalProjectArgs>(
-                CommandNames.OpenExternalProject,
-                {
-                    projectFileName: "project1",
-                    rootFiles: toExternalFiles([jsFile.path, dTsFile.path]),
-                    options: { skipLibCheck: false }
-                }
-            );
-            session.executeCommand(openExternalProjectRequest);
-
-            const dTsFileGetErrRequest = makeSessionRequest<protocol.SemanticDiagnosticsSyncRequestArgs>(
-                CommandNames.SemanticDiagnosticsSync,
-                { file: dTsFile.path }
-            );
-            const errorResult = <protocol.Diagnostic[]>session.executeCommand(dTsFileGetErrRequest).response;
-            assert.isTrue(errorResult.length === 0);
-        });
-
-        it("should not report bind errors for declaration files with skipLibCheck=true", () => {
-            const jsconfigFile = {
-                path: "/a/jsconfig.json",
-                content: "{}"
-            };
-            const jsFile = {
-                path: "/a/jsFile.js",
-                content: "let x = 1;"
-            };
-            const dTsFile1 = {
-                path: "/a/dTsFile1.d.ts",
-                content: `
-                declare var x: number;`
-            };
-            const dTsFile2 = {
-                path: "/a/dTsFile2.d.ts",
-                content: `
-                declare var x: string;`
-            };
-            const host = createServerHost([jsconfigFile, jsFile, dTsFile1, dTsFile2]);
-            const session = createSession(host);
-            openFilesForSession([jsFile], session);
-
-            const dTsFile1GetErrRequest = makeSessionRequest<protocol.SemanticDiagnosticsSyncRequestArgs>(
-                CommandNames.SemanticDiagnosticsSync,
-                { file: dTsFile1.path }
-            );
-            const error1Result = <protocol.Diagnostic[]>session.executeCommand(dTsFile1GetErrRequest).response;
-            assert.isTrue(error1Result.length === 0);
-
-            const dTsFile2GetErrRequest = makeSessionRequest<protocol.SemanticDiagnosticsSyncRequestArgs>(
-                CommandNames.SemanticDiagnosticsSync,
-                { file: dTsFile2.path }
-            );
-            const error2Result = <protocol.Diagnostic[]>session.executeCommand(dTsFile2GetErrRequest).response;
-            assert.isTrue(error2Result.length === 0);
-        });
-
-        it("should report semanitc errors for loose JS files with '// @ts-check' and skipLibCheck=true", () => {
-            const jsFile = {
-                path: "/a/jsFile.js",
-                content: `
-                // @ts-check
-                let x = 1;
-                x === "string";`
-            };
-
-            const host = createServerHost([jsFile]);
-            const session = createSession(host);
-            openFilesForSession([jsFile], session);
-
-            const getErrRequest = makeSessionRequest<protocol.SemanticDiagnosticsSyncRequestArgs>(
-                CommandNames.SemanticDiagnosticsSync,
-                { file: jsFile.path }
-            );
-            const errorResult = <protocol.Diagnostic[]>session.executeCommand(getErrRequest).response;
-            assert.isTrue(errorResult.length === 1);
-            assert.equal(errorResult[0].code, Diagnostics.Operator_0_cannot_be_applied_to_types_1_and_2.code);
-        });
-
-        it("should report semanitc errors for configured js project with '// @ts-check' and skipLibCheck=true", () => {
-            const jsconfigFile = {
-                path: "/a/jsconfig.json",
-                content: "{}"
-            };
-
-            const jsFile = {
-                path: "/a/jsFile.js",
-                content: `
-                // @ts-check
-                let x = 1;
-                x === "string";`
-            };
-
-            const host = createServerHost([jsconfigFile, jsFile]);
-            const session = createSession(host);
-            openFilesForSession([jsFile], session);
-
-            const getErrRequest = makeSessionRequest<protocol.SemanticDiagnosticsSyncRequestArgs>(
-                CommandNames.SemanticDiagnosticsSync,
-                { file: jsFile.path }
-            );
-            const errorResult = <protocol.Diagnostic[]>session.executeCommand(getErrRequest).response;
-            assert.isTrue(errorResult.length === 1);
-            assert.equal(errorResult[0].code, Diagnostics.Operator_0_cannot_be_applied_to_types_1_and_2.code);
-        });
-
-        it("should report semanitc errors for configured js project with checkJs=true and skipLibCheck=true", () => {
-            const jsconfigFile = {
-                path: "/a/jsconfig.json",
-                content: JSON.stringify({
-                    compilerOptions: {
-                        checkJs: true,
-                        skipLibCheck: true
-                    },
-                })
-            };
-            const jsFile = {
-                path: "/a/jsFile.js",
-                content: `let x = 1;
-                x === "string";`
-            };
-
-            const host = createServerHost([jsconfigFile, jsFile]);
-            const session = createSession(host);
-            openFilesForSession([jsFile], session);
-
-            const getErrRequest = makeSessionRequest<protocol.SemanticDiagnosticsSyncRequestArgs>(
-                CommandNames.SemanticDiagnosticsSync,
-                { file: jsFile.path }
-            );
-            const errorResult = <protocol.Diagnostic[]>session.executeCommand(getErrRequest).response;
-            assert.isTrue(errorResult.length === 1);
-            assert.equal(errorResult[0].code, Diagnostics.Operator_0_cannot_be_applied_to_types_1_and_2.code);
-        });
-    });
-
-    describe("tsserverProjectSystem non-existing directories listed in config file input array", () => {
-        it("should be tolerated without crashing the server", () => {
-            const configFile = {
-                path: "/a/b/tsconfig.json",
-                content: `{
-                    "compilerOptions": {},
-                    "include": ["app/*", "test/**/*", "something"]
-                }`
-            };
-            const file1 = {
-                path: "/a/b/file1.ts",
-                content: "let t = 10;"
-            };
-
-            const host = createServerHost([file1, configFile]);
-            const projectService = createProjectService(host);
-            projectService.openClientFile(file1.path);
-            host.runQueuedTimeoutCallbacks();
-            // Since there is no file open from configFile it would be closed
-            checkNumberOfConfiguredProjects(projectService, 0);
-            checkNumberOfInferredProjects(projectService, 1);
-
-            const inferredProject = projectService.inferredProjects[0];
-            assert.isTrue(inferredProject.containsFile(<server.NormalizedPath>file1.path));
-        });
-
-        it("should be able to handle @types if input file list is empty", () => {
-            const f = {
-                path: "/a/app.ts",
-                content: "let x = 1"
-            };
-            const config = {
-                path: "/a/tsconfig.json",
-                content: JSON.stringify({
-                    compiler: {},
-                    files: []
-                })
-            };
-            const t1 = {
-                path: "/a/node_modules/@types/typings/index.d.ts",
-                content: `export * from "./lib"`
-            };
-            const t2 = {
-                path: "/a/node_modules/@types/typings/lib.d.ts",
-                content: `export const x: number`
-            };
-            const host = createServerHost([f, config, t1, t2], { currentDirectory: getDirectoryPath(f.path) });
-            const projectService = createProjectService(host);
-
-            projectService.openClientFile(f.path);
-            // Since no file from the configured project is open, it would be closed immediately
-            projectService.checkNumberOfProjects({ configuredProjects: 0, inferredProjects: 1 });
-        });
-    });
-
-    describe("tsserverProjectSystem reload", () => {
-        it("should work with temp file", () => {
-            const f1 = {
-                path: "/a/b/app.ts",
-                content: "let x = 1"
-            };
-            const tmp = {
-                path: "/a/b/app.tmp",
-                content: "const y = 42"
-            };
-            const host = createServerHost([f1, tmp]);
-            const session = createSession(host);
-
-            // send open request
-            session.executeCommand(<server.protocol.OpenRequest>{
-                type: "request",
-                command: "open",
-                seq: 1,
-                arguments: { file: f1.path }
-            });
-
-            // reload from tmp file
-            session.executeCommand(<server.protocol.ReloadRequest>{
-                type: "request",
-                command: "reload",
-                seq: 2,
-                arguments: { file: f1.path, tmpfile: tmp.path }
-            });
-
-            // verify content
-            const projectServiice = session.getProjectService();
-            const snap1 = projectServiice.getScriptInfo(f1.path).getSnapshot();
-            assert.equal(snap1.getText(0, snap1.getLength()), tmp.content, "content should be equal to the content of temp file");
-
-            // reload from original file file
-            session.executeCommand(<server.protocol.ReloadRequest>{
-                type: "request",
-                command: "reload",
-                seq: 2,
-                arguments: { file: f1.path }
-            });
-
-            // verify content
-            const snap2 = projectServiice.getScriptInfo(f1.path).getSnapshot();
-            assert.equal(snap2.getText(0, snap2.getLength()), f1.content, "content should be equal to the content of original file");
-
-        });
-
-        it("should work when script info doesnt have any project open", () => {
-            const f1 = {
-                path: "/a/b/app.ts",
-                content: "let x = 1"
-            };
-            const tmp = {
-                path: "/a/b/app.tmp",
-                content: "const y = 42"
-            };
-            const host = createServerHost([f1, tmp, libFile]);
-            const session = createSession(host);
-            const openContent = "let z = 1";
-            // send open request
-            session.executeCommandSeq(<server.protocol.OpenRequest>{
-                command: server.protocol.CommandTypes.Open,
-                arguments: { file: f1.path, fileContent: openContent }
-            });
-
-            const projectService = session.getProjectService();
-            checkNumberOfProjects(projectService, { inferredProjects: 1 });
-            const info = projectService.getScriptInfo(f1.path);
-            assert.isDefined(info);
-            checkScriptInfoContents(openContent, "contents set during open request");
-
-            // send close request
-            session.executeCommandSeq(<server.protocol.CloseRequest>{
-                command: server.protocol.CommandTypes.Close,
-                arguments: { file: f1.path }
-            });
-            checkScriptInfoAndProjects(0, f1.content, "contents of closed file");
-
-            // Can reload contents of the file when its not open and has no project
-            // reload from temp file
-            session.executeCommandSeq(<server.protocol.ReloadRequest>{
-                command: server.protocol.CommandTypes.Reload,
-                arguments: { file: f1.path, tmpfile: tmp.path }
-            });
-            checkScriptInfoAndProjects(0, tmp.content, "contents of temp file");
-
-            // reload from own file
-            session.executeCommandSeq(<server.protocol.ReloadRequest>{
-                command: server.protocol.CommandTypes.Reload,
-                arguments: { file: f1.path }
-            });
-            checkScriptInfoAndProjects(0, f1.content, "contents of closed file");
-
-            // Open file again without setting its content
-            session.executeCommandSeq(<server.protocol.OpenRequest>{
-                command: server.protocol.CommandTypes.Open,
-                arguments: { file: f1.path }
-            });
-            checkScriptInfoAndProjects(1, f1.content, "contents of file when opened without specifying contents");
-            const snap = info.getSnapshot();
-
-            // send close request
-            session.executeCommandSeq(<server.protocol.CloseRequest>{
-                command: server.protocol.CommandTypes.Close,
-                arguments: { file: f1.path }
-            });
-            checkScriptInfoAndProjects(0, f1.content, "contents of closed file");
-            assert.strictEqual(info.getSnapshot(), snap);
-
-            // reload from temp file
-            session.executeCommandSeq(<server.protocol.ReloadRequest>{
-                command: server.protocol.CommandTypes.Reload,
-                arguments: { file: f1.path, tmpfile: tmp.path }
-            });
-            checkScriptInfoAndProjects(0, tmp.content, "contents of temp file");
-            assert.notStrictEqual(info.getSnapshot(), snap);
-
-            // reload from own file
-            session.executeCommandSeq(<server.protocol.ReloadRequest>{
-                command: server.protocol.CommandTypes.Reload,
-                arguments: { file: f1.path }
-            });
-            checkScriptInfoAndProjects(0, f1.content, "contents of closed file");
-            assert.notStrictEqual(info.getSnapshot(), snap);
-
-            function checkScriptInfoAndProjects(inferredProjects: number, contentsOfInfo: string, captionForContents: string) {
-                checkNumberOfProjects(projectService, { inferredProjects });
-                assert.strictEqual(projectService.getScriptInfo(f1.path), info);
-                checkScriptInfoContents(contentsOfInfo, captionForContents);
-            }
-
-            function checkScriptInfoContents(contentsOfInfo: string, captionForContents: string) {
-                const snap = info.getSnapshot();
-                assert.equal(snap.getText(0, snap.getLength()), contentsOfInfo, "content should be equal to " + captionForContents);
-            }
-        });
-    });
-
-    describe("tsserverProjectSystem Inferred projects", () => {
-        it("should support files without extensions", () => {
-            const f = {
-                path: "/a/compile",
-                content: "let x = 1"
-            };
-            const host = createServerHost([f]);
-            const session = createSession(host);
-            session.executeCommand(<server.protocol.SetCompilerOptionsForInferredProjectsRequest>{
-                seq: 1,
-                type: "request",
-                command: "compilerOptionsForInferredProjects",
-                arguments: {
-                    options: {
-                        allowJs: true
-                    }
-                }
-            });
-            session.executeCommand(<server.protocol.OpenRequest>{
-                seq: 2,
-                type: "request",
-                command: "open",
-                arguments: {
-                    file: f.path,
-                    fileContent: f.content,
-                    scriptKindName: "JS"
-                }
-            });
-            const projectService = session.getProjectService();
-            checkNumberOfProjects(projectService, { inferredProjects: 1 });
-            checkProjectActualFiles(projectService.inferredProjects[0], [f.path]);
-        });
-
-        it("inferred projects per project root", () => {
-            const file1 = { path: "/a/file1.ts", content: "let x = 1;", projectRootPath: "/a" };
-            const file2 = { path: "/a/file2.ts", content: "let y = 2;", projectRootPath: "/a" };
-            const file3 = { path: "/b/file2.ts", content: "let x = 3;", projectRootPath: "/b" };
-            const file4 = { path: "/c/file3.ts", content: "let z = 4;" };
-            const host = createServerHost([file1, file2, file3, file4]);
-            const session = createSession(host, {
-                useSingleInferredProject: true,
-                useInferredProjectPerProjectRoot: true
-            });
-            session.executeCommand(<server.protocol.SetCompilerOptionsForInferredProjectsRequest>{
-                seq: 1,
-                type: "request",
-                command: CommandNames.CompilerOptionsForInferredProjects,
-                arguments: {
-                    options: {
-                        allowJs: true,
-                        target: ScriptTarget.ESNext
-                    }
-                }
-            });
-            session.executeCommand(<server.protocol.SetCompilerOptionsForInferredProjectsRequest>{
-                seq: 2,
-                type: "request",
-                command: CommandNames.CompilerOptionsForInferredProjects,
-                arguments: {
-                    options: {
-                        allowJs: true,
-                        target: ScriptTarget.ES2015
-                    },
-                    projectRootPath: "/b"
-                }
-            });
-            session.executeCommand(<server.protocol.OpenRequest>{
-                seq: 3,
-                type: "request",
-                command: CommandNames.Open,
-                arguments: {
-                    file: file1.path,
-                    fileContent: file1.content,
-                    scriptKindName: "JS",
-                    projectRootPath: file1.projectRootPath
-                }
-            });
-            session.executeCommand(<server.protocol.OpenRequest>{
-                seq: 4,
-                type: "request",
-                command: CommandNames.Open,
-                arguments: {
-                    file: file2.path,
-                    fileContent: file2.content,
-                    scriptKindName: "JS",
-                    projectRootPath: file2.projectRootPath
-                }
-            });
-            session.executeCommand(<server.protocol.OpenRequest>{
-                seq: 5,
-                type: "request",
-                command: CommandNames.Open,
-                arguments: {
-                    file: file3.path,
-                    fileContent: file3.content,
-                    scriptKindName: "JS",
-                    projectRootPath: file3.projectRootPath
-                }
-            });
-            session.executeCommand(<server.protocol.OpenRequest>{
-                seq: 6,
-                type: "request",
-                command: CommandNames.Open,
-                arguments: {
-                    file: file4.path,
-                    fileContent: file4.content,
-                    scriptKindName: "JS"
-                }
-            });
-
-            const projectService = session.getProjectService();
-            checkNumberOfProjects(projectService, { inferredProjects: 3 });
-            checkProjectActualFiles(projectService.inferredProjects[0], [file4.path]);
-            checkProjectActualFiles(projectService.inferredProjects[1], [file1.path, file2.path]);
-            checkProjectActualFiles(projectService.inferredProjects[2], [file3.path]);
-            assert.equal(projectService.inferredProjects[0].getCompilationSettings().target, ScriptTarget.ESNext);
-            assert.equal(projectService.inferredProjects[1].getCompilationSettings().target, ScriptTarget.ESNext);
-            assert.equal(projectService.inferredProjects[2].getCompilationSettings().target, ScriptTarget.ES2015);
-        });
-
-        function checkInferredProject(inferredProject: server.InferredProject, actualFiles: FileOrFolder[], target: ScriptTarget) {
-            checkProjectActualFiles(inferredProject, actualFiles.map(f => f.path));
-            assert.equal(inferredProject.getCompilationSettings().target, target);
-        }
-
-        function verifyProjectRootWithCaseSensitivity(useCaseSensitiveFileNames: boolean) {
-            const files: [FileOrFolder, FileOrFolder, FileOrFolder, FileOrFolder] = [
-                { path: "/a/file1.ts", content: "let x = 1;" },
-                { path: "/A/file2.ts", content: "let y = 2;" },
-                { path: "/b/file2.ts", content: "let x = 3;" },
-                { path: "/c/file3.ts", content: "let z = 4;" }
-            ];
-            const host = createServerHost(files, { useCaseSensitiveFileNames });
-            const projectService = createProjectService(host, { useSingleInferredProject: true, }, { useInferredProjectPerProjectRoot: true });
-            projectService.setCompilerOptionsForInferredProjects({
-                allowJs: true,
-                target: ScriptTarget.ESNext
-            });
-            projectService.setCompilerOptionsForInferredProjects({
-                allowJs: true,
-                target: ScriptTarget.ES2015
-            }, "/a");
-
-            openClientFiles(["/a", "/a", "/b", undefined]);
-            verifyInferredProjectsState([
-                [[files[3]], ScriptTarget.ESNext],
-                [[files[0], files[1]], ScriptTarget.ES2015],
-                [[files[2]], ScriptTarget.ESNext]
-            ]);
-            closeClientFiles();
-
-            openClientFiles(["/a", "/A", "/b", undefined]);
-            if (useCaseSensitiveFileNames) {
-                verifyInferredProjectsState([
-                    [[files[3]], ScriptTarget.ESNext],
-                    [[files[0]], ScriptTarget.ES2015],
-                    [[files[1]], ScriptTarget.ESNext],
-                    [[files[2]], ScriptTarget.ESNext]
-                ]);
-            }
-            else {
-                verifyInferredProjectsState([
-                    [[files[3]], ScriptTarget.ESNext],
-                    [[files[0], files[1]], ScriptTarget.ES2015],
-                    [[files[2]], ScriptTarget.ESNext]
-                ]);
-            }
-            closeClientFiles();
-
-            projectService.setCompilerOptionsForInferredProjects({
-                allowJs: true,
-                target: ScriptTarget.ES2017
-            }, "/A");
-
-            openClientFiles(["/a", "/a", "/b", undefined]);
-            verifyInferredProjectsState([
-                [[files[3]], ScriptTarget.ESNext],
-                [[files[0], files[1]], useCaseSensitiveFileNames ? ScriptTarget.ES2015 : ScriptTarget.ES2017],
-                [[files[2]], ScriptTarget.ESNext]
-            ]);
-            closeClientFiles();
-
-            openClientFiles(["/a", "/A", "/b", undefined]);
-            if (useCaseSensitiveFileNames) {
-                verifyInferredProjectsState([
-                    [[files[3]], ScriptTarget.ESNext],
-                    [[files[0]], ScriptTarget.ES2015],
-                    [[files[1]], ScriptTarget.ES2017],
-                    [[files[2]], ScriptTarget.ESNext]
-                ]);
-            }
-            else {
-                verifyInferredProjectsState([
-                    [[files[3]], ScriptTarget.ESNext],
-                    [[files[0], files[1]], ScriptTarget.ES2017],
-                    [[files[2]], ScriptTarget.ESNext]
-                ]);
-            }
-            closeClientFiles();
-
-            function openClientFiles(projectRoots: [string | undefined, string | undefined, string | undefined, string | undefined]) {
-                files.forEach((file, index) => {
-                    projectService.openClientFile(file.path, file.content, ScriptKind.JS, projectRoots[index]);
-                });
-            }
-
-            function closeClientFiles() {
-                files.forEach(file => projectService.closeClientFile(file.path));
-            }
-
-            function verifyInferredProjectsState(expected: [FileOrFolder[], ScriptTarget][]) {
-                checkNumberOfProjects(projectService, { inferredProjects: expected.length });
-                projectService.inferredProjects.forEach((p, index) => {
-                    const [actualFiles, target] = expected[index];
-                    checkInferredProject(p, actualFiles, target);
-                });
-            }
-        }
-
-        it("inferred projects per project root with case sensitive system", () => {
-            verifyProjectRootWithCaseSensitivity(/*useCaseSensitiveFileNames*/ true);
-        });
-
-        it("inferred projects per project root with case insensitive system", () => {
-            verifyProjectRootWithCaseSensitivity(/*useCaseSensitiveFileNames*/ false);
-        });
-    });
-
-    describe("tsserverProjectSystem No overwrite emit error", () => {
-        it("for inferred project", () => {
-            const f1 = {
-                path: "/a/b/f1.js",
-                content: "function test1() { }"
-            };
-            const host = createServerHost([f1, libFile]);
-            const session = createSession(host);
-            openFilesForSession([f1], session);
-
-            const projectService = session.getProjectService();
-            checkNumberOfProjects(projectService, { inferredProjects: 1 });
-            const projectName = projectService.inferredProjects[0].getProjectName();
-
-            const diags = session.executeCommand(<server.protocol.CompilerOptionsDiagnosticsRequest>{
-                type: "request",
-                command: server.CommandNames.CompilerOptionsDiagnosticsFull,
-                seq: 2,
-                arguments: { projectFileName: projectName }
-            }).response as ReadonlyArray<protocol.DiagnosticWithLinePosition>;
-            assert.isTrue(diags.length === 0);
-
-            session.executeCommand(<server.protocol.SetCompilerOptionsForInferredProjectsRequest>{
-                type: "request",
-                command: server.CommandNames.CompilerOptionsForInferredProjects,
-                seq: 3,
-                arguments: { options: { module: ModuleKind.CommonJS } }
-            });
-            const diagsAfterUpdate = session.executeCommand(<server.protocol.CompilerOptionsDiagnosticsRequest>{
-                type: "request",
-                command: server.CommandNames.CompilerOptionsDiagnosticsFull,
-                seq: 4,
-                arguments: { projectFileName: projectName }
-            }).response as ReadonlyArray<protocol.DiagnosticWithLinePosition>;
-            assert.isTrue(diagsAfterUpdate.length === 0);
-        });
-
-        it("for external project", () => {
-            const f1 = {
-                path: "/a/b/f1.js",
-                content: "function test1() { }"
-            };
-            const host = createServerHost([f1, libFile]);
-            const session = createSession(host);
-            const projectService = session.getProjectService();
-            const projectFileName = "/a/b/project.csproj";
-            const externalFiles = toExternalFiles([f1.path]);
-            projectService.openExternalProject(<protocol.ExternalProject>{
-                projectFileName,
-                rootFiles: externalFiles,
-                options: {}
-            });
-
-            checkNumberOfProjects(projectService, { externalProjects: 1 });
-
-            const diags = session.executeCommand(<server.protocol.CompilerOptionsDiagnosticsRequest>{
-                type: "request",
-                command: server.CommandNames.CompilerOptionsDiagnosticsFull,
-                seq: 2,
-                arguments: { projectFileName }
-            }).response as ReadonlyArray<ts.server.protocol.DiagnosticWithLinePosition>;
-            assert.isTrue(diags.length === 0);
-
-            session.executeCommand(<server.protocol.OpenExternalProjectRequest>{
-                type: "request",
-                command: server.CommandNames.OpenExternalProject,
-                seq: 3,
-                arguments: {
-                    projectFileName,
-                    rootFiles: externalFiles,
-                    options: { module: ModuleKind.CommonJS }
-                }
-            });
-            const diagsAfterUpdate = session.executeCommand(<server.protocol.CompilerOptionsDiagnosticsRequest>{
-                type: "request",
-                command: server.CommandNames.CompilerOptionsDiagnosticsFull,
-                seq: 4,
-                arguments: { projectFileName }
-            }).response as ReadonlyArray<ts.server.protocol.DiagnosticWithLinePosition>;
-            assert.isTrue(diagsAfterUpdate.length === 0);
-        });
-    });
-
-    describe("tsserverProjectSystem emit with outFile or out setting", () => {
-        function test(opts: CompilerOptions, expectedUsesOutFile: boolean) {
-            const f1 = {
-                path: "/a/a.ts",
-                content: "let x = 1"
-            };
-            const f2 = {
-                path: "/a/b.ts",
-                content: "let y = 1"
-            };
-            const config = {
-                path: "/a/tsconfig.json",
-                content: JSON.stringify({
-                    compilerOptions: opts,
-                    compileOnSave: true
-                })
-            };
-            const host = createServerHost([f1, f2, config]);
-            const session = createSession(host);
-            session.executeCommand(<protocol.OpenRequest>{
-                seq: 1,
-                type: "request",
-                command: "open",
-                arguments: { file: f1.path }
-            });
-            checkNumberOfProjects(session.getProjectService(), { configuredProjects: 1 });
-            const { response } = session.executeCommand(<protocol.CompileOnSaveAffectedFileListRequest>{
-                seq: 2,
-                type: "request",
-                command: "compileOnSaveAffectedFileList",
-                arguments: { file: f1.path }
-            });
-            assert.equal((<protocol.CompileOnSaveAffectedFileListSingleProject[]>response).length, 1, "expected output for 1 project");
-            assert.equal((<protocol.CompileOnSaveAffectedFileListSingleProject[]>response)[0].fileNames.length, 2, "expected output for 1 project");
-            assert.equal((<protocol.CompileOnSaveAffectedFileListSingleProject[]>response)[0].projectUsesOutFile, expectedUsesOutFile, "usesOutFile");
-        }
-
-        it("projectUsesOutFile should not be returned if not set", () => {
-            test({}, /*expectedUsesOutFile*/ false);
-        });
-        it("projectUsesOutFile should be true if outFile is set", () => {
-            test({ outFile: "/a/out.js" }, /*expectedUsesOutFile*/ true);
-        });
-        it("projectUsesOutFile should be true if out is set", () => {
-            test({ out: "/a/out.js" }, /*expectedUsesOutFile*/ true);
-        });
-    });
-
-    describe("tsserverProjectSystem import helpers", () => {
-        it("should not crash in tsserver", () => {
-            const f1 = {
-                path: "/a/app.ts",
-                content: "export async function foo() { return 100; }"
-            };
-            const tslib = {
-                path: "/a/node_modules/tslib/index.d.ts",
-                content: ""
-            };
-            const host = createServerHost([f1, tslib]);
-            const service = createProjectService(host);
-            service.openExternalProject({ projectFileName: "p", rootFiles: [toExternalFile(f1.path)], options: { importHelpers: true } });
-            service.checkNumberOfProjects({ externalProjects: 1 });
-        });
-    });
-
-    describe("tsserverProjectSystem searching for config file", () => {
-        it("should stop at projectRootPath if given", () => {
-            const f1 = {
-                path: "/a/file1.ts",
-                content: ""
-            };
-            const configFile = {
-                path: "/tsconfig.json",
-                content: "{}"
-            };
-            const host = createServerHost([f1, configFile]);
-            const service = createProjectService(host);
-            service.openClientFile(f1.path, /*fileContent*/ undefined, /*scriptKind*/ undefined, "/a");
-
-            checkNumberOfConfiguredProjects(service, 0);
-            checkNumberOfInferredProjects(service, 1);
-
-            service.closeClientFile(f1.path);
-            service.openClientFile(f1.path);
-            checkNumberOfConfiguredProjects(service, 1);
-            checkNumberOfInferredProjects(service, 0);
-        });
-
-        it("should use projectRootPath when searching for inferred project again", () => {
-            const projectDir = "/a/b/projects/project";
-            const configFileLocation = `${projectDir}/src`;
-            const f1 = {
-                path: `${configFileLocation}/file1.ts`,
-                content: ""
-            };
-            const configFile = {
-                path: `${configFileLocation}/tsconfig.json`,
-                content: "{}"
-            };
-            const configFile2 = {
-                path: "/a/b/projects/tsconfig.json",
-                content: "{}"
-            };
-            const host = createServerHost([f1, libFile, configFile, configFile2]);
-            const service = createProjectService(host);
-            service.openClientFile(f1.path, /*fileContent*/ undefined, /*scriptKind*/ undefined, projectDir);
-            checkNumberOfProjects(service, { configuredProjects: 1 });
-            assert.isDefined(service.configuredProjects.get(configFile.path));
-            checkWatchedFiles(host, [libFile.path, configFile.path]);
-            checkWatchedDirectories(host, [], /*recursive*/ false);
-            const typeRootLocations = getTypeRootsFromLocation(configFileLocation);
-            checkWatchedDirectories(host, typeRootLocations.concat(configFileLocation), /*recursive*/ true);
-
-            // Delete config file - should create inferred project and not configured project
-            host.reloadFS([f1, libFile, configFile2]);
-            host.runQueuedTimeoutCallbacks();
-            checkNumberOfProjects(service, { inferredProjects: 1 });
-            checkWatchedFiles(host, [libFile.path, configFile.path, `${configFileLocation}/jsconfig.json`, `${projectDir}/tsconfig.json`, `${projectDir}/jsconfig.json`]);
-            checkWatchedDirectories(host, [], /*recursive*/ false);
-            checkWatchedDirectories(host, typeRootLocations, /*recursive*/ true);
-        });
-
-        it("should use projectRootPath when searching for inferred project again 2", () => {
-            const projectDir = "/a/b/projects/project";
-            const configFileLocation = `${projectDir}/src`;
-            const f1 = {
-                path: `${configFileLocation}/file1.ts`,
-                content: ""
-            };
-            const configFile = {
-                path: `${configFileLocation}/tsconfig.json`,
-                content: "{}"
-            };
-            const configFile2 = {
-                path: "/a/b/projects/tsconfig.json",
-                content: "{}"
-            };
-            const host = createServerHost([f1, libFile, configFile, configFile2]);
-            const service = createProjectService(host, { useSingleInferredProject: true }, { useInferredProjectPerProjectRoot: true });
-            service.openClientFile(f1.path, /*fileContent*/ undefined, /*scriptKind*/ undefined, projectDir);
-            checkNumberOfProjects(service, { configuredProjects: 1 });
-            assert.isDefined(service.configuredProjects.get(configFile.path));
-            checkWatchedFiles(host, [libFile.path, configFile.path]);
-            checkWatchedDirectories(host, [], /*recursive*/ false);
-            checkWatchedDirectories(host, getTypeRootsFromLocation(configFileLocation).concat(configFileLocation), /*recursive*/ true);
-
-            // Delete config file - should create inferred project with project root path set
-            host.reloadFS([f1, libFile, configFile2]);
-            host.runQueuedTimeoutCallbacks();
-            checkNumberOfProjects(service, { inferredProjects: 1 });
-            assert.equal(service.inferredProjects[0].projectRootPath, projectDir);
-            checkWatchedFiles(host, [libFile.path, configFile.path, `${configFileLocation}/jsconfig.json`, `${projectDir}/tsconfig.json`, `${projectDir}/jsconfig.json`]);
-            checkWatchedDirectories(host, [], /*recursive*/ false);
-            checkWatchedDirectories(host, getTypeRootsFromLocation(projectDir), /*recursive*/ true);
-        });
-    });
-
-    describe("tsserverProjectSystem cancellationToken", () => {
-        // Disable sourcemap support for the duration of the test, as sourcemapping the errors generated during this test is slow and not something we care to test
-        let oldPrepare: ts.AnyFunction;
-        before(() => {
-            oldPrepare = (Error as any).prepareStackTrace;
-            delete (Error as any).prepareStackTrace;
-        });
-
-        after(() => {
-            (Error as any).prepareStackTrace = oldPrepare;
-        });
-
-        it("is attached to request", () => {
-            const f1 = {
-                path: "/a/b/app.ts",
-                content: "let xyz = 1;"
-            };
-            const host = createServerHost([f1]);
-            let expectedRequestId: number;
-            const cancellationToken: server.ServerCancellationToken = {
-                isCancellationRequested: () => false,
-                setRequest: requestId => {
-                    if (expectedRequestId === undefined) {
-                        assert.isTrue(false, "unexpected call");
-                    }
-                    assert.equal(requestId, expectedRequestId);
-                },
-                resetRequest: noop
-            };
-
-            const session = createSession(host, { cancellationToken });
-
-            expectedRequestId = session.getNextSeq();
-            session.executeCommandSeq(<server.protocol.OpenRequest>{
-                command: "open",
-                arguments: { file: f1.path }
-            });
-
-            expectedRequestId = session.getNextSeq();
-            session.executeCommandSeq(<server.protocol.GeterrRequest>{
-                command: "geterr",
-                arguments: { files: [f1.path] }
-            });
-
-            expectedRequestId = session.getNextSeq();
-            session.executeCommandSeq(<server.protocol.OccurrencesRequest>{
-                command: "occurrences",
-                arguments: { file: f1.path, line: 1, offset: 6 }
-            });
-
-            expectedRequestId = 2;
-            host.runQueuedImmediateCallbacks();
-            expectedRequestId = 2;
-            host.runQueuedImmediateCallbacks();
-        });
-
-        it("Geterr is cancellable", () => {
-            const f1 = {
-                path: "/a/app.ts",
-                content: "let x = 1"
-            };
-            const config = {
-                path: "/a/tsconfig.json",
-                content: JSON.stringify({
-                    compilerOptions: {}
-                })
-            };
-
-            const cancellationToken = new TestServerCancellationToken();
-            const host = createServerHost([f1, config]);
-            const session = createSession(host, {
-                canUseEvents: true,
-                eventHandler: noop,
-                cancellationToken
-            });
-            {
-                session.executeCommandSeq(<protocol.OpenRequest>{
-                    command: "open",
-                    arguments: { file: f1.path }
-                });
-                // send geterr for missing file
-                session.executeCommandSeq(<protocol.GeterrRequest>{
-                    command: "geterr",
-                    arguments: { files: ["/a/missing"] }
-                });
-                // no files - expect 'completed' event
-                assert.equal(host.getOutput().length, 1, "expect 1 message");
-                verifyRequestCompleted(session.getSeq(), 0);
-            }
-            {
-                const getErrId = session.getNextSeq();
-                // send geterr for a valid file
-                session.executeCommandSeq(<protocol.GeterrRequest>{
-                    command: "geterr",
-                    arguments: { files: [f1.path] }
-                });
-
-                assert.equal(host.getOutput().length, 0, "expect 0 messages");
-
-                // run new request
-                session.executeCommandSeq(<protocol.ProjectInfoRequest>{
-                    command: "projectInfo",
-                    arguments: { file: f1.path }
-                });
-                session.clearMessages();
-
-                // cancel previously issued Geterr
-                cancellationToken.setRequestToCancel(getErrId);
-                host.runQueuedTimeoutCallbacks();
-
-                assert.equal(host.getOutput().length, 1, "expect 1 message");
-                verifyRequestCompleted(getErrId, 0);
-
-                cancellationToken.resetToken();
-            }
-            {
-                const getErrId = session.getNextSeq();
-                session.executeCommandSeq(<protocol.GeterrRequest>{
-                    command: "geterr",
-                    arguments: { files: [f1.path] }
-                });
-                assert.equal(host.getOutput().length, 0, "expect 0 messages");
-
-                // run first step
-                host.runQueuedTimeoutCallbacks();
-                assert.equal(host.getOutput().length, 1, "expect 1 message");
-                const e1 = <protocol.Event>getMessage(0);
-                assert.equal(e1.event, "syntaxDiag");
-                session.clearMessages();
-
-                cancellationToken.setRequestToCancel(getErrId);
-                host.runQueuedImmediateCallbacks();
-                assert.equal(host.getOutput().length, 1, "expect 1 message");
-                verifyRequestCompleted(getErrId, 0);
-
-                cancellationToken.resetToken();
-            }
-            {
-                const getErrId = session.getNextSeq();
-                session.executeCommandSeq(<protocol.GeterrRequest>{
-                    command: "geterr",
-                    arguments: { files: [f1.path] }
-                });
-                assert.equal(host.getOutput().length, 0, "expect 0 messages");
-
-                // run first step
-                host.runQueuedTimeoutCallbacks();
-                assert.equal(host.getOutput().length, 1, "expect 1 message");
-                const e1 = <protocol.Event>getMessage(0);
-                assert.equal(e1.event, "syntaxDiag");
-                session.clearMessages();
-
-                // the semanticDiag message
-                host.runQueuedImmediateCallbacks();
-                assert.equal(host.getOutput().length, 2, "expect 2 messages");
-                const e2 = <protocol.Event>getMessage(0);
-                assert.equal(e2.event, "semanticDiag");
-                verifyRequestCompleted(getErrId, 1);
-
-                cancellationToken.resetToken();
-            }
-            {
-                const getErr1 = session.getNextSeq();
-                session.executeCommandSeq(<protocol.GeterrRequest>{
-                    command: "geterr",
-                    arguments: { files: [f1.path] }
-                });
-                assert.equal(host.getOutput().length, 0, "expect 0 messages");
-                // run first step
-                host.runQueuedTimeoutCallbacks();
-                assert.equal(host.getOutput().length, 1, "expect 1 message");
-                const e1 = <protocol.Event>getMessage(0);
-                assert.equal(e1.event, "syntaxDiag");
-                session.clearMessages();
-
-                session.executeCommandSeq(<protocol.GeterrRequest>{
-                    command: "geterr",
-                    arguments: { files: [f1.path] }
-                });
-                // make sure that getErr1 is completed
-                verifyRequestCompleted(getErr1, 0);
-            }
-
-            function verifyRequestCompleted(expectedSeq: number, n: number) {
-                const event = <protocol.RequestCompletedEvent>getMessage(n);
-                assert.equal(event.event, "requestCompleted");
-                assert.equal(event.body.request_seq, expectedSeq, "expectedSeq");
-                session.clearMessages();
-            }
-
-            function getMessage(n: number) {
-                return JSON.parse(server.extractMessage(host.getOutput()[n]));
-            }
-        });
-        it("Lower priority tasks are cancellable", () => {
-            const f1 = {
-                path: "/a/app.ts",
-                content: `{ let x = 1; } var foo = "foo"; var bar = "bar"; var fooBar = "fooBar";`
-            };
-            const config = {
-                path: "/a/tsconfig.json",
-                content: JSON.stringify({
-                    compilerOptions: {}
-                })
-            };
-            const cancellationToken = new TestServerCancellationToken(/*cancelAfterRequest*/ 3);
-            const host = createServerHost([f1, config]);
-            const session = createSession(host, {
-                canUseEvents: true,
-                eventHandler: noop,
-                cancellationToken,
-                throttleWaitMilliseconds: 0
-            });
-            {
-                session.executeCommandSeq(<protocol.OpenRequest>{
-                    command: "open",
-                    arguments: { file: f1.path }
-                });
-
-                // send navbar request (normal priority)
-                session.executeCommandSeq(<protocol.NavBarRequest>{
-                    command: "navbar",
-                    arguments: { file: f1.path }
-                });
-
-                // ensure the nav bar request can be canceled
-                verifyExecuteCommandSeqIsCancellable(<protocol.NavBarRequest>{
-                    command: "navbar",
-                    arguments: { file: f1.path }
-                });
-
-                // send outlining spans request (normal priority)
-                session.executeCommandSeq(<protocol.OutliningSpansRequest>{
-                    command: "outliningSpans",
-                    arguments: { file: f1.path }
-                });
-
-                // ensure the outlining spans request can be canceled
-                verifyExecuteCommandSeqIsCancellable(<protocol.OutliningSpansRequest>{
-                    command: "outliningSpans",
-                    arguments: { file: f1.path }
-                });
-            }
-
-            function verifyExecuteCommandSeqIsCancellable<T extends server.protocol.Request>(request: Partial<T>) {
-                // Set the next request to be cancellable
-                // The cancellation token will cancel the request the third time
-                // isCancellationRequested() is called.
-                cancellationToken.setRequestToCancel(session.getNextSeq());
-                let operationCanceledExceptionThrown = false;
-
-                try {
-                    session.executeCommandSeq(request);
-                }
-                catch (e) {
-                    assert(e instanceof OperationCanceledException);
-                    operationCanceledExceptionThrown = true;
-                }
-                assert(operationCanceledExceptionThrown, "Operation Canceled Exception not thrown for request: " + JSON.stringify(request));
-            }
-        });
-    });
-
-    describe("tsserverProjectSystem occurence highlight on string", () => {
-        it("should be marked if only on string values", () => {
-            const file1: FileOrFolder = {
-                path: "/a/b/file1.ts",
-                content: `let t1 = "div";\nlet t2 = "div";\nlet t3 = { "div": 123 };\nlet t4 = t3["div"];`
-            };
-
-            const host = createServerHost([file1]);
-            const session = createSession(host);
-            const projectService = session.getProjectService();
-
-            projectService.openClientFile(file1.path);
-            {
-                const highlightRequest = makeSessionRequest<protocol.FileLocationRequestArgs>(
-                    CommandNames.Occurrences,
-                    { file: file1.path, line: 1, offset: 11 }
-                );
-                const highlightResponse = session.executeCommand(highlightRequest).response as protocol.OccurrencesResponseItem[];
-                const firstOccurence = highlightResponse[0];
-                assert.isTrue(firstOccurence.isInString, "Highlights should be marked with isInString");
-            }
-
-            {
-                const highlightRequest = makeSessionRequest<protocol.FileLocationRequestArgs>(
-                    CommandNames.Occurrences,
-                    { file: file1.path, line: 3, offset: 13 }
-                );
-                const highlightResponse = session.executeCommand(highlightRequest).response as protocol.OccurrencesResponseItem[];
-                assert.isTrue(highlightResponse.length === 2);
-                const firstOccurence = highlightResponse[0];
-                assert.isUndefined(firstOccurence.isInString, "Highlights should not be marked with isInString if on property name");
-            }
-
-            {
-                const highlightRequest = makeSessionRequest<protocol.FileLocationRequestArgs>(
-                    CommandNames.Occurrences,
-                    { file: file1.path, line: 4, offset: 14 }
-                );
-                const highlightResponse = session.executeCommand(highlightRequest).response as protocol.OccurrencesResponseItem[];
-                assert.isTrue(highlightResponse.length === 2);
-                const firstOccurence = highlightResponse[0];
-                assert.isUndefined(firstOccurence.isInString, "Highlights should not be marked with isInString if on indexer");
-            }
-        });
-    });
-
-    describe("tsserverProjectSystem maxNodeModuleJsDepth for inferred projects", () => {
-        it("should be set to 2 if the project has js root files", () => {
-            const file1: FileOrFolder = {
-                path: "/a/b/file1.js",
-                content: `var t = require("test"); t.`
-            };
-            const moduleFile: FileOrFolder = {
-                path: "/a/b/node_modules/test/index.js",
-                content: `var v = 10; module.exports = v;`
-            };
-
-            const host = createServerHost([file1, moduleFile]);
-            const projectService = createProjectService(host);
-            projectService.openClientFile(file1.path);
-
-            let project = projectService.inferredProjects[0];
-            let options = project.getCompilationSettings();
-            assert.isTrue(options.maxNodeModuleJsDepth === 2);
-
-            // Assert the option sticks
-            projectService.setCompilerOptionsForInferredProjects({ target: ScriptTarget.ES2016 });
-            project = projectService.inferredProjects[0];
-            options = project.getCompilationSettings();
-            assert.isTrue(options.maxNodeModuleJsDepth === 2);
-        });
-
-        it("should return to normal state when all js root files are removed from project", () => {
-            const file1 = {
-                path: "/a/file1.ts",
-                content: "let x =1;"
-            };
-            const file2 = {
-                path: "/a/file2.js",
-                content: "let x =1;"
-            };
-
-            const host = createServerHost([file1, file2, libFile]);
-            const projectService = createProjectService(host, { useSingleInferredProject: true });
-
-            projectService.openClientFile(file1.path);
-            checkNumberOfInferredProjects(projectService, 1);
-            let project = projectService.inferredProjects[0];
-            assert.isUndefined(project.getCompilationSettings().maxNodeModuleJsDepth);
-
-            projectService.openClientFile(file2.path);
-            project = projectService.inferredProjects[0];
-            assert.isTrue(project.getCompilationSettings().maxNodeModuleJsDepth === 2);
-
-            projectService.closeClientFile(file2.path);
-            project = projectService.inferredProjects[0];
-            assert.isUndefined(project.getCompilationSettings().maxNodeModuleJsDepth);
-        });
-    });
-
-    describe("tsserverProjectSystem Options Diagnostic locations reported correctly with changes in configFile contents", () => {
-        it("when options change", () => {
-            const file = {
-                path: "/a/b/app.ts",
-                content: "let x = 10"
-            };
-            const configFileContentBeforeComment = `{`;
-            const configFileContentComment = `
-                // comment`;
-            const configFileContentAfterComment = `
-                "compilerOptions": {
-                    "allowJs": true,
-                    "declaration": true
-                }
-            }`;
-            const configFileContentWithComment = configFileContentBeforeComment + configFileContentComment + configFileContentAfterComment;
-            const configFileContentWithoutCommentLine = configFileContentBeforeComment + configFileContentAfterComment;
-
-            const configFile = {
-                path: "/a/b/tsconfig.json",
-                content: configFileContentWithComment
-            };
-            const host = createServerHost([file, libFile, configFile]);
-            const session = createSession(host);
-            openFilesForSession([file], session);
-
-            const projectService = session.getProjectService();
-            checkNumberOfProjects(projectService, { configuredProjects: 1 });
-            const projectName = configuredProjectAt(projectService, 0).getProjectName();
-
-            const diags = session.executeCommand(<server.protocol.SemanticDiagnosticsSyncRequest>{
-                type: "request",
-                command: server.CommandNames.SemanticDiagnosticsSync,
-                seq: 2,
-                arguments: { file: configFile.path, projectFileName: projectName, includeLinePosition: true }
-            }).response as ReadonlyArray<server.protocol.DiagnosticWithLinePosition>;
-            assert.isTrue(diags.length === 2);
-
-            configFile.content = configFileContentWithoutCommentLine;
-            host.reloadFS([file, configFile]);
-
-            const diagsAfterEdit = session.executeCommand(<server.protocol.SemanticDiagnosticsSyncRequest>{
-                type: "request",
-                command: server.CommandNames.SemanticDiagnosticsSync,
-                seq: 2,
-                arguments: { file: configFile.path, projectFileName: projectName, includeLinePosition: true }
-            }).response as ReadonlyArray<server.protocol.DiagnosticWithLinePosition>;
-            assert.isTrue(diagsAfterEdit.length === 2);
-
-            verifyDiagnostic(diags[0], diagsAfterEdit[0]);
-            verifyDiagnostic(diags[1], diagsAfterEdit[1]);
-
-            function verifyDiagnostic(beforeEditDiag: server.protocol.DiagnosticWithLinePosition, afterEditDiag: server.protocol.DiagnosticWithLinePosition) {
-                assert.equal(beforeEditDiag.message, afterEditDiag.message);
-                assert.equal(beforeEditDiag.code, afterEditDiag.code);
-                assert.equal(beforeEditDiag.category, afterEditDiag.category);
-                assert.equal(beforeEditDiag.startLocation.line, afterEditDiag.startLocation.line + 1);
-                assert.equal(beforeEditDiag.startLocation.offset, afterEditDiag.startLocation.offset);
-                assert.equal(beforeEditDiag.endLocation.line, afterEditDiag.endLocation.line + 1);
-                assert.equal(beforeEditDiag.endLocation.offset, afterEditDiag.endLocation.offset);
-            }
-        });
-    });
-
-    describe("tsserverProjectSystem refactors", () => {
-        it("use formatting options", () => {
-            const file = {
-                path: "/a.ts",
-                content: "function f() {\n  1;\n}",
-            };
-            const host = createServerHost([file]);
-            const session = createSession(host);
-            openFilesForSession([file], session);
-
-            const response0 = session.executeCommandSeq<server.protocol.ConfigureRequest>({
-                command: server.protocol.CommandTypes.Configure,
-                arguments: {
-                    formatOptions: {
-                        indentSize: 2,
-                    },
-                },
-            }).response;
-            assert.deepEqual(response0, /*expected*/ undefined);
-
-            const response1 = session.executeCommandSeq<server.protocol.GetEditsForRefactorRequest>({
-                command: server.protocol.CommandTypes.GetEditsForRefactor,
-                arguments: {
-                    refactor: "Extract Symbol",
-                    action: "function_scope_1",
-                    file: "/a.ts",
-                    startLine: 2,
-                    startOffset: 3,
-                    endLine: 2,
-                    endOffset: 4,
-                },
-            }).response;
-            assert.deepEqual(response1, {
-                edits: [
-                    {
-                        fileName: "/a.ts",
-                        textChanges: [
-                            {
-                                start: { line: 2, offset: 3 },
-                                end: { line: 2, offset: 5 },
-                                newText: "newFunction();",
-                            },
-                            {
-                                start: { line: 3, offset: 2 },
-                                end: { line: 3, offset: 2 },
-                                newText: "\n\nfunction newFunction() {\n  1;\n}\n",
-                            },
-                        ]
-                    }
-                ],
-                renameFilename: "/a.ts",
-                renameLocation: { line: 2, offset: 3 },
-            });
-        });
-    });
-
-    describe("tsserverProjectSystem CachingFileSystemInformation", () => {
-        enum CalledMapsWithSingleArg {
-            fileExists = "fileExists",
-            directoryExists = "directoryExists",
-            getDirectories = "getDirectories",
-            readFile = "readFile"
-        }
-        enum CalledMapsWithFiveArgs {
-            readDirectory = "readDirectory"
-        }
-        type CalledMaps = CalledMapsWithSingleArg | CalledMapsWithFiveArgs;
-        function createCallsTrackingHost(host: TestServerHost) {
-            const calledMaps: Record<CalledMapsWithSingleArg, MultiMap<true>> & Record<CalledMapsWithFiveArgs, MultiMap<[ReadonlyArray<string>, ReadonlyArray<string>, ReadonlyArray<string>, number]>>  = {
-                fileExists: setCallsTrackingWithSingleArgFn(CalledMapsWithSingleArg.fileExists),
-                directoryExists: setCallsTrackingWithSingleArgFn(CalledMapsWithSingleArg.directoryExists),
-                getDirectories: setCallsTrackingWithSingleArgFn(CalledMapsWithSingleArg.getDirectories),
-                readFile: setCallsTrackingWithSingleArgFn(CalledMapsWithSingleArg.readFile),
-                readDirectory: setCallsTrackingWithFiveArgFn(CalledMapsWithFiveArgs.readDirectory)
-            };
-
-            return {
-                verifyNoCall,
-                verifyCalledOnEachEntryNTimes,
-                verifyCalledOnEachEntry,
-                verifyNoHostCalls,
-                verifyNoHostCallsExceptFileExistsOnce,
-                verifyCalledOn,
-                clear
-            };
-
-            function setCallsTrackingWithSingleArgFn(prop: CalledMapsWithSingleArg) {
-                const calledMap = createMultiMap<true>();
-                const cb = (<any>host)[prop].bind(host);
-                (<any>host)[prop] = (f: string) => {
-                    calledMap.add(f, /*value*/ true);
-                    return cb(f);
-                };
-                return calledMap;
-            }
-
-            function setCallsTrackingWithFiveArgFn<U, V, W, X>(prop: CalledMapsWithFiveArgs) {
-                const calledMap = createMultiMap<[U, V, W, X]>();
-                const cb = (<any>host)[prop].bind(host);
-                (<any>host)[prop] = (f: string, arg1?: U, arg2?: V, arg3?: W, arg4?: X) => {
-                    calledMap.add(f, [arg1, arg2, arg3, arg4]);
-                    return cb(f, arg1, arg2, arg3, arg4);
-                };
-                return calledMap;
-            }
-
-            function verifyCalledOn(callback: CalledMaps, name: string) {
-                const calledMap = calledMaps[callback];
-                const result = calledMap.get(name);
-                assert.isTrue(result && !!result.length, `${callback} should be called with name: ${name}: ${arrayFrom(calledMap.keys())}`);
-            }
-
-            function verifyNoCall(callback: CalledMaps) {
-                const calledMap = calledMaps[callback];
-                assert.equal(calledMap.size, 0, `${callback} shouldnt be called: ${arrayFrom(calledMap.keys())}`);
-            }
-
-            function verifyCalledOnEachEntry(callback: CalledMaps, expectedKeys: Map<number>) {
-                const calledMap = calledMaps[callback];
-                ts.TestFSWithWatch.verifyMapSize(callback, calledMap, arrayFrom(expectedKeys.keys()));
-                expectedKeys.forEach((called, name) => {
-                    assert.isTrue(calledMap.has(name), `${callback} is expected to contain ${name}, actual keys: ${arrayFrom(calledMap.keys())}`);
-                    assert.equal(calledMap.get(name).length, called, `${callback} is expected to be called ${called} times with ${name}. Actual entry: ${calledMap.get(name)}`);
-                });
-            }
-
-            function verifyCalledOnEachEntryNTimes(callback: CalledMaps, expectedKeys: string[], nTimes: number) {
-                return verifyCalledOnEachEntry(callback, zipToMap(expectedKeys, expectedKeys.map(() => nTimes)));
-            }
-
-            function verifyNoHostCalls() {
-                iterateOnCalledMaps(key => verifyNoCall(key));
-            }
-
-            function verifyNoHostCallsExceptFileExistsOnce(expectedKeys: string[]) {
-                verifyCalledOnEachEntryNTimes(CalledMapsWithSingleArg.fileExists, expectedKeys, 1);
-                verifyNoCall(CalledMapsWithSingleArg.directoryExists);
-                verifyNoCall(CalledMapsWithSingleArg.getDirectories);
-                verifyNoCall(CalledMapsWithSingleArg.readFile);
-                verifyNoCall(CalledMapsWithFiveArgs.readDirectory);
-            }
-
-            function clear() {
-                iterateOnCalledMaps(key => calledMaps[key].clear());
-            }
-
-            function iterateOnCalledMaps(cb: (key: CalledMaps) => void) {
-                for (const key in CalledMapsWithSingleArg) {
-                    cb(key as CalledMapsWithSingleArg);
-                }
-                for (const key in CalledMapsWithFiveArgs) {
-                    cb(key as CalledMapsWithFiveArgs);
-                }
-            }
-        }
-
-        it("works using legacy resolution logic", () => {
-            let rootContent = `import {x} from "f1"`;
-            const root: FileOrFolder = {
-                path: "/c/d/f0.ts",
-                content: rootContent
-            };
-
-            const imported: FileOrFolder = {
-                path: "/c/f1.ts",
-                content: `foo()`
-            };
-
-            const host = createServerHost([root, imported]);
-            const projectService = createProjectService(host);
-            projectService.setCompilerOptionsForInferredProjects({ module: ts.ModuleKind.AMD, noLib: true });
-            projectService.openClientFile(root.path);
-            checkNumberOfProjects(projectService, { inferredProjects: 1 });
-            const project = projectService.inferredProjects[0];
-            const rootScriptInfo = project.getRootScriptInfos()[0];
-            assert.equal(rootScriptInfo.fileName, root.path);
-
-            // ensure that imported file was found
-            verifyImportedDiagnostics();
-
-            const callsTrackingHost = createCallsTrackingHost(host);
-
-            // trigger synchronization to make sure that import will be fetched from the cache
-            // ensure file has correct number of errors after edit
-            editContent(`import {x} from "f1";
-                 var x: string = 1;`);
-            verifyImportedDiagnostics();
-            callsTrackingHost.verifyNoHostCalls();
-
-            // trigger synchronization to make sure that LSHost will try to find 'f2' module on disk
-            editContent(`import {x} from "f2"`);
-            try {
-                // trigger synchronization to make sure that LSHost will try to find 'f2' module on disk
-                verifyImportedDiagnostics();
-                assert.isTrue(false, `should not find file '${imported.path}'`);
-            }
-            catch (e) {
-                assert.isTrue(e.message.indexOf(`Could not find file: '${imported.path}'.`) === 0);
-            }
-            const f2Lookups = getLocationsForModuleLookup("f2");
-            callsTrackingHost.verifyCalledOnEachEntryNTimes(CalledMapsWithSingleArg.fileExists, f2Lookups, 1);
-            const f2DirLookups = getLocationsForDirectoryLookup();
-            callsTrackingHost.verifyCalledOnEachEntry(CalledMapsWithSingleArg.directoryExists, f2DirLookups);
-            callsTrackingHost.verifyNoCall(CalledMapsWithSingleArg.getDirectories);
-            callsTrackingHost.verifyNoCall(CalledMapsWithSingleArg.readFile);
-            callsTrackingHost.verifyNoCall(CalledMapsWithFiveArgs.readDirectory);
-
-            editContent(`import {x} from "f1"`);
-            verifyImportedDiagnostics();
-            const f1Lookups = f2Lookups.map(s => s.replace("f2", "f1"));
-            f1Lookups.length = f1Lookups.indexOf(imported.path) + 1;
-            const f1DirLookups = ["/c/d", "/c", ...mapCombinedPathsInAncestor(getDirectoryPath(root.path), nodeModulesAtTypes, returnTrue)];
-            vertifyF1Lookups();
-
-            // setting compiler options discards module resolution cache
-            callsTrackingHost.clear();
-            projectService.setCompilerOptionsForInferredProjects({ module: ts.ModuleKind.AMD, noLib: true, target: ts.ScriptTarget.ES5 });
-            verifyImportedDiagnostics();
-            vertifyF1Lookups();
-
-            function vertifyF1Lookups() {
-                callsTrackingHost.verifyCalledOnEachEntryNTimes(CalledMapsWithSingleArg.fileExists, f1Lookups, 1);
-                callsTrackingHost.verifyCalledOnEachEntryNTimes(CalledMapsWithSingleArg.directoryExists, f1DirLookups, 1);
-                callsTrackingHost.verifyNoCall(CalledMapsWithSingleArg.getDirectories);
-                callsTrackingHost.verifyNoCall(CalledMapsWithSingleArg.readFile);
-                callsTrackingHost.verifyNoCall(CalledMapsWithFiveArgs.readDirectory);
-            }
-
-            function editContent(newContent: string) {
-                callsTrackingHost.clear();
-                rootScriptInfo.editContent(0, rootContent.length, newContent);
-                rootContent = newContent;
-            }
-
-            function verifyImportedDiagnostics() {
-                const diags = project.getLanguageService().getSemanticDiagnostics(imported.path);
-                assert.equal(diags.length, 1);
-                const diag = diags[0];
-                assert.equal(diag.code, Diagnostics.Cannot_find_name_0.code);
-                assert.equal(flattenDiagnosticMessageText(diag.messageText, "\n"), "Cannot find name 'foo'.");
-            }
-
-            function getLocationsForModuleLookup(module: string) {
-                const locations: string[] = [];
-                forEachAncestorDirectory(getDirectoryPath(root.path), ancestor => {
-                    locations.push(
-                        combinePaths(ancestor, `${module}.ts`),
-                        combinePaths(ancestor, `${module}.tsx`),
-                        combinePaths(ancestor, `${module}.d.ts`)
-                    );
-                });
-                forEachAncestorDirectory(getDirectoryPath(root.path), ancestor => {
-                    locations.push(
-                        combinePaths(ancestor, `${module}.js`),
-                        combinePaths(ancestor, `${module}.jsx`)
-                    );
-                });
-                return locations;
-            }
-
-            function getLocationsForDirectoryLookup() {
-                const result = createMap<number>();
-                forEachAncestorDirectory(getDirectoryPath(root.path), ancestor => {
-                    // To resolve modules
-                    result.set(ancestor, 2);
-                    // for type roots
-                    result.set(combinePaths(ancestor, nodeModules), 1);
-                    result.set(combinePaths(ancestor, nodeModulesAtTypes), 1);
-                });
-                return result;
-            }
-        });
-
-        it("loads missing files from disk", () => {
-            const root: FileOrFolder = {
-                path: "/c/foo.ts",
-                content: `import {y} from "bar"`
-            };
-
-            const imported: FileOrFolder = {
-                path: "/c/bar.d.ts",
-                content: `export var y = 1`
-            };
-
-            const host = createServerHost([root]);
-            const projectService = createProjectService(host);
-            projectService.setCompilerOptionsForInferredProjects({ module: ts.ModuleKind.AMD, noLib: true });
-            const callsTrackingHost = createCallsTrackingHost(host);
-            projectService.openClientFile(root.path);
-            checkNumberOfProjects(projectService, { inferredProjects: 1 });
-            const project = projectService.inferredProjects[0];
-            const rootScriptInfo = project.getRootScriptInfos()[0];
-            assert.equal(rootScriptInfo.fileName, root.path);
-
-            let diags = project.getLanguageService().getSemanticDiagnostics(root.path);
-            assert.equal(diags.length, 1);
-            const diag = diags[0];
-            assert.equal(diag.code, Diagnostics.Cannot_find_module_0.code);
-            assert.equal(flattenDiagnosticMessageText(diag.messageText, "\n"), "Cannot find module 'bar'.");
-            callsTrackingHost.verifyCalledOn(CalledMapsWithSingleArg.fileExists, imported.path);
-
-
-            callsTrackingHost.clear();
-            host.reloadFS([root, imported]);
-            host.runQueuedTimeoutCallbacks();
-            diags = project.getLanguageService().getSemanticDiagnostics(root.path);
-            assert.equal(diags.length, 0);
-            callsTrackingHost.verifyCalledOn(CalledMapsWithSingleArg.fileExists, imported.path);
-        });
-
-        it("when calling goto definition of module", () => {
-            const clientFile: FileOrFolder = {
-                path: "/a/b/controllers/vessels/client.ts",
-                content: `
-                    import { Vessel } from '~/models/vessel';
-                    const v = new Vessel();
-                `
-            };
-            const anotherModuleFile: FileOrFolder = {
-                path: "/a/b/utils/db.ts",
-                content: "export class Bookshelf { }"
-            };
-            const moduleFile: FileOrFolder = {
-                path: "/a/b/models/vessel.ts",
-                content: `
-                    import { Bookshelf } from '~/utils/db';
-                    export class Vessel extends Bookshelf {}
-                `
-            };
-            const tsconfigFile: FileOrFolder = {
-                path: "/a/b/tsconfig.json",
-                content: JSON.stringify({
-                    compilerOptions: {
-                        target: "es6",
-                        module: "es6",
-                        baseUrl: "./",  // all paths are relative to the baseUrl
-                        paths: {
-                            "~/*": ["*"]   // resolve any `~/foo/bar` to `<baseUrl>/foo/bar`
-                        }
-                    },
-                    exclude: [
-                        "api",
-                        "build",
-                        "node_modules",
-                        "public",
-                        "seeds",
-                        "sql_updates",
-                        "tests.build"
-                    ]
-                })
-            };
-            const projectFiles = [clientFile, anotherModuleFile, moduleFile, tsconfigFile];
-            const host = createServerHost(projectFiles);
-            const session = createSession(host);
-            const projectService = session.getProjectService();
-            const { configFileName } = projectService.openClientFile(clientFile.path);
-
-            assert.isDefined(configFileName, `should find config`);
-            checkNumberOfConfiguredProjects(projectService, 1);
-
-            const project = projectService.configuredProjects.get(tsconfigFile.path);
-            checkProjectActualFiles(project, map(projectFiles, f => f.path));
-
-            const callsTrackingHost = createCallsTrackingHost(host);
-
-            // Get definitions shouldnt make host requests
-            const getDefinitionRequest = makeSessionRequest<protocol.FileLocationRequestArgs>(protocol.CommandTypes.Definition, {
-                file: clientFile.path,
-                position: clientFile.content.indexOf("/vessel") + 1,
-                line: undefined,
-                offset: undefined
-            });
-            const response = session.executeCommand(getDefinitionRequest).response as server.protocol.FileSpan[];
-            assert.equal(response[0].file, moduleFile.path, "Should go to definition of vessel: response: " + JSON.stringify(response));
-            callsTrackingHost.verifyNoHostCalls();
-
-            // Open the file should call only file exists on module directory and use cached value for parental directory
-            const { configFileName: config2 } = projectService.openClientFile(moduleFile.path);
-            assert.equal(config2, configFileName);
-            callsTrackingHost.verifyNoHostCallsExceptFileExistsOnce(["/a/b/models/tsconfig.json", "/a/b/models/jsconfig.json"]);
-
-            checkNumberOfConfiguredProjects(projectService, 1);
-            assert.strictEqual(projectService.configuredProjects.get(tsconfigFile.path), project);
-        });
-
-        describe("WatchDirectories for config file with", () => {
-            function verifyWatchDirectoriesCaseSensitivity(useCaseSensitiveFileNames: boolean) {
-                const frontendDir = "/Users/someuser/work/applications/frontend";
-                const toCanonical: (s: string) => Path = useCaseSensitiveFileNames ? s => s as Path : s => s.toLowerCase() as Path;
-                const canonicalFrontendDir = toCanonical(frontendDir);
-                const file1: FileOrFolder = {
-                    path: `${frontendDir}/src/app/utils/Analytic.ts`,
-                    content: "export class SomeClass { };"
-                };
-                const file2: FileOrFolder = {
-                    path: `${frontendDir}/src/app/redux/configureStore.ts`,
-                    content: "export class configureStore { }"
-                };
-                const file3: FileOrFolder = {
-                    path: `${frontendDir}/src/app/utils/Cookie.ts`,
-                    content: "export class Cookie { }"
-                };
-                const es2016LibFile: FileOrFolder = {
-                    path: "/a/lib/lib.es2016.full.d.ts",
-                    content: libFile.content
-                };
-                const typeRoots = ["types", "node_modules/@types"];
-                const types = ["node", "jest"];
-                const tsconfigFile: FileOrFolder = {
-                    path: `${frontendDir}/tsconfig.json`,
-                    content: JSON.stringify({
-                        compilerOptions: {
-                            strict: true,
-                            strictNullChecks: true,
-                            target: "es2016",
-                            module: "commonjs",
-                            moduleResolution: "node",
-                            sourceMap: true,
-                            noEmitOnError: true,
-                            experimentalDecorators: true,
-                            emitDecoratorMetadata: true,
-                            types,
-                            noUnusedLocals: true,
-                            outDir: "./compiled",
-                            typeRoots,
-                            baseUrl: ".",
-                            paths: {
-                                "*": [
-                                    "types/*"
-                                ]
-                            }
-                        },
-                        include: [
-                            "src/**/*"
-                        ],
-                        exclude: [
-                            "node_modules",
-                            "compiled"
-                        ]
-                    })
-                };
-                const projectFiles = [file1, file2, es2016LibFile, tsconfigFile];
-                const host = createServerHost(projectFiles, { useCaseSensitiveFileNames });
-                const projectService = createProjectService(host);
-                const canonicalConfigPath = toCanonical(tsconfigFile.path);
-                const { configFileName } = projectService.openClientFile(file1.path);
-                assert.equal(configFileName, tsconfigFile.path, `should find config`);
-                checkNumberOfConfiguredProjects(projectService, 1);
-                const watchingRecursiveDirectories = [`${canonicalFrontendDir}/src`, canonicalFrontendDir].concat(getNodeModuleDirectories(getDirectoryPath(canonicalFrontendDir)));
-
-                const project = projectService.configuredProjects.get(canonicalConfigPath);
-                verifyProjectAndWatchedDirectories();
-
-                const callsTrackingHost = createCallsTrackingHost(host);
-
-                // Create file cookie.ts
-                projectFiles.push(file3);
-                host.reloadFS(projectFiles);
-                host.runQueuedTimeoutCallbacks();
-
-                const canonicalFile3Path = useCaseSensitiveFileNames ? file3.path : file3.path.toLocaleLowerCase();
-                const numberOfTimesWatchInvoked = getNumberOfWatchesInvokedForRecursiveWatches(watchingRecursiveDirectories, canonicalFile3Path);
-                callsTrackingHost.verifyCalledOnEachEntryNTimes(CalledMapsWithSingleArg.fileExists, [canonicalFile3Path], numberOfTimesWatchInvoked);
-                callsTrackingHost.verifyCalledOnEachEntryNTimes(CalledMapsWithSingleArg.directoryExists, [canonicalFile3Path], numberOfTimesWatchInvoked);
-                callsTrackingHost.verifyNoCall(CalledMapsWithSingleArg.getDirectories);
-                callsTrackingHost.verifyCalledOnEachEntryNTimes(CalledMapsWithSingleArg.readFile, [file3.path], 1);
-                callsTrackingHost.verifyNoCall(CalledMapsWithFiveArgs.readDirectory);
-
-                checkNumberOfConfiguredProjects(projectService, 1);
-                assert.strictEqual(projectService.configuredProjects.get(canonicalConfigPath), project);
-                verifyProjectAndWatchedDirectories();
-
-                callsTrackingHost.clear();
-
-                const { configFileName: configFile2 } = projectService.openClientFile(file3.path);
-                assert.equal(configFile2, configFileName);
-
-                checkNumberOfConfiguredProjects(projectService, 1);
-                assert.strictEqual(projectService.configuredProjects.get(canonicalConfigPath), project);
-                verifyProjectAndWatchedDirectories();
-                callsTrackingHost.verifyNoHostCalls();
-
-                function getFilePathIfNotOpen(f: FileOrFolder) {
-                    const path = toCanonical(f.path);
-                    const info = projectService.getScriptInfoForPath(toCanonical(f.path));
-                    return info && info.isScriptOpen() ? undefined : path;
-                }
-
-                function verifyProjectAndWatchedDirectories() {
-                    checkProjectActualFiles(project, map(projectFiles, f => f.path));
-                    checkWatchedFiles(host, mapDefined(projectFiles, getFilePathIfNotOpen));
-                    checkWatchedDirectories(host, watchingRecursiveDirectories, /*recursive*/ true);
-                    checkWatchedDirectories(host, [], /*recursive*/ false);
-                }
-            }
-
-            it("case insensitive file system", () => {
-                verifyWatchDirectoriesCaseSensitivity(/*useCaseSensitiveFileNames*/ false);
-            });
-
-            it("case sensitive file system", () => {
-                verifyWatchDirectoriesCaseSensitivity(/*useCaseSensitiveFileNames*/ true);
-            });
-        });
-
-        describe("Verify npm install in directory with tsconfig file works when", () => {
-            function verifyNpmInstall(timeoutDuringPartialInstallation: boolean) {
-                const root = "/user/username/rootfolder/otherfolder";
-                const getRootedFileOrFolder = (fileOrFolder: FileOrFolder) => {
-                    fileOrFolder.path = root + fileOrFolder.path;
-                    return fileOrFolder;
-                };
-                const app: FileOrFolder = getRootedFileOrFolder({
-                    path: "/a/b/app.ts",
-                    content: "import _ from 'lodash';"
-                });
-                const tsconfigJson: FileOrFolder = getRootedFileOrFolder({
-                    path: "/a/b/tsconfig.json",
-                    content: '{ "compilerOptions": { } }'
-                });
-                const packageJson: FileOrFolder = getRootedFileOrFolder({
-                    path: "/a/b/package.json",
-                    content: `
-{
-  "name": "test",
-  "version": "1.0.0",
-  "description": "",
-  "main": "index.js",
-  "dependencies": {
-    "lodash",
-    "rxjs"
-  },
-  "devDependencies": {
-    "@types/lodash",
-    "typescript"
-  },
-  "scripts": {
-    "test": "echo \"Error: no test specified\" && exit 1"
-  },
-  "keywords": [],
-  "author": "",
-  "license": "ISC"
-}
-`
-                });
-                const appFolder = getDirectoryPath(app.path);
-                const projectFiles = [app, libFile, tsconfigJson];
-                const typeRootDirectories = getTypeRootsFromLocation(getDirectoryPath(tsconfigJson.path));
-                const otherFiles = [packageJson];
-                const host = createServerHost(projectFiles.concat(otherFiles));
-                const projectService = createProjectService(host);
-                const { configFileName } = projectService.openClientFile(app.path);
-                assert.equal(configFileName, tsconfigJson.path, `should find config`);
-                const recursiveWatchedDirectories: string[] = [appFolder].concat(getNodeModuleDirectories(getDirectoryPath(appFolder)));
-                verifyProject();
-
-                let timeoutAfterReloadFs = timeoutDuringPartialInstallation;
-
-                // Simulate npm install
-                const filesAndFoldersToAdd: FileOrFolder[] = [
-                    { path: "/a/b/node_modules" },
-                    { path: "/a/b/node_modules/.staging/@types" },
-                    { path: "/a/b/node_modules/.staging/lodash-b0733faa" },
-                    { path: "/a/b/node_modules/.staging/@types/lodash-e56c4fe7" },
-                    { path: "/a/b/node_modules/.staging/symbol-observable-24bcbbff" },
-                    { path: "/a/b/node_modules/.staging/rxjs-22375c61" },
-                    { path: "/a/b/node_modules/.staging/typescript-8493ea5d" },
-                    { path: "/a/b/node_modules/.staging/symbol-observable-24bcbbff/package.json", content: "{\n  \"name\": \"symbol-observable\",\n  \"version\": \"1.0.4\",\n  \"description\": \"Symbol.observable ponyfill\",\n  \"license\": \"MIT\",\n  \"repository\": \"blesh/symbol-observable\",\n  \"author\": {\n    \"name\": \"Ben Lesh\",\n    \"email\": \"ben@benlesh.com\"\n  },\n  \"engines\": {\n    \"node\": \">=0.10.0\"\n  },\n  \"scripts\": {\n    \"test\": \"npm run build && mocha && tsc ./ts-test/test.ts && node ./ts-test/test.js && check-es3-syntax -p lib/ --kill\",\n    \"build\": \"babel es --out-dir lib\",\n    \"prepublish\": \"npm test\"\n  },\n  \"files\": [\n    \"" },
-                    { path: "/a/b/node_modules/.staging/lodash-b0733faa/package.json", content: "{\n  \"name\": \"lodash\",\n  \"version\": \"4.17.4\",\n  \"description\": \"Lodash modular utilities.\",\n  \"keywords\": \"modules, stdlib, util\",\n  \"homepage\": \"https://lodash.com/\",\n  \"repository\": \"lodash/lodash\",\n  \"icon\": \"https://lodash.com/icon.svg\",\n  \"license\": \"MIT\",\n  \"main\": \"lodash.js\",\n  \"author\": \"John-David Dalton <john.david.dalton@gmail.com> (http://allyoucanleet.com/)\",\n  \"contributors\": [\n    \"John-David Dalton <john.david.dalton@gmail.com> (http://allyoucanleet.com/)\",\n    \"Mathias Bynens <mathias@qiwi." },
-                    { path: "/a/b/node_modules/.staging/rxjs-22375c61/package.json", content: "{\n  \"name\": \"rxjs\",\n  \"version\": \"5.4.3\",\n  \"description\": \"Reactive Extensions for modern JavaScript\",\n  \"main\": \"Rx.js\",\n  \"config\": {\n    \"commitizen\": {\n      \"path\": \"cz-conventional-changelog\"\n    }\n  },\n  \"lint-staged\": {\n    \"*.@(js)\": [\n      \"eslint --fix\",\n      \"git add\"\n    ],\n    \"*.@(ts)\": [\n      \"tslint --fix\",\n      \"git add\"\n    ]\n  },\n  \"scripts-info\": {\n    \"info\": \"List available script\",\n    \"build_all\": \"Build all packages (ES6, CJS, UMD) and generate packages\",\n    \"build_cjs\": \"Build CJS package with clean up existing build, copy source into dist\",\n    \"build_es6\": \"Build ES6 package with clean up existing build, copy source into dist\",\n    \"build_closure_core\": \"Minify Global core build using closure compiler\",\n    \"build_global\": \"Build Global package, then minify build\",\n    \"build_perf\": \"Build CJS & Global build, run macro performance test\",\n    \"build_test\": \"Build CJS package & test spec, execute mocha test runner\",\n    \"build_cover\": \"Run lint to current code, build CJS & test spec, execute test coverage\",\n    \"build_docs\": \"Build ES6 & global package, create documentation using it\",\n    \"build_spec\": \"Build test specs\",\n    \"check_circular_dependencies\": \"Check codebase has circular dependencies\",\n    \"clean_spec\": \"Clean up existing test spec build output\",\n    \"clean_dist_cjs\": \"Clean up existing CJS package output\",\n    \"clean_dist_es6\": \"Clean up existing ES6 package output\",\n    \"clean_dist_global\": \"Clean up existing Global package output\",\n    \"commit\": \"Run git commit wizard\",\n    \"compile_dist_cjs\": \"Compile codebase into CJS module\",\n    \"compile_module_es6\": \"Compile codebase into ES6\",\n    \"cover\": \"Execute test coverage\",\n    \"lint_perf\": \"Run lint against performance test suite\",\n    \"lint_spec\": \"Run lint against test spec\",\n    \"lint_src\": \"Run lint against source\",\n    \"lint\": \"Run lint against everything\",\n    \"perf\": \"Run macro performance benchmark\",\n    \"perf_micro\": \"Run micro performance benchmark\",\n    \"test_mocha\": \"Execute mocha test runner against existing test spec build\",\n    \"test_browser\": \"Execute mocha test runner on browser against existing test spec build\",\n    \"test\": \"Clean up existing test spec build, build test spec and execute mocha test runner\",\n    \"tests2png\": \"Generate marble diagram image from test spec\",\n    \"watch\": \"Watch codebase, trigger compile when source code changes\"\n  },\n  \"repository\": {\n    \"type\": \"git\",\n    \"url\": \"git@github.com:ReactiveX/RxJS.git\"\n  },\n  \"keywords\": [\n    \"Rx\",\n    \"RxJS\",\n    \"ReactiveX\",\n    \"ReactiveExtensions\",\n    \"Streams\",\n    \"Observables\",\n    \"Observable\",\n    \"Stream\",\n    \"ES6\",\n    \"ES2015\"\n  ],\n  \"author\": \"Ben Lesh <ben@benlesh.com>\",\n  \"contributors\": [\n    {\n      \"name\": \"Ben Lesh\",\n      \"email\": \"ben@benlesh.com\"\n    },\n    {\n      \"name\": \"Paul Taylor\",\n      \"email\": \"paul.e.taylor@me.com\"\n    },\n    {\n      \"name\": \"Jeff Cross\",\n      \"email\": \"crossj@google.com\"\n    },\n    {\n      \"name\": \"Matthew Podwysocki\",\n      \"email\": \"matthewp@microsoft.com\"\n    },\n    {\n      \"name\": \"OJ Kwon\",\n      \"email\": \"kwon.ohjoong@gmail.com\"\n    },\n    {\n      \"name\": \"Andre Staltz\",\n      \"email\": \"andre@staltz.com\"\n    }\n  ],\n  \"license\": \"Apache-2.0\",\n  \"bugs\": {\n    \"url\": \"https://github.com/ReactiveX/RxJS/issues\"\n  },\n  \"homepage\": \"https://github.com/ReactiveX/RxJS\",\n  \"devDependencies\": {\n    \"babel-polyfill\": \"^6.23.0\",\n    \"benchmark\": \"^2.1.0\",\n    \"benchpress\": \"2.0.0-beta.1\",\n    \"chai\": \"^3.5.0\",\n    \"color\": \"^0.11.1\",\n    \"colors\": \"1.1.2\",\n    \"commitizen\": \"^2.8.6\",\n    \"coveralls\": \"^2.11.13\",\n    \"cz-conventional-changelog\": \"^1.2.0\",\n    \"danger\": \"^1.1.0\",\n    \"doctoc\": \"^1.0.0\",\n    \"escape-string-regexp\": \"^1.0.5 \",\n    \"esdoc\": \"^0.4.7\",\n    \"eslint\": \"^3.8.0\",\n    \"fs-extra\": \"^2.1.2\",\n    \"get-folder-size\": \"^1.0.0\",\n    \"glob\": \"^7.0.3\",\n    \"gm\": \"^1.22.0\",\n    \"google-closure-compiler-js\": \"^20170218.0.0\",\n    \"gzip-size\": \"^3.0.0\",\n    \"http-server\": \"^0.9.0\",\n    \"husky\": \"^0.13.3\",\n    \"lint-staged\": \"3.2.5\",\n    \"lodash\": \"^4.15.0\",\n    \"madge\": \"^1.4.3\",\n    \"markdown-doctest\": \"^0.9.1\",\n    \"minimist\": \"^1.2.0\",\n    \"mkdirp\": \"^0.5.1\",\n    \"mocha\": \"^3.0.2\",\n    \"mocha-in-sauce\": \"0.0.1\",\n    \"npm-run-all\": \"^4.0.2\",\n    \"npm-scripts-info\": \"^0.3.4\",\n    \"nyc\": \"^10.2.0\",\n    \"opn-cli\": \"^3.1.0\",\n    \"platform\": \"^1.3.1\",\n    \"promise\": \"^7.1.1\",\n    \"protractor\": \"^3.1.1\",\n    \"rollup\": \"0.36.3\",\n    \"rollup-plugin-inject\": \"^2.0.0\",\n    \"rollup-plugin-node-resolve\": \"^2.0.0\",\n    \"rx\": \"latest\",\n    \"rxjs\": \"latest\",\n    \"shx\": \"^0.2.2\",\n    \"sinon\": \"^2.1.0\",\n    \"sinon-chai\": \"^2.9.0\",\n    \"source-map-support\": \"^0.4.0\",\n    \"tslib\": \"^1.5.0\",\n    \"tslint\": \"^4.4.2\",\n    \"typescript\": \"~2.0.6\",\n    \"typings\": \"^2.0.0\",\n    \"validate-commit-msg\": \"^2.14.0\",\n    \"watch\": \"^1.0.1\",\n    \"webpack\": \"^1.13.1\",\n    \"xmlhttprequest\": \"1.8.0\"\n  },\n  \"engines\": {\n    \"npm\": \">=2.0.0\"\n  },\n  \"typings\": \"Rx.d.ts\",\n  \"dependencies\": {\n    \"symbol-observable\": \"^1.0.1\"\n  }\n}" },
-                    { path: "/a/b/node_modules/.staging/typescript-8493ea5d/package.json", content: "{\n    \"name\": \"typescript\",\n    \"author\": \"Microsoft Corp.\",\n    \"homepage\": \"http://typescriptlang.org/\",\n    \"version\": \"2.4.2\",\n    \"license\": \"Apache-2.0\",\n    \"description\": \"TypeScript is a language for application scale JavaScript development\",\n    \"keywords\": [\n        \"TypeScript\",\n        \"Microsoft\",\n        \"compiler\",\n        \"language\",\n        \"javascript\"\n    ],\n    \"bugs\": {\n        \"url\": \"https://github.com/Microsoft/TypeScript/issues\"\n    },\n    \"repository\": {\n        \"type\": \"git\",\n        \"url\": \"https://github.com/Microsoft/TypeScript.git\"\n    },\n    \"main\": \"./lib/typescript.js\",\n    \"typings\": \"./lib/typescript.d.ts\",\n    \"bin\": {\n        \"tsc\": \"./bin/tsc\",\n        \"tsserver\": \"./bin/tsserver\"\n    },\n    \"engines\": {\n        \"node\": \">=4.2.0\"\n    },\n    \"devDependencies\": {\n        \"@types/browserify\": \"latest\",\n        \"@types/chai\": \"latest\",\n        \"@types/convert-source-map\": \"latest\",\n        \"@types/del\": \"latest\",\n        \"@types/glob\": \"latest\",\n        \"@types/gulp\": \"latest\",\n        \"@types/gulp-concat\": \"latest\",\n        \"@types/gulp-help\": \"latest\",\n        \"@types/gulp-newer\": \"latest\",\n        \"@types/gulp-sourcemaps\": \"latest\",\n        \"@types/merge2\": \"latest\",\n        \"@types/minimatch\": \"latest\",\n        \"@types/minimist\": \"latest\",\n        \"@types/mkdirp\": \"latest\",\n        \"@types/mocha\": \"latest\",\n        \"@types/node\": \"latest\",\n        \"@types/q\": \"latest\",\n        \"@types/run-sequence\": \"latest\",\n        \"@types/through2\": \"latest\",\n        \"browserify\": \"latest\",\n        \"chai\": \"latest\",\n        \"convert-source-map\": \"latest\",\n        \"del\": \"latest\",\n        \"gulp\": \"latest\",\n        \"gulp-clone\": \"latest\",\n        \"gulp-concat\": \"latest\",\n        \"gulp-help\": \"latest\",\n        \"gulp-insert\": \"latest\",\n        \"gulp-newer\": \"latest\",\n        \"gulp-sourcemaps\": \"latest\",\n        \"gulp-typescript\": \"latest\",\n        \"into-stream\": \"latest\",\n        \"istanbul\": \"latest\",\n        \"jake\": \"latest\",\n        \"merge2\": \"latest\",\n        \"minimist\": \"latest\",\n        \"mkdirp\": \"latest\",\n        \"mocha\": \"latest\",\n        \"mocha-fivemat-progress-reporter\": \"latest\",\n        \"q\": \"latest\",\n        \"run-sequence\": \"latest\",\n        \"sorcery\": \"latest\",\n        \"through2\": \"latest\",\n        \"travis-fold\": \"latest\",\n        \"ts-node\": \"latest\",\n        \"tslint\": \"latest\",\n        \"typescript\": \"^2.4\"\n    },\n    \"scripts\": {\n        \"pretest\": \"jake tests\",\n        \"test\": \"jake runtests-parallel\",\n        \"build\": \"npm run build:compiler && npm run build:tests\",\n        \"build:compiler\": \"jake local\",\n        \"build:tests\": \"jake tests\",\n        \"start\": \"node lib/tsc\",\n        \"clean\": \"jake clean\",\n        \"gulp\": \"gulp\",\n        \"jake\": \"jake\",\n        \"lint\": \"jake lint\",\n        \"setup-hooks\": \"node scripts/link-hooks.js\"\n    },\n    \"browser\": {\n        \"buffer\": false,\n        \"fs\": false,\n        \"os\": false,\n        \"path\": false\n    }\n}" },
-                    { path: "/a/b/node_modules/.staging/symbol-observable-24bcbbff/index.js", content: "module.exports = require('./lib/index');\n" },
-                    { path: "/a/b/node_modules/.staging/symbol-observable-24bcbbff/index.d.ts", content: "declare const observableSymbol: symbol;\nexport default observableSymbol;\n" },
-                    { path: "/a/b/node_modules/.staging/symbol-observable-24bcbbff/lib" },
-                    { path: "/a/b/node_modules/.staging/symbol-observable-24bcbbff/lib/index.js", content: "'use strict';\n\nObject.defineProperty(exports, \"__esModule\", {\n  value: true\n});\n\nvar _ponyfill = require('./ponyfill');\n\nvar _ponyfill2 = _interopRequireDefault(_ponyfill);\n\nfunction _interopRequireDefault(obj) { return obj && obj.__esModule ? obj : { 'default': obj }; }\n\nvar root; /* global window */\n\n\nif (typeof self !== 'undefined') {\n  root = self;\n} else if (typeof window !== 'undefined') {\n  root = window;\n} else if (typeof global !== 'undefined') {\n  root = global;\n} else if (typeof module !== 'undefined') {\n  root = module;\n} else {\n  root = Function('return this')();\n}\n\nvar result = (0, _ponyfill2['default'])(root);\nexports['default'] = result;" },
-                ].map(getRootedFileOrFolder);
-                verifyAfterPartialOrCompleteNpmInstall(2);
-
-                filesAndFoldersToAdd.push(...[
-                    { path: "/a/b/node_modules/.staging/typescript-8493ea5d/lib" },
-                    { path: "/a/b/node_modules/.staging/rxjs-22375c61/add/operator" },
-                    { path: "/a/b/node_modules/.staging/@types/lodash-e56c4fe7/package.json", content: "{\n    \"name\": \"@types/lodash\",\n    \"version\": \"4.14.74\",\n    \"description\": \"TypeScript definitions for Lo-Dash\",\n    \"license\": \"MIT\",\n    \"contributors\": [\n        {\n            \"name\": \"Brian Zengel\",\n            \"url\": \"https://github.com/bczengel\"\n        },\n        {\n            \"name\": \"Ilya Mochalov\",\n            \"url\": \"https://github.com/chrootsu\"\n        },\n        {\n            \"name\": \"Stepan Mikhaylyuk\",\n            \"url\": \"https://github.com/stepancar\"\n        },\n        {\n            \"name\": \"Eric L Anderson\",\n            \"url\": \"https://github.com/ericanderson\"\n        },\n        {\n            \"name\": \"AJ Richardson\",\n            \"url\": \"https://github.com/aj-r\"\n        },\n        {\n            \"name\": \"Junyoung Clare Jang\",\n            \"url\": \"https://github.com/ailrun\"\n        }\n    ],\n    \"main\": \"\",\n    \"repository\": {\n        \"type\": \"git\",\n        \"url\": \"https://www.github.com/DefinitelyTyped/DefinitelyTyped.git\"\n    },\n    \"scripts\": {},\n    \"dependencies\": {},\n    \"typesPublisherContentHash\": \"12af578ffaf8d86d2df37e591857906a86b983fa9258414326544a0fe6af0de8\",\n    \"typeScriptVersion\": \"2.2\"\n}" },
-                    { path: "/a/b/node_modules/.staging/lodash-b0733faa/index.js", content: "module.exports = require('./lodash');" },
-                    { path: "/a/b/node_modules/.staging/typescript-8493ea5d/package.json.3017591594" }
-                ].map(getRootedFileOrFolder));
-                // Since we added/removed folder, scheduled project update
-                verifyAfterPartialOrCompleteNpmInstall(2);
-
-                // Remove file "/a/b/node_modules/.staging/typescript-8493ea5d/package.json.3017591594"
-                filesAndFoldersToAdd.length--;
-                verifyAfterPartialOrCompleteNpmInstall(0);
-
-                filesAndFoldersToAdd.push(...[
-                    { path: "/a/b/node_modules/.staging/rxjs-22375c61/bundles" },
-                    { path: "/a/b/node_modules/.staging/rxjs-22375c61/operator" },
-                    { path: "/a/b/node_modules/.staging/rxjs-22375c61/src/add/observable/dom" },
-                    { path: "/a/b/node_modules/.staging/@types/lodash-e56c4fe7/index.d.ts", content: "\n// Stub for lodash\nexport = _;\nexport as namespace _;\ndeclare var _: _.LoDashStatic;\ndeclare namespace _ {\n    interface LoDashStatic {\n        someProp: string;\n    }\n    class SomeClass {\n        someMethod(): void;\n    }\n}" }
-                ].map(getRootedFileOrFolder));
-                verifyAfterPartialOrCompleteNpmInstall(2);
-
-                filesAndFoldersToAdd.push(...[
-                    { path: "/a/b/node_modules/.staging/rxjs-22375c61/src/scheduler" },
-                    { path: "/a/b/node_modules/.staging/rxjs-22375c61/src/util" },
-                    { path: "/a/b/node_modules/.staging/rxjs-22375c61/symbol" },
-                    { path: "/a/b/node_modules/.staging/rxjs-22375c61/testing" },
-                    { path: "/a/b/node_modules/.staging/rxjs-22375c61/package.json.2252192041", content: "{\n  \"_args\": [\n    [\n      {\n        \"raw\": \"rxjs@^5.4.2\",\n        \"scope\": null,\n        \"escapedName\": \"rxjs\",\n        \"name\": \"rxjs\",\n        \"rawSpec\": \"^5.4.2\",\n        \"spec\": \">=5.4.2 <6.0.0\",\n        \"type\": \"range\"\n      },\n      \"C:\\\\Users\\\\shkamat\\\\Desktop\\\\app\"\n    ]\n  ],\n  \"_from\": \"rxjs@>=5.4.2 <6.0.0\",\n  \"_id\": \"rxjs@5.4.3\",\n  \"_inCache\": true,\n  \"_location\": \"/rxjs\",\n  \"_nodeVersion\": \"7.7.2\",\n  \"_npmOperationalInternal\": {\n    \"host\": \"s3://npm-registry-packages\",\n    \"tmp\": \"tmp/rxjs-5.4.3.tgz_1502407898166_0.6800217325799167\"\n  },\n  \"_npmUser\": {\n    \"name\": \"blesh\",\n    \"email\": \"ben@benlesh.com\"\n  },\n  \"_npmVersion\": \"5.3.0\",\n  \"_phantomChildren\": {},\n  \"_requested\": {\n    \"raw\": \"rxjs@^5.4.2\",\n    \"scope\": null,\n    \"escapedName\": \"rxjs\",\n    \"name\": \"rxjs\",\n    \"rawSpec\": \"^5.4.2\",\n    \"spec\": \">=5.4.2 <6.0.0\",\n    \"type\": \"range\"\n  },\n  \"_requiredBy\": [\n    \"/\"\n  ],\n  \"_resolved\": \"https://registry.npmjs.org/rxjs/-/rxjs-5.4.3.tgz\",\n  \"_shasum\": \"0758cddee6033d68e0fd53676f0f3596ce3d483f\",\n  \"_shrinkwrap\": null,\n  \"_spec\": \"rxjs@^5.4.2\",\n  \"_where\": \"C:\\\\Users\\\\shkamat\\\\Desktop\\\\app\",\n  \"author\": {\n    \"name\": \"Ben Lesh\",\n    \"email\": \"ben@benlesh.com\"\n  },\n  \"bugs\": {\n    \"url\": \"https://github.com/ReactiveX/RxJS/issues\"\n  },\n  \"config\": {\n    \"commitizen\": {\n      \"path\": \"cz-conventional-changelog\"\n    }\n  },\n  \"contributors\": [\n    {\n      \"name\": \"Ben Lesh\",\n      \"email\": \"ben@benlesh.com\"\n    },\n    {\n      \"name\": \"Paul Taylor\",\n      \"email\": \"paul.e.taylor@me.com\"\n    },\n    {\n      \"name\": \"Jeff Cross\",\n      \"email\": \"crossj@google.com\"\n    },\n    {\n      \"name\": \"Matthew Podwysocki\",\n      \"email\": \"matthewp@microsoft.com\"\n    },\n    {\n      \"name\": \"OJ Kwon\",\n      \"email\": \"kwon.ohjoong@gmail.com\"\n    },\n    {\n      \"name\": \"Andre Staltz\",\n      \"email\": \"andre@staltz.com\"\n    }\n  ],\n  \"dependencies\": {\n    \"symbol-observable\": \"^1.0.1\"\n  },\n  \"description\": \"Reactive Extensions for modern JavaScript\",\n  \"devDependencies\": {\n    \"babel-polyfill\": \"^6.23.0\",\n    \"benchmark\": \"^2.1.0\",\n    \"benchpress\": \"2.0.0-beta.1\",\n    \"chai\": \"^3.5.0\",\n    \"color\": \"^0.11.1\",\n    \"colors\": \"1.1.2\",\n    \"commitizen\": \"^2.8.6\",\n    \"coveralls\": \"^2.11.13\",\n    \"cz-conventional-changelog\": \"^1.2.0\",\n    \"danger\": \"^1.1.0\",\n    \"doctoc\": \"^1.0.0\",\n    \"escape-string-regexp\": \"^1.0.5 \",\n    \"esdoc\": \"^0.4.7\",\n    \"eslint\": \"^3.8.0\",\n    \"fs-extra\": \"^2.1.2\",\n    \"get-folder-size\": \"^1.0.0\",\n    \"glob\": \"^7.0.3\",\n    \"gm\": \"^1.22.0\",\n    \"google-closure-compiler-js\": \"^20170218.0.0\",\n    \"gzip-size\": \"^3.0.0\",\n    \"http-server\": \"^0.9.0\",\n    \"husky\": \"^0.13.3\",\n    \"lint-staged\": \"3.2.5\",\n    \"lodash\": \"^4.15.0\",\n    \"madge\": \"^1.4.3\",\n    \"markdown-doctest\": \"^0.9.1\",\n    \"minimist\": \"^1.2.0\",\n    \"mkdirp\": \"^0.5.1\",\n    \"mocha\": \"^3.0.2\",\n    \"mocha-in-sauce\": \"0.0.1\",\n    \"npm-run-all\": \"^4.0.2\",\n    \"npm-scripts-info\": \"^0.3.4\",\n    \"nyc\": \"^10.2.0\",\n    \"opn-cli\": \"^3.1.0\",\n    \"platform\": \"^1.3.1\",\n    \"promise\": \"^7.1.1\",\n    \"protractor\": \"^3.1.1\",\n    \"rollup\": \"0.36.3\",\n    \"rollup-plugin-inject\": \"^2.0.0\",\n    \"rollup-plugin-node-resolve\": \"^2.0.0\",\n    \"rx\": \"latest\",\n    \"rxjs\": \"latest\",\n    \"shx\": \"^0.2.2\",\n    \"sinon\": \"^2.1.0\",\n    \"sinon-chai\": \"^2.9.0\",\n    \"source-map-support\": \"^0.4.0\",\n    \"tslib\": \"^1.5.0\",\n    \"tslint\": \"^4.4.2\",\n    \"typescript\": \"~2.0.6\",\n    \"typings\": \"^2.0.0\",\n    \"validate-commit-msg\": \"^2.14.0\",\n    \"watch\": \"^1.0.1\",\n    \"webpack\": \"^1.13.1\",\n    \"xmlhttprequest\": \"1.8.0\"\n  },\n  \"directories\": {},\n  \"dist\": {\n    \"integrity\": \"sha512-fSNi+y+P9ss+EZuV0GcIIqPUK07DEaMRUtLJvdcvMyFjc9dizuDjere+A4V7JrLGnm9iCc+nagV/4QdMTkqC4A==\",\n    \"shasum\": \"0758cddee6033d68e0fd53676f0f3596ce3d483f\",\n    \"tarball\": \"https://registry.npmjs.org/rxjs/-/rxjs-5.4.3.tgz\"\n  },\n  \"engines\": {\n    \"npm\": \">=2.0.0\"\n  },\n  \"homepage\": \"https://github.com/ReactiveX/RxJS\",\n  \"keywords\": [\n    \"Rx\",\n    \"RxJS\",\n    \"ReactiveX\",\n    \"ReactiveExtensions\",\n    \"Streams\",\n    \"Observables\",\n    \"Observable\",\n    \"Stream\",\n    \"ES6\",\n    \"ES2015\"\n  ],\n  \"license\": \"Apache-2.0\",\n  \"lint-staged\": {\n    \"*.@(js)\": [\n      \"eslint --fix\",\n      \"git add\"\n    ],\n    \"*.@(ts)\": [\n      \"tslint --fix\",\n      \"git add\"\n    ]\n  },\n  \"main\": \"Rx.js\",\n  \"maintainers\": [\n    {\n      \"name\": \"blesh\",\n      \"email\": \"ben@benlesh.com\"\n    }\n  ],\n  \"name\": \"rxjs\",\n  \"optionalDependencies\": {},\n  \"readme\": \"ERROR: No README data found!\",\n  \"repository\": {\n    \"type\": \"git\",\n    \"url\": \"git+ssh://git@github.com/ReactiveX/RxJS.git\"\n  },\n  \"scripts-info\": {\n    \"info\": \"List available script\",\n    \"build_all\": \"Build all packages (ES6, CJS, UMD) and generate packages\",\n    \"build_cjs\": \"Build CJS package with clean up existing build, copy source into dist\",\n    \"build_es6\": \"Build ES6 package with clean up existing build, copy source into dist\",\n    \"build_closure_core\": \"Minify Global core build using closure compiler\",\n    \"build_global\": \"Build Global package, then minify build\",\n    \"build_perf\": \"Build CJS & Global build, run macro performance test\",\n    \"build_test\": \"Build CJS package & test spec, execute mocha test runner\",\n    \"build_cover\": \"Run lint to current code, build CJS & test spec, execute test coverage\",\n    \"build_docs\": \"Build ES6 & global package, create documentation using it\",\n    \"build_spec\": \"Build test specs\",\n    \"check_circular_dependencies\": \"Check codebase has circular dependencies\",\n    \"clean_spec\": \"Clean up existing test spec build output\",\n    \"clean_dist_cjs\": \"Clean up existing CJS package output\",\n    \"clean_dist_es6\": \"Clean up existing ES6 package output\",\n    \"clean_dist_global\": \"Clean up existing Global package output\",\n    \"commit\": \"Run git commit wizard\",\n    \"compile_dist_cjs\": \"Compile codebase into CJS module\",\n    \"compile_module_es6\": \"Compile codebase into ES6\",\n    \"cover\": \"Execute test coverage\",\n    \"lint_perf\": \"Run lint against performance test suite\",\n    \"lint_spec\": \"Run lint against test spec\",\n    \"lint_src\": \"Run lint against source\",\n    \"lint\": \"Run lint against everything\",\n    \"perf\": \"Run macro performance benchmark\",\n    \"perf_micro\": \"Run micro performance benchmark\",\n    \"test_mocha\": \"Execute mocha test runner against existing test spec build\",\n    \"test_browser\": \"Execute mocha test runner on browser against existing test spec build\",\n    \"test\": \"Clean up existing test spec build, build test spec and execute mocha test runner\",\n    \"tests2png\": \"Generate marble diagram image from test spec\",\n    \"watch\": \"Watch codebase, trigger compile when source code changes\"\n  },\n  \"typings\": \"Rx.d.ts\",\n  \"version\": \"5.4.3\"\n}\n" }
-                ].map(getRootedFileOrFolder));
-                verifyAfterPartialOrCompleteNpmInstall(2);
-
-                // remove /a/b/node_modules/.staging/rxjs-22375c61/package.json.2252192041
-                filesAndFoldersToAdd.length--;
-                // and add few more folders/files
-                filesAndFoldersToAdd.push(...[
-                    { path: "/a/b/node_modules/symbol-observable" },
-                    { path: "/a/b/node_modules/@types" },
-                    { path: "/a/b/node_modules/@types/lodash" },
-                    { path: "/a/b/node_modules/lodash" },
-                    { path: "/a/b/node_modules/rxjs" },
-                    { path: "/a/b/node_modules/typescript" },
-                    { path: "/a/b/node_modules/.bin" }
-                ].map(getRootedFileOrFolder));
-                // From the type root update
-                verifyAfterPartialOrCompleteNpmInstall(2);
-
-                forEach(filesAndFoldersToAdd, f => {
-                    f.path = f.path
-                        .replace("/a/b/node_modules/.staging", "/a/b/node_modules")
-                        .replace(/[\-\.][\d\w][\d\w][\d\w][\d\w][\d\w][\d\w][\d\w][\d\w]/g, "");
-                });
-
-                const lodashIndexPath = root + "/a/b/node_modules/@types/lodash/index.d.ts";
-                projectFiles.push(find(filesAndFoldersToAdd, f => f.path === lodashIndexPath));
-                // we would now not have failed lookup in the parent of appFolder since lodash is available
-                recursiveWatchedDirectories.length = 1;
-                // npm installation complete, timeout after reload fs
-                timeoutAfterReloadFs = true;
-                verifyAfterPartialOrCompleteNpmInstall(2);
-
-                function verifyAfterPartialOrCompleteNpmInstall(timeoutQueueLengthWhenRunningTimeouts: number) {
-                    host.reloadFS(projectFiles.concat(otherFiles, filesAndFoldersToAdd));
-                    if (timeoutAfterReloadFs) {
-                        host.checkTimeoutQueueLengthAndRun(timeoutQueueLengthWhenRunningTimeouts);
-                    }
-                    else {
-                        host.checkTimeoutQueueLength(2);
-                    }
-                    verifyProject();
-                }
-
-                function verifyProject() {
-                    checkNumberOfConfiguredProjects(projectService, 1);
-
-                    const project = projectService.configuredProjects.get(tsconfigJson.path);
-                    const projectFilePaths = map(projectFiles, f => f.path);
-                    checkProjectActualFiles(project, projectFilePaths);
-
-                    const filesWatched = filter(projectFilePaths, p => p !== app.path);
-                    checkWatchedFiles(host, filesWatched);
-                    checkWatchedDirectories(host, typeRootDirectories.concat(recursiveWatchedDirectories), /*recursive*/ true);
-                    checkWatchedDirectories(host, [], /*recursive*/ false);
-                }
-            }
-
-            it("timeouts occur inbetween installation", () => {
-                verifyNpmInstall(/*timeoutDuringPartialInstallation*/ true);
-            });
-
-            it("timeout occurs after installation", () => {
-                verifyNpmInstall(/*timeoutDuringPartialInstallation*/ false);
-            });
-        });
-    });
-
-    describe("tsserverProjectSystem ProjectsChangedInBackground", () => {
-        function verifyFiles(caption: string, actual: ReadonlyArray<string>, expected: ReadonlyArray<string>) {
-            assert.equal(actual.length, expected.length, `Incorrect number of ${caption}. Actual: ${actual} Expected: ${expected}`);
-            const seen = createMap<true>();
-            forEach(actual, f => {
-                assert.isFalse(seen.has(f), `${caption}: Found duplicate ${f}. Actual: ${actual} Expected: ${expected}`);
-                seen.set(f, true);
-                assert.isTrue(contains(expected, f), `${caption}: Expected not to contain ${f}. Actual: ${actual} Expected: ${expected}`);
-            });
-        }
-
-        function createVerifyInitialOpen(session: TestSession, verifyProjectsUpdatedInBackgroundEventHandler: (events: server.ProjectsUpdatedInBackgroundEvent[]) => void) {
-            return (file: FileOrFolder) => {
-                session.executeCommandSeq(<protocol.OpenRequest>{
-                    command: server.CommandNames.Open,
-                    arguments: {
-                        file: file.path
-                    }
-                });
-                verifyProjectsUpdatedInBackgroundEventHandler([]);
-            };
-        }
-
-        interface ProjectsUpdatedInBackgroundEventVerifier {
-            session: TestSession;
-            verifyProjectsUpdatedInBackgroundEventHandler(events: server.ProjectsUpdatedInBackgroundEvent[]): void;
-            verifyInitialOpen(file: FileOrFolder): void;
-        }
-
-        function verifyProjectsUpdatedInBackgroundEvent(createSession: (host: TestServerHost) => ProjectsUpdatedInBackgroundEventVerifier) {
-            it("when adding new file", () => {
-                const commonFile1: FileOrFolder = {
-                    path: "/a/b/file1.ts",
-                    content: "export var x = 10;"
-                };
-                const commonFile2: FileOrFolder = {
-                    path: "/a/b/file2.ts",
-                    content: "export var y = 10;"
-                };
-                const commonFile3: FileOrFolder = {
-                    path: "/a/b/file3.ts",
-                    content: "export var z = 10;"
-                };
-                const configFile: FileOrFolder = {
-                    path: "/a/b/tsconfig.json",
-                    content: `{}`
-                };
-                const openFiles = [commonFile1.path];
-                const host = createServerHost([commonFile1, libFile, configFile]);
-                const { verifyProjectsUpdatedInBackgroundEventHandler, verifyInitialOpen } = createSession(host);
-                verifyInitialOpen(commonFile1);
-
-                host.reloadFS([commonFile1, libFile, configFile, commonFile2]);
-                host.runQueuedTimeoutCallbacks();
-                verifyProjectsUpdatedInBackgroundEventHandler([{
-                    eventName: server.ProjectsUpdatedInBackgroundEvent,
-                    data: {
-                        openFiles
-                    }
-                }]);
-
-                host.reloadFS([commonFile1, commonFile2, libFile, configFile, commonFile3]);
-                host.runQueuedTimeoutCallbacks();
-                verifyProjectsUpdatedInBackgroundEventHandler([{
-                    eventName: server.ProjectsUpdatedInBackgroundEvent,
-                    data: {
-                        openFiles
-                    }
-                }]);
-            });
-
-            describe("with --out or --outFile setting", () => {
-                function verifyEventWithOutSettings(compilerOptions: CompilerOptions = {}) {
-                    const config: FileOrFolder = {
-                        path: "/a/tsconfig.json",
-                        content: JSON.stringify({
-                            compilerOptions
-                        })
-                    };
-
-                    const f1: FileOrFolder = {
-                        path: "/a/a.ts",
-                        content: "export let x = 1"
-                    };
-                    const f2: FileOrFolder = {
-                        path: "/a/b.ts",
-                        content: "export let y = 1"
-                    };
-
-                    const openFiles = [f1.path];
-                    const files = [f1, config, libFile];
-                    const host = createServerHost(files);
-                    const { verifyInitialOpen, verifyProjectsUpdatedInBackgroundEventHandler } = createSession(host);
-                    verifyInitialOpen(f1);
-
-                    files.push(f2);
-                    host.reloadFS(files);
-                    host.runQueuedTimeoutCallbacks();
-
-                    verifyProjectsUpdatedInBackgroundEventHandler([{
-                        eventName: server.ProjectsUpdatedInBackgroundEvent,
-                        data: {
-                            openFiles
-                        }
-                    }]);
-
-                    f2.content = "export let x = 11";
-                    host.reloadFS(files);
-                    host.runQueuedTimeoutCallbacks();
-                    verifyProjectsUpdatedInBackgroundEventHandler([{
-                        eventName: server.ProjectsUpdatedInBackgroundEvent,
-                        data: {
-                            openFiles
-                        }
-                    }]);
-                }
-
-                it("when both options are not set", () => {
-                    verifyEventWithOutSettings();
-                });
-
-                it("when --out is set", () => {
-                    const outJs = "/a/out.js";
-                    verifyEventWithOutSettings({ out: outJs });
-                });
-
-                it("when --outFile is set", () => {
-                    const outJs = "/a/out.js";
-                    verifyEventWithOutSettings({ outFile: outJs });
-                });
-            });
-
-            describe("with modules and configured project", () => {
-                const file1Consumer1Path = "/a/b/file1Consumer1.ts";
-                const moduleFile1Path = "/a/b/moduleFile1.ts";
-                const configFilePath = "/a/b/tsconfig.json";
-                interface InitialStateParams {
-                    /** custom config file options */
-                    configObj?: any;
-                    /** Additional files and folders to add */
-                    getAdditionalFileOrFolder?(): FileOrFolder[];
-                    /** initial list of files to reload in fs and first file in this list being the file to open */
-                    firstReloadFileList?: string[];
-                }
-                function getInitialState({ configObj = {}, getAdditionalFileOrFolder, firstReloadFileList }: InitialStateParams = {}) {
-                    const moduleFile1: FileOrFolder = {
-                        path: moduleFile1Path,
-                        content: "export function Foo() { };",
-                    };
-
-                    const file1Consumer1: FileOrFolder = {
-                        path: file1Consumer1Path,
-                        content: `import {Foo} from "./moduleFile1"; export var y = 10;`,
-                    };
-
-                    const file1Consumer2: FileOrFolder = {
-                        path: "/a/b/file1Consumer2.ts",
-                        content: `import {Foo} from "./moduleFile1"; let z = 10;`,
-                    };
-
-                    const moduleFile2: FileOrFolder = {
-                        path: "/a/b/moduleFile2.ts",
-                        content: `export var Foo4 = 10;`,
-                    };
-
-                    const globalFile3: FileOrFolder = {
-                        path: "/a/b/globalFile3.ts",
-                        content: `interface GlobalFoo { age: number }`
-                    };
-
-                    const additionalFiles = getAdditionalFileOrFolder ? getAdditionalFileOrFolder() : [];
-                    const configFile = {
-                        path: configFilePath,
-                        content: JSON.stringify(configObj || { compilerOptions: {} })
-                    };
-
-                    const files = [file1Consumer1, moduleFile1, file1Consumer2, moduleFile2, ...additionalFiles, globalFile3, libFile, configFile];
-
-                    const filesToReload = firstReloadFileList && getFiles(firstReloadFileList) || files;
-                    const host = createServerHost([filesToReload[0], configFile]);
-
-                    // Initial project creation
-                    const { session, verifyProjectsUpdatedInBackgroundEventHandler, verifyInitialOpen } = createSession(host);
-                    const openFiles = [filesToReload[0].path];
-                    verifyInitialOpen(filesToReload[0]);
-
-                    // Since this is first event, it will have all the files
-                    verifyProjectsUpdatedInBackgroundEvent(filesToReload);
-
-                    return {
-                        moduleFile1, file1Consumer1, file1Consumer2, moduleFile2, globalFile3, configFile,
-                        files,
-                        updateContentOfOpenFile,
-                        verifyNoProjectsUpdatedInBackgroundEvent,
-                        verifyProjectsUpdatedInBackgroundEvent
-                    };
-
-                    function getFiles(filelist: string[]) {
-                        return map(filelist, getFile);
-                    }
-
-                    function getFile(fileName: string) {
-                        return find(files, file => file.path === fileName);
-                    }
-
-                    function verifyNoProjectsUpdatedInBackgroundEvent(filesToReload?: FileOrFolder[]) {
-                        host.reloadFS(filesToReload || files);
-                        host.runQueuedTimeoutCallbacks();
-                        verifyProjectsUpdatedInBackgroundEventHandler([]);
-                    }
-
-                    function verifyProjectsUpdatedInBackgroundEvent(filesToReload?: FileOrFolder[]) {
-                        host.reloadFS(filesToReload || files);
-                        host.runQueuedTimeoutCallbacks();
-                        verifyProjectsUpdatedInBackgroundEventHandler([{
-                            eventName: server.ProjectsUpdatedInBackgroundEvent,
-                            data: {
-                                openFiles
-                            }
-                        }]);
-                    }
-
-                    function updateContentOfOpenFile(file: FileOrFolder, newContent: string) {
-                        session.executeCommandSeq<protocol.ChangeRequest>({
-                            command: server.CommandNames.Change,
-                            arguments: {
-                                file: file.path,
-                                insertString: newContent,
-                                endLine: 1,
-                                endOffset: file.content.length,
-                                line: 1,
-                                offset: 1
-                            }
-                        });
-                        file.content = newContent;
-                    }
-                }
-
-                it("should contains only itself if a module file's shape didn't change, and all files referencing it if its shape changed", () => {
-                    const { moduleFile1, verifyProjectsUpdatedInBackgroundEvent } = getInitialState();
-
-                    // Change the content of moduleFile1 to `export var T: number;export function Foo() { };`
-                    moduleFile1.content = `export var T: number;export function Foo() { };`;
-                    verifyProjectsUpdatedInBackgroundEvent();
-
-                    // Change the content of moduleFile1 to `export var T: number;export function Foo() { console.log('hi'); };`
-                    moduleFile1.content = `export var T: number;export function Foo() { console.log('hi'); };`;
-                    verifyProjectsUpdatedInBackgroundEvent();
-                });
-
-                it("should be up-to-date with the reference map changes", () => {
-                    const { moduleFile1, file1Consumer1, updateContentOfOpenFile, verifyProjectsUpdatedInBackgroundEvent, verifyNoProjectsUpdatedInBackgroundEvent } = getInitialState();
-
-                    // Change file1Consumer1 content to `export let y = Foo();`
-                    updateContentOfOpenFile(file1Consumer1, "export let y = Foo();");
-                    verifyNoProjectsUpdatedInBackgroundEvent();
-
-                    // Change the content of moduleFile1 to `export var T: number;export function Foo() { };`
-                    moduleFile1.content = `export var T: number;export function Foo() { };`;
-                    verifyProjectsUpdatedInBackgroundEvent();
-
-                    // Add the import statements back to file1Consumer1
-                    updateContentOfOpenFile(file1Consumer1, `import {Foo} from "./moduleFile1";let y = Foo();`);
-                    verifyNoProjectsUpdatedInBackgroundEvent();
-
-                    // Change the content of moduleFile1 to `export var T: number;export var T2: string;export function Foo() { };`
-                    moduleFile1.content = `export var T: number;export var T2: string;export function Foo() { };`;
-                    verifyProjectsUpdatedInBackgroundEvent();
-
-                    // Multiple file edits in one go:
-
-                    // Change file1Consumer1 content to `export let y = Foo();`
-                    // Change the content of moduleFile1 to `export var T: number;export function Foo() { };`
-                    updateContentOfOpenFile(file1Consumer1, `export let y = Foo();`);
-                    moduleFile1.content = `export var T: number;export function Foo() { };`;
-                    verifyProjectsUpdatedInBackgroundEvent();
-                });
-
-                it("should be up-to-date with deleted files", () => {
-                    const { moduleFile1, file1Consumer2, files, verifyProjectsUpdatedInBackgroundEvent } = getInitialState();
-
-                    // Change the content of moduleFile1 to `export var T: number;export function Foo() { };`
-                    moduleFile1.content = `export var T: number;export function Foo() { };`;
-
-                    // Delete file1Consumer2
-                    const filesToLoad = filter(files, file => file !== file1Consumer2);
-                    verifyProjectsUpdatedInBackgroundEvent(filesToLoad);
-                });
-
-                it("should be up-to-date with newly created files", () => {
-                    const { moduleFile1, files, verifyProjectsUpdatedInBackgroundEvent, } = getInitialState();
-
-                    const file1Consumer3: FileOrFolder = {
-                        path: "/a/b/file1Consumer3.ts",
-                        content: `import {Foo} from "./moduleFile1"; let y = Foo();`
-                    };
-                    moduleFile1.content = `export var T: number;export function Foo() { };`;
-                    verifyProjectsUpdatedInBackgroundEvent(files.concat(file1Consumer3));
-                });
-
-                it("should detect changes in non-root files", () => {
-                    const { moduleFile1, verifyProjectsUpdatedInBackgroundEvent } = getInitialState({
-                        configObj: { files: [file1Consumer1Path] },
-                    });
-
-                    moduleFile1.content = `export var T: number;export function Foo() { };`;
-                    verifyProjectsUpdatedInBackgroundEvent();
-
-                    // change file1 internal, and verify only file1 is affected
-                    moduleFile1.content += "var T1: number;";
-                    verifyProjectsUpdatedInBackgroundEvent();
-                });
-
-                it("should return all files if a global file changed shape", () => {
-                    const { globalFile3, verifyProjectsUpdatedInBackgroundEvent } = getInitialState();
-
-                    globalFile3.content += "var T2: string;";
-                    verifyProjectsUpdatedInBackgroundEvent();
-                });
-
-                it("should always return the file itself if '--isolatedModules' is specified", () => {
-                    const { moduleFile1, verifyProjectsUpdatedInBackgroundEvent } = getInitialState({
-                        configObj: { compilerOptions: { isolatedModules: true } }
-                    });
-
-                    moduleFile1.content = `export var T: number;export function Foo() { };`;
-                    verifyProjectsUpdatedInBackgroundEvent();
-                });
-
-                it("should always return the file itself if '--out' or '--outFile' is specified", () => {
-                    const outFilePath = "/a/b/out.js";
-                    const { moduleFile1, verifyProjectsUpdatedInBackgroundEvent } = getInitialState({
-                        configObj: { compilerOptions: { module: "system", outFile: outFilePath } }
-                    });
-
-                    moduleFile1.content = `export var T: number;export function Foo() { };`;
-                    verifyProjectsUpdatedInBackgroundEvent();
-                });
-
-                it("should return cascaded affected file list", () => {
-                    const file1Consumer1Consumer1: FileOrFolder = {
-                        path: "/a/b/file1Consumer1Consumer1.ts",
-                        content: `import {y} from "./file1Consumer1";`
-                    };
-                    const { moduleFile1, file1Consumer1, updateContentOfOpenFile, verifyNoProjectsUpdatedInBackgroundEvent, verifyProjectsUpdatedInBackgroundEvent } = getInitialState({
-                        getAdditionalFileOrFolder: () => [file1Consumer1Consumer1]
-                    });
-
-                    updateContentOfOpenFile(file1Consumer1, file1Consumer1.content + "export var T: number;");
-                    verifyNoProjectsUpdatedInBackgroundEvent();
-
-                    // Doesnt change the shape of file1Consumer1
-                    moduleFile1.content = `export var T: number;export function Foo() { };`;
-                    verifyProjectsUpdatedInBackgroundEvent();
-
-                    // Change both files before the timeout
-                    updateContentOfOpenFile(file1Consumer1, file1Consumer1.content + "export var T2: number;");
-                    moduleFile1.content = `export var T2: number;export function Foo() { };`;
-                    verifyProjectsUpdatedInBackgroundEvent();
-                });
-
-                it("should work fine for files with circular references", () => {
-                    const file1: FileOrFolder = {
-                        path: "/a/b/file1.ts",
-                        content: `
-                    /// <reference path="./file2.ts" />
-                    export var t1 = 10;`
-                    };
-                    const file2: FileOrFolder = {
-                        path: "/a/b/file2.ts",
-                        content: `
-                    /// <reference path="./file1.ts" />
-                    export var t2 = 10;`
-                    };
-                    const { configFile, verifyProjectsUpdatedInBackgroundEvent } = getInitialState({
-                        getAdditionalFileOrFolder: () => [file1, file2],
-                        firstReloadFileList: [file1.path, libFile.path, file2.path, configFilePath]
-                    });
-
-                    file2.content += "export var t3 = 10;";
-                    verifyProjectsUpdatedInBackgroundEvent([file1, file2, libFile, configFile]);
-                });
-
-                it("should detect removed code file", () => {
-                    const referenceFile1: FileOrFolder = {
-                        path: "/a/b/referenceFile1.ts",
-                        content: `
-                    /// <reference path="./moduleFile1.ts" />
-                    export var x = Foo();`
-                    };
-                    const { configFile, verifyProjectsUpdatedInBackgroundEvent } = getInitialState({
-                        getAdditionalFileOrFolder: () => [referenceFile1],
-                        firstReloadFileList: [referenceFile1.path, libFile.path, moduleFile1Path, configFilePath]
-                    });
-
-                    verifyProjectsUpdatedInBackgroundEvent([libFile, referenceFile1, configFile]);
-                });
-
-                it("should detect non-existing code file", () => {
-                    const referenceFile1: FileOrFolder = {
-                        path: "/a/b/referenceFile1.ts",
-                        content: `
-                    /// <reference path="./moduleFile2.ts" />
-                    export var x = Foo();`
-                    };
-                    const { configFile, moduleFile2, updateContentOfOpenFile, verifyNoProjectsUpdatedInBackgroundEvent, verifyProjectsUpdatedInBackgroundEvent } = getInitialState({
-                        getAdditionalFileOrFolder: () => [referenceFile1],
-                        firstReloadFileList: [referenceFile1.path, libFile.path, configFilePath]
-                    });
-
-                    updateContentOfOpenFile(referenceFile1, referenceFile1.content + "export var yy = Foo();");
-                    verifyNoProjectsUpdatedInBackgroundEvent([libFile, referenceFile1, configFile]);
-
-                    // Create module File2 and see both files are saved
-                    verifyProjectsUpdatedInBackgroundEvent([libFile, moduleFile2, referenceFile1, configFile]);
-                });
-            });
-
-            describe("resolution when resolution cache size", () => {
-                function verifyWithMaxCacheLimit(limitHit: boolean, useSlashRootAsSomeNotRootFolderInUserDirectory: boolean) {
-                    const rootFolder = useSlashRootAsSomeNotRootFolderInUserDirectory ? "/user/username/rootfolder/otherfolder/" : "/";
-                    const file1: FileOrFolder = {
-                        path: rootFolder + "a/b/project/file1.ts",
-                        content: 'import a from "file2"'
-                    };
-                    const file2: FileOrFolder = {
-                        path: rootFolder + "a/b/node_modules/file2.d.ts",
-                        content: "export class a { }"
-                    };
-                    const file3: FileOrFolder = {
-                        path: rootFolder + "a/b/project/file3.ts",
-                        content: "export class c { }"
-                    };
-                    const configFile: FileOrFolder = {
-                        path: rootFolder + "a/b/project/tsconfig.json",
-                        content: JSON.stringify({ compilerOptions: { typeRoots: [] } })
-                    };
-
-                    const projectFiles = [file1, file3, libFile, configFile];
-                    const openFiles = [file1.path];
-                    const watchedRecursiveDirectories = useSlashRootAsSomeNotRootFolderInUserDirectory ?
-                        // Folders of node_modules lookup not in changedRoot
-                        ["a/b/project", "a/b/node_modules", "a/node_modules", "node_modules"].map(v => rootFolder + v) :
-                        // Folder of tsconfig
-                        ["/a/b/project"];
-                    const host = createServerHost(projectFiles);
-                    const { session, verifyInitialOpen, verifyProjectsUpdatedInBackgroundEventHandler } = createSession(host);
-                    const projectService = session.getProjectService();
-                    verifyInitialOpen(file1);
-                    checkNumberOfProjects(projectService, { configuredProjects: 1 });
-                    const project = projectService.configuredProjects.get(configFile.path);
-                    verifyProject();
-                    if (limitHit) {
-                        (project as ResolutionCacheHost).maxNumberOfFilesToIterateForInvalidation = 1;
-                    }
-
-                    file3.content += "export class d {}";
-                    host.reloadFS(projectFiles);
-                    host.checkTimeoutQueueLengthAndRun(2);
-
-                    // Since this is first event
-                    verifyProject();
-                    verifyProjectsUpdatedInBackgroundEventHandler([{
-                        eventName: server.ProjectsUpdatedInBackgroundEvent,
-                        data: {
-                            openFiles
-                        }
-                    }]);
-
-                    projectFiles.push(file2);
-                    host.reloadFS(projectFiles);
-                    host.runQueuedTimeoutCallbacks();
-                    if (useSlashRootAsSomeNotRootFolderInUserDirectory) {
-                        watchedRecursiveDirectories.length = 2;
-                    }
-                    else {
-                        // file2 addition wont be detected
-                        projectFiles.pop();
-                        assert.isTrue(host.fileExists(file2.path));
-                    }
-                    verifyProject();
-
-                    verifyProjectsUpdatedInBackgroundEventHandler(useSlashRootAsSomeNotRootFolderInUserDirectory ? [{
-                        eventName: server.ProjectsUpdatedInBackgroundEvent,
-                        data: {
-                            openFiles
-                        }
-                    }] : []);
-
-                    function verifyProject() {
-                        checkProjectActualFiles(project, map(projectFiles, file => file.path));
-                        checkWatchedDirectories(host, [], /*recursive*/ false);
-                        checkWatchedDirectories(host, watchedRecursiveDirectories, /*recursive*/ true);
-                    }
-                }
-
-                it("limit not hit and project is not at root level", () => {
-                    verifyWithMaxCacheLimit(/*limitHit*/ false, /*useSlashRootAsSomeNotRootFolderInUserDirectory*/ true);
-                });
-
-                it("limit hit and project is not at root level", () => {
-                    verifyWithMaxCacheLimit(/*limitHit*/ true, /*useSlashRootAsSomeNotRootFolderInUserDirectory*/ true);
-                });
-
-                it("limit not hit and project is at root level", () => {
-                    verifyWithMaxCacheLimit(/*limitHit*/ false, /*useSlashRootAsSomeNotRootFolderInUserDirectory*/ false);
-                });
-
-                it("limit hit and project is at root level", () => {
-                    verifyWithMaxCacheLimit(/*limitHit*/ true, /*useSlashRootAsSomeNotRootFolderInUserDirectory*/ false);
-                });
-            });
-        }
-
-        describe("when event handler is set in the session", () => {
-            verifyProjectsUpdatedInBackgroundEvent(createSessionWithProjectChangedEventHandler);
-
-            function createSessionWithProjectChangedEventHandler(host: TestServerHost): ProjectsUpdatedInBackgroundEventVerifier {
-                const projectChangedEvents: server.ProjectsUpdatedInBackgroundEvent[] = [];
-                const session = createSession(host, {
-                    eventHandler: e => {
-                        if (e.eventName === server.ProjectsUpdatedInBackgroundEvent) {
-                            projectChangedEvents.push(e);
-                        }
-                    }
-                });
-
-                return {
-                    session,
-                    verifyProjectsUpdatedInBackgroundEventHandler,
-                    verifyInitialOpen: createVerifyInitialOpen(session, verifyProjectsUpdatedInBackgroundEventHandler)
-                };
-
-                function eventToString(event: server.ProjectsUpdatedInBackgroundEvent) {
-                    return JSON.stringify(event && { eventName: event.eventName, data: event.data });
-                }
-
-                function eventsToString(events: ReadonlyArray<server.ProjectsUpdatedInBackgroundEvent>) {
-                    return "[" + map(events, eventToString).join(",") + "]";
-                }
-
-                function verifyProjectsUpdatedInBackgroundEventHandler(expectedEvents: ReadonlyArray<server.ProjectsUpdatedInBackgroundEvent>) {
-                    assert.equal(projectChangedEvents.length, expectedEvents.length, `Incorrect number of events Actual: ${eventsToString(projectChangedEvents)} Expected: ${eventsToString(expectedEvents)}`);
-                    forEach(projectChangedEvents, (actualEvent, i) => {
-                        const expectedEvent = expectedEvents[i];
-                        assert.strictEqual(actualEvent.eventName, expectedEvent.eventName);
-                        verifyFiles("openFiles", actualEvent.data.openFiles, expectedEvent.data.openFiles);
-                    });
-
-                    // Verified the events, reset them
-                    projectChangedEvents.length = 0;
-                }
-            }
-        });
-
-        describe("when event handler is not set but session is created with canUseEvents = true", () => {
-            verifyProjectsUpdatedInBackgroundEvent(createSessionThatUsesEvents);
-
-            function createSessionThatUsesEvents(host: TestServerHost): ProjectsUpdatedInBackgroundEventVerifier {
-                const session = createSession(host, { canUseEvents: true });
-
-                return {
-                    session,
-                    verifyProjectsUpdatedInBackgroundEventHandler,
-                    verifyInitialOpen: createVerifyInitialOpen(session, verifyProjectsUpdatedInBackgroundEventHandler)
-                };
-
-                function verifyProjectsUpdatedInBackgroundEventHandler(expected: ReadonlyArray<server.ProjectsUpdatedInBackgroundEvent>) {
-                    const expectedEvents: protocol.ProjectsUpdatedInBackgroundEventBody[] = map(expected, e => {
-                        return {
-                            openFiles: e.data.openFiles
-                        };
-                    });
-                    const outputEventRegex = /Content\-Length: [\d]+\r\n\r\n/;
-                    const events: protocol.ProjectsUpdatedInBackgroundEvent[] = filter(
-                        map(
-                            host.getOutput(), s => convertToObject(
-                                ts.parseJsonText("json.json", s.replace(outputEventRegex, "")),
-                                []
-                            )
-                        ),
-                        e => e.event === server.ProjectsUpdatedInBackgroundEvent
-                    );
-                    assert.equal(events.length, expectedEvents.length, `Incorrect number of events Actual: ${map(events, e => e.body)} Expected: ${expectedEvents}`);
-                    forEach(events, (actualEvent, i) => {
-                        const expectedEvent = expectedEvents[i];
-                        verifyFiles("openFiles", actualEvent.body.openFiles, expectedEvent.openFiles);
-                    });
-
-                    // Verified the events, reset them
-                    session.clearMessages();
-                }
-            }
-        });
-    });
-
-    describe("tsserverProjectSystem Watched recursive directories with windows style file system", () => {
-        function verifyWatchedDirectories(useProjectAtRoot: boolean) {
-            const root = useProjectAtRoot ? "c:/" : "c:/myfolder/allproject/";
-            const configFile: FileOrFolder = {
-                path: root + "project/tsconfig.json",
-                content: "{}"
-            };
-            const file1: FileOrFolder = {
-                path: root + "project/file1.ts",
-                content: "let x = 10;"
-            };
-            const file2: FileOrFolder = {
-                path: root + "project/file2.ts",
-                content: "let y = 10;"
-            };
-            const files = [configFile, file1, file2, libFile];
-            const host = createServerHost(files, { useWindowsStylePaths: true });
-            const projectService = createProjectService(host);
-            projectService.openClientFile(file1.path);
-            const project = projectService.configuredProjects.get(configFile.path);
-            assert.isDefined(project);
-            const winsowsStyleLibFilePath = "c:/" + libFile.path.substring(1);
-            checkProjectActualFiles(project, files.map(f => f === libFile ? winsowsStyleLibFilePath : f.path));
-            checkWatchedFiles(host, mapDefined(files, f => f === libFile ? winsowsStyleLibFilePath : f === file1 ? undefined : f.path));
-            checkWatchedDirectories(host, [], /*recursive*/ false);
-            checkWatchedDirectories(host, [
-                root + "project",
-                root + "project/node_modules/@types"
-            ].concat(useProjectAtRoot ? [] : [root + nodeModulesAtTypes]), /*recursive*/ true);
-        }
-
-        it("When project is in rootFolder", () => {
-            verifyWatchedDirectories(/*useProjectAtRoot*/ true);
-        });
-
-        it("When files at some folder other than root", () => {
-            verifyWatchedDirectories(/*useProjectAtRoot*/ false);
-        });
-    });
-}
+/// <reference path="..\harness.ts" />
+/// <reference path="..\virtualFileSystemWithWatch.ts" />
+/// <reference path="../../server/typingsInstaller/typingsInstaller.ts" />
+
+namespace ts.projectSystem {
+    import TI = server.typingsInstaller;
+    import protocol = server.protocol;
+    import CommandNames = server.CommandNames;
+
+    export import TestServerHost = ts.TestFSWithWatch.TestServerHost;
+    export type FileOrFolder = ts.TestFSWithWatch.FileOrFolder;
+    export import createServerHost = ts.TestFSWithWatch.createServerHost;
+    export import checkFileNames = ts.TestFSWithWatch.checkFileNames;
+    export import libFile = ts.TestFSWithWatch.libFile;
+    export import checkWatchedFiles = ts.TestFSWithWatch.checkWatchedFiles;
+    import checkWatchedDirectories = ts.TestFSWithWatch.checkWatchedDirectories;
+    import safeList = ts.TestFSWithWatch.safeList;
+
+    export const customTypesMap = {
+        path: <Path>"/typesMap.json",
+        content: `{
+            "typesMap": {
+                "jquery": {
+                    "match": "jquery(-(\\\\.?\\\\d+)+)?(\\\\.intellisense)?(\\\\.min)?\\\\.js$",
+                    "types": ["jquery"]
+                },
+                "quack": {
+                    "match": "/duckquack-(\\\\d+)\\\\.min\\\\.js",
+                    "types": ["duck-types"]
+                }
+            },
+            "simpleMap": {
+                "Bacon": "baconjs",
+                "bliss": "blissfuljs",
+                "commander": "commander",
+                "cordova": "cordova",
+                "react": "react",
+                "lodash": "lodash"
+            }
+        }`
+    };
+
+    export interface PostExecAction {
+        readonly success: boolean;
+        readonly callback: TI.RequestCompletedAction;
+    }
+
+    export const nullLogger: server.Logger = {
+        close: noop,
+        hasLevel: () => false,
+        loggingEnabled: () => false,
+        perftrc: noop,
+        info: noop,
+        msg: noop,
+        startGroup: noop,
+        endGroup: noop,
+        getLogFileName: (): string => undefined
+    };
+
+    export class TestTypingsInstaller extends TI.TypingsInstaller implements server.ITypingsInstaller {
+        protected projectService: server.ProjectService;
+        constructor(
+            readonly globalTypingsCacheLocation: string,
+            throttleLimit: number,
+            installTypingHost: server.ServerHost,
+            readonly typesRegistry = createMap<void>(),
+            log?: TI.Log) {
+            super(installTypingHost, globalTypingsCacheLocation, safeList.path, customTypesMap.path, throttleLimit, log);
+        }
+
+        protected postExecActions: PostExecAction[] = [];
+
+        isKnownTypesPackageName = notImplemented;
+        installPackage = notImplemented;
+
+        executePendingCommands() {
+            const actionsToRun = this.postExecActions;
+            this.postExecActions = [];
+            for (const action of actionsToRun) {
+                action.callback(action.success);
+            }
+        }
+
+        checkPendingCommands(expectedCount: number) {
+            assert.equal(this.postExecActions.length, expectedCount, `Expected ${expectedCount} post install actions`);
+        }
+
+        onProjectClosed = noop;
+
+        attach(projectService: server.ProjectService) {
+            this.projectService = projectService;
+        }
+
+        getInstallTypingHost() {
+            return this.installTypingHost;
+        }
+
+        installWorker(_requestId: number, _args: string[], _cwd: string, cb: TI.RequestCompletedAction): void {
+            this.addPostExecAction("success", cb);
+        }
+
+        sendResponse(response: server.SetTypings | server.InvalidateCachedTypings) {
+            this.projectService.updateTypingsForProject(response);
+        }
+
+        enqueueInstallTypingsRequest(project: server.Project, typeAcquisition: TypeAcquisition, unresolvedImports: server.SortedReadonlyArray<string>) {
+            const request = server.createInstallTypingsRequest(project, typeAcquisition, unresolvedImports, this.globalTypingsCacheLocation);
+            this.install(request);
+        }
+
+        addPostExecAction(stdout: string | string[], cb: TI.RequestCompletedAction) {
+            const out = isString(stdout) ? stdout : createNpmPackageJsonString(stdout);
+            const action: PostExecAction = {
+                success: !!out,
+                callback: cb
+            };
+            this.postExecActions.push(action);
+        }
+    }
+
+    function createNpmPackageJsonString(installedTypings: string[]): string {
+        const dependencies: MapLike<any> = {};
+        for (const typing of installedTypings) {
+            dependencies[typing] = "1.0.0";
+        }
+        return JSON.stringify({ dependencies });
+    }
+
+    export function toExternalFile(fileName: string): protocol.ExternalFile {
+        return { fileName };
+    }
+
+    export function toExternalFiles(fileNames: string[]) {
+        return map(fileNames, toExternalFile);
+    }
+
+    export function fileStats(nonZeroStats: Partial<server.FileStats>): server.FileStats {
+        return { ts: 0, tsx: 0, dts: 0, js: 0, jsx: 0, ...nonZeroStats };
+    }
+
+    export class TestServerEventManager {
+        private events: server.ProjectServiceEvent[] = [];
+        readonly session: TestSession;
+        readonly service: server.ProjectService;
+        readonly host: projectSystem.TestServerHost;
+        constructor(files: projectSystem.FileOrFolder[]) {
+            this.host = createServerHost(files);
+            this.session = createSession(this.host, {
+                canUseEvents: true,
+                eventHandler: event => this.events.push(event),
+            });
+            this.service = this.session.getProjectService();
+        }
+
+        getEvents(): ReadonlyArray<server.ProjectServiceEvent> {
+            const events = this.events;
+            this.events = [];
+            return events;
+        }
+
+        getEvent<T extends server.ProjectServiceEvent>(eventName: T["eventName"]): T["data"] {
+            let eventData: T["data"];
+            filterMutate(this.events, e => {
+                if (e.eventName === eventName) {
+                    if (eventData !== undefined) {
+                        assert(false, "more than one event found");
+                    }
+                    eventData = e.data;
+                    return false;
+                }
+                return true;
+            });
+            assert.isDefined(eventData);
+            return eventData;
+        }
+
+        hasZeroEvent<T extends server.ProjectServiceEvent>(eventName: T["eventName"]) {
+            this.events.forEach(event => assert.notEqual(event.eventName, eventName));
+        }
+
+        checkSingleConfigFileDiagEvent(configFileName: string, triggerFile: string) {
+            const eventData = this.getEvent<server.ConfigFileDiagEvent>(server.ConfigFileDiagEvent);
+            assert.equal(eventData.configFileName, configFileName);
+            assert.equal(eventData.triggerFile, triggerFile);
+        }
+
+        assertProjectInfoTelemetryEvent(partial: Partial<server.ProjectInfoTelemetryEventData>, configFile?: string): void {
+            assert.deepEqual(this.getEvent<server.ProjectInfoTelemetryEvent>(ts.server.ProjectInfoTelemetryEvent), {
+                projectId: Harness.mockHash(configFile || "/tsconfig.json"),
+                fileStats: fileStats({ ts: 1 }),
+                compilerOptions: {},
+                extends: false,
+                files: false,
+                include: false,
+                exclude: false,
+                compileOnSave: false,
+                typeAcquisition: {
+                    enable: false,
+                    exclude: false,
+                    include: false,
+                },
+                configFileName: "tsconfig.json",
+                projectType: "configured",
+                languageServiceEnabled: true,
+                version: ts.version,
+                ...partial,
+            });
+        }
+    }
+
+    class TestSession extends server.Session {
+        private seq = 0;
+        public events: protocol.Event[] = [];
+        public host: TestServerHost;
+
+        getProjectService() {
+            return this.projectService;
+        }
+
+        public getSeq() {
+            return this.seq;
+        }
+
+        public getNextSeq() {
+            return this.seq + 1;
+        }
+
+        public executeCommandSeq<T extends server.protocol.Request>(request: Partial<T>) {
+            this.seq++;
+            request.seq = this.seq;
+            request.type = "request";
+            return this.executeCommand(<T>request);
+        }
+
+        public event<T extends object>(body: T, eventName: string) {
+            this.events.push(server.toEvent(eventName, body));
+            super.event(body, eventName);
+        }
+
+        public clearMessages() {
+            clear(this.events);
+            this.host.clearOutput();
+        }
+    }
+
+    export function createSession(host: server.ServerHost, opts: Partial<server.SessionOptions> = {}) {
+        if (opts.typingsInstaller === undefined) {
+            opts.typingsInstaller = new TestTypingsInstaller("/a/data/", /*throttleLimit*/ 5, host);
+        }
+
+        if (opts.eventHandler !== undefined) {
+            opts.canUseEvents = true;
+        }
+
+        const sessionOptions: server.SessionOptions = {
+            host,
+            cancellationToken: server.nullCancellationToken,
+            useSingleInferredProject: false,
+            useInferredProjectPerProjectRoot: false,
+            typingsInstaller: undefined,
+            byteLength: Utils.byteLength,
+            hrtime: process.hrtime,
+            logger: opts.logger || nullLogger,
+            canUseEvents: false
+        };
+
+        return new TestSession({ ...sessionOptions, ...opts });
+    }
+
+    interface CreateProjectServiceParameters {
+        cancellationToken?: HostCancellationToken;
+        logger?: server.Logger;
+        useSingleInferredProject?: boolean;
+        typingsInstaller?: server.ITypingsInstaller;
+        eventHandler?: server.ProjectServiceEventHandler;
+    }
+
+    export class TestProjectService extends server.ProjectService {
+        constructor(host: server.ServerHost, logger: server.Logger, cancellationToken: HostCancellationToken, useSingleInferredProject: boolean,
+            typingsInstaller: server.ITypingsInstaller, eventHandler: server.ProjectServiceEventHandler, opts: Partial<server.ProjectServiceOptions> = {}) {
+            super({
+                host,
+                logger,
+                cancellationToken,
+                useSingleInferredProject,
+                useInferredProjectPerProjectRoot: false,
+                typingsInstaller,
+                typesMapLocation: customTypesMap.path,
+                eventHandler,
+                ...opts
+            });
+        }
+
+        checkNumberOfProjects(count: { inferredProjects?: number, configuredProjects?: number, externalProjects?: number }) {
+            checkNumberOfProjects(this, count);
+        }
+    }
+    export function createProjectService(host: server.ServerHost, parameters: CreateProjectServiceParameters = {}, options?: Partial<server.ProjectServiceOptions>) {
+        const cancellationToken = parameters.cancellationToken || server.nullCancellationToken;
+        const logger = parameters.logger || nullLogger;
+        const useSingleInferredProject = parameters.useSingleInferredProject !== undefined ? parameters.useSingleInferredProject : false;
+        return new TestProjectService(host, logger, cancellationToken, useSingleInferredProject, parameters.typingsInstaller, parameters.eventHandler, options);
+    }
+
+    export function checkNumberOfConfiguredProjects(projectService: server.ProjectService, expected: number) {
+        assert.equal(projectService.configuredProjects.size, expected, `expected ${expected} configured project(s)`);
+    }
+
+    function checkNumberOfExternalProjects(projectService: server.ProjectService, expected: number) {
+        assert.equal(projectService.externalProjects.length, expected, `expected ${expected} external project(s)`);
+    }
+
+    function checkNumberOfInferredProjects(projectService: server.ProjectService, expected: number) {
+        assert.equal(projectService.inferredProjects.length, expected, `expected ${expected} inferred project(s)`);
+    }
+
+    export function checkNumberOfProjects(projectService: server.ProjectService, count: { inferredProjects?: number, configuredProjects?: number, externalProjects?: number }) {
+        checkNumberOfConfiguredProjects(projectService, count.configuredProjects || 0);
+        checkNumberOfExternalProjects(projectService, count.externalProjects || 0);
+        checkNumberOfInferredProjects(projectService, count.inferredProjects || 0);
+    }
+
+    export function configuredProjectAt(projectService: server.ProjectService, index: number) {
+        const values = projectService.configuredProjects.values();
+        while (index > 0) {
+            values.next();
+            index--;
+        }
+        return values.next().value;
+    }
+
+    export function checkProjectActualFiles(project: server.Project, expectedFiles: string[]) {
+        checkFileNames(`${server.ProjectKind[project.projectKind]} project, actual files`, project.getFileNames(), expectedFiles);
+    }
+
+    function checkProjectRootFiles(project: server.Project, expectedFiles: string[]) {
+        checkFileNames(`${server.ProjectKind[project.projectKind]} project, rootFileNames`, project.getRootFiles(), expectedFiles);
+    }
+
+    function mapCombinedPathsInAncestor(dir: string, path2: string, mapAncestor: (ancestor: string) => boolean) {
+        dir = normalizePath(dir);
+        const result: string[] = [];
+        forEachAncestorDirectory(dir, ancestor => {
+            if (mapAncestor(ancestor)) {
+                result.push(combinePaths(ancestor, path2));
+            }
+        });
+        return result;
+    }
+
+    function getRootsToWatchWithAncestorDirectory(dir: string, path2: string) {
+        return mapCombinedPathsInAncestor(dir, path2, ancestor => ancestor.split(directorySeparator).length > 4);
+    }
+
+    const nodeModules = "node_modules";
+    function getNodeModuleDirectories(dir: string) {
+        return getRootsToWatchWithAncestorDirectory(dir, nodeModules);
+    }
+
+    export const nodeModulesAtTypes = "node_modules/@types";
+    export function getTypeRootsFromLocation(currentDirectory: string) {
+        return getRootsToWatchWithAncestorDirectory(currentDirectory, nodeModulesAtTypes);
+    }
+
+    function getNumberOfWatchesInvokedForRecursiveWatches(recursiveWatchedDirs: string[], file: string) {
+        return countWhere(recursiveWatchedDirs, dir => file.length > dir.length && startsWith(file, dir) && file[dir.length] === directorySeparator);
+    }
+
+    function checkOpenFiles(projectService: server.ProjectService, expectedFiles: FileOrFolder[]) {
+        checkFileNames("Open files", arrayFrom(projectService.openFiles.keys(), path => projectService.getScriptInfoForPath(path as Path).fileName), expectedFiles.map(file => file.path));
+    }
+
+    /**
+     * Test server cancellation token used to mock host token cancellation requests.
+     * The cancelAfterRequest constructor param specifies how many isCancellationRequested() calls
+     * should be made before canceling the token. The id of the request to cancel should be set with
+     * setRequestToCancel();
+     */
+    export class TestServerCancellationToken implements server.ServerCancellationToken {
+        private currentId = -1;
+        private requestToCancel = -1;
+        private isCancellationRequestedCount = 0;
+
+        constructor(private cancelAfterRequest = 0) {
+        }
+
+        setRequest(requestId: number) {
+            this.currentId = requestId;
+        }
+
+        setRequestToCancel(requestId: number) {
+            this.resetToken();
+            this.requestToCancel = requestId;
+        }
+
+        resetRequest(requestId: number) {
+            assert.equal(requestId, this.currentId, "unexpected request id in cancellation");
+            this.currentId = undefined;
+        }
+
+        isCancellationRequested() {
+            this.isCancellationRequestedCount++;
+            // If the request id is the request to cancel and isCancellationRequestedCount
+            // has been met then cancel the request. Ex: cancel the request if it is a
+            // nav bar request & isCancellationRequested() has already been called three times.
+            return this.requestToCancel === this.currentId && this.isCancellationRequestedCount >= this.cancelAfterRequest;
+        }
+
+        resetToken() {
+            this.currentId = -1;
+            this.isCancellationRequestedCount = 0;
+            this.requestToCancel = -1;
+        }
+    }
+
+    export function makeSessionRequest<T>(command: string, args: T) {
+        const newRequest: protocol.Request = {
+            seq: 0,
+            type: "request",
+            command,
+            arguments: args
+        };
+        return newRequest;
+    }
+
+    export function openFilesForSession(files: FileOrFolder[], session: server.Session) {
+        for (const file of files) {
+            const request = makeSessionRequest<protocol.OpenRequestArgs>(CommandNames.Open, { file: file.path });
+            session.executeCommand(request);
+        }
+    }
+
+    interface ErrorInformation {
+        diagnosticMessage: DiagnosticMessage;
+        errorTextArguments?: string[];
+    }
+
+    function getProtocolDiagnosticMessage({ diagnosticMessage, errorTextArguments = [] }: ErrorInformation) {
+        return formatStringFromArgs(diagnosticMessage.message, errorTextArguments);
+    }
+
+    function verifyDiagnostics(actual: server.protocol.Diagnostic[], expected: ErrorInformation[]) {
+        const expectedErrors = expected.map(getProtocolDiagnosticMessage);
+        assert.deepEqual(actual.map(diag => flattenDiagnosticMessageText(diag.text, "\n")), expectedErrors);
+    }
+
+    function verifyNoDiagnostics(actual: server.protocol.Diagnostic[]) {
+        verifyDiagnostics(actual, []);
+    }
+
+    function checkErrorMessage(session: TestSession, eventName: "syntaxDiag" | "semanticDiag", diagnostics: protocol.DiagnosticEventBody) {
+        checkNthEvent(session, ts.server.toEvent(eventName, diagnostics), 0, /*isMostRecent*/ false);
+    }
+
+    function checkCompleteEvent(session: TestSession, numberOfCurrentEvents: number, expectedSequenceId: number) {
+        checkNthEvent(session, ts.server.toEvent("requestCompleted", { request_seq: expectedSequenceId }), numberOfCurrentEvents - 1, /*isMostRecent*/ true);
+    }
+
+    function checkProjectUpdatedInBackgroundEvent(session: TestSession, openFiles: string[]) {
+        checkNthEvent(session, ts.server.toEvent("projectsUpdatedInBackground", { openFiles }), 0, /*isMostRecent*/ true);
+    }
+
+    function checkNthEvent(session: TestSession, expectedEvent: protocol.Event, index: number, isMostRecent: boolean) {
+        const events = session.events;
+        assert.deepEqual(events[index], expectedEvent);
+
+        const outputs = session.host.getOutput();
+        assert.equal(outputs[index], server.formatMessage(expectedEvent, nullLogger, Utils.byteLength, session.host.newLine));
+
+        if (isMostRecent) {
+            assert.strictEqual(events.length, index + 1, JSON.stringify(events));
+            assert.strictEqual(outputs.length, index + 1, JSON.stringify(outputs));
+        }
+    }
+
+    describe("tsserverProjectSystem general functionality", () => {
+        const commonFile1: FileOrFolder = {
+            path: "/a/b/commonFile1.ts",
+            content: "let x = 1"
+        };
+        const commonFile2: FileOrFolder = {
+            path: "/a/b/commonFile2.ts",
+            content: "let y = 1"
+        };
+
+        it("create inferred project", () => {
+            const appFile: FileOrFolder = {
+                path: "/a/b/c/app.ts",
+                content: `
+                import {f} from "./module"
+                console.log(f)
+                `
+            };
+
+            const moduleFile: FileOrFolder = {
+                path: "/a/b/c/module.d.ts",
+                content: `export let x: number`
+            };
+            const host = createServerHost([appFile, moduleFile, libFile]);
+            const projectService = createProjectService(host);
+            const { configFileName } = projectService.openClientFile(appFile.path);
+
+            assert(!configFileName, `should not find config, got: '${configFileName}`);
+            checkNumberOfConfiguredProjects(projectService, 0);
+            checkNumberOfInferredProjects(projectService, 1);
+
+            const project = projectService.inferredProjects[0];
+
+            checkFileNames("inferred project", project.getFileNames(), [appFile.path, libFile.path, moduleFile.path]);
+            const configFileLocations = ["/a/b/c/", "/a/b/", "/a/", "/"];
+            const configFiles = flatMap(configFileLocations, location => [location + "tsconfig.json", location + "jsconfig.json"]);
+            checkWatchedFiles(host, configFiles.concat(libFile.path, moduleFile.path));
+            checkWatchedDirectories(host, [], /*recursive*/ false);
+            checkWatchedDirectories(host, ["/a/b/c", combinePaths(getDirectoryPath(appFile.path), nodeModulesAtTypes)], /*recursive*/ true);
+        });
+
+        it("can handle tsconfig file name with difference casing", () => {
+            const f1 = {
+                path: "/a/b/app.ts",
+                content: "let x = 1"
+            };
+            const config = {
+                path: "/a/b/tsconfig.json",
+                content: JSON.stringify({
+                    include: []
+                })
+            };
+
+            const host = createServerHost([f1, config], { useCaseSensitiveFileNames: false });
+            const service = createProjectService(host);
+            const upperCaseConfigFilePath = combinePaths(getDirectoryPath(config.path).toUpperCase(), getBaseFileName(config.path));
+            service.openExternalProject(<protocol.ExternalProject>{
+                projectFileName: "/a/b/project.csproj",
+                rootFiles: toExternalFiles([f1.path, upperCaseConfigFilePath]),
+                options: {}
+            });
+            service.checkNumberOfProjects({ configuredProjects: 1 });
+            checkProjectActualFiles(configuredProjectAt(service, 0), [upperCaseConfigFilePath]);
+
+            service.openClientFile(f1.path);
+            service.checkNumberOfProjects({ configuredProjects: 1, inferredProjects: 1 });
+
+            checkProjectActualFiles(configuredProjectAt(service, 0), [upperCaseConfigFilePath]);
+            checkProjectActualFiles(service.inferredProjects[0], [f1.path]);
+        });
+
+        it("create configured project without file list", () => {
+            const configFile: FileOrFolder = {
+                path: "/a/b/tsconfig.json",
+                content: `
+                {
+                    "compilerOptions": {},
+                    "exclude": [
+                        "e"
+                    ]
+                }`
+            };
+            const file1: FileOrFolder = {
+                path: "/a/b/c/f1.ts",
+                content: "let x = 1"
+            };
+            const file2: FileOrFolder = {
+                path: "/a/b/d/f2.ts",
+                content: "let y = 1"
+            };
+            const file3: FileOrFolder = {
+                path: "/a/b/e/f3.ts",
+                content: "let z = 1"
+            };
+
+            const host = createServerHost([configFile, libFile, file1, file2, file3]);
+            const projectService = createProjectService(host);
+            const { configFileName, configFileErrors } = projectService.openClientFile(file1.path);
+
+            assert(configFileName, "should find config file");
+            assert.isTrue(!configFileErrors || configFileErrors.length === 0, `expect no errors in config file, got ${JSON.stringify(configFileErrors)}`);
+            checkNumberOfInferredProjects(projectService, 0);
+            checkNumberOfConfiguredProjects(projectService, 1);
+
+            const project = configuredProjectAt(projectService, 0);
+            checkProjectActualFiles(project, [file1.path, libFile.path, file2.path, configFile.path]);
+            checkProjectRootFiles(project, [file1.path, file2.path]);
+            // watching all files except one that was open
+            checkWatchedFiles(host, [configFile.path, file2.path, libFile.path]);
+            const configFileDirectory = getDirectoryPath(configFile.path);
+            checkWatchedDirectories(host, [configFileDirectory, combinePaths(configFileDirectory, nodeModulesAtTypes)], /*recursive*/ true);
+        });
+
+        it("create configured project with the file list", () => {
+            const configFile: FileOrFolder = {
+                path: "/a/b/tsconfig.json",
+                content: `
+                {
+                    "compilerOptions": {},
+                    "include": ["*.ts"]
+                }`
+            };
+            const file1: FileOrFolder = {
+                path: "/a/b/f1.ts",
+                content: "let x = 1"
+            };
+            const file2: FileOrFolder = {
+                path: "/a/b/f2.ts",
+                content: "let y = 1"
+            };
+            const file3: FileOrFolder = {
+                path: "/a/b/c/f3.ts",
+                content: "let z = 1"
+            };
+
+            const host = createServerHost([configFile, libFile, file1, file2, file3]);
+            const projectService = createProjectService(host);
+            const { configFileName, configFileErrors } = projectService.openClientFile(file1.path);
+
+            assert(configFileName, "should find config file");
+            assert.isTrue(!configFileErrors || configFileErrors.length === 0, `expect no errors in config file, got ${JSON.stringify(configFileErrors)}`);
+            checkNumberOfInferredProjects(projectService, 0);
+            checkNumberOfConfiguredProjects(projectService, 1);
+
+            const project = configuredProjectAt(projectService, 0);
+            checkProjectActualFiles(project, [file1.path, libFile.path, file2.path, configFile.path]);
+            checkProjectRootFiles(project, [file1.path, file2.path]);
+            // watching all files except one that was open
+            checkWatchedFiles(host, [configFile.path, file2.path, libFile.path]);
+            checkWatchedDirectories(host, [getDirectoryPath(configFile.path)], /*recursive*/ false);
+        });
+
+        it("add and then remove a config file in a folder with loose files", () => {
+            const configFile: FileOrFolder = {
+                path: "/a/b/tsconfig.json",
+                content: `{
+                    "files": ["commonFile1.ts"]
+                }`
+            };
+            const filesWithoutConfig = [libFile, commonFile1, commonFile2];
+            const host = createServerHost(filesWithoutConfig);
+
+            const filesWithConfig = [libFile, commonFile1, commonFile2, configFile];
+            const projectService = createProjectService(host);
+            projectService.openClientFile(commonFile1.path);
+            projectService.openClientFile(commonFile2.path);
+
+            checkNumberOfInferredProjects(projectService, 2);
+            const configFileLocations = ["/", "/a/", "/a/b/"];
+            const watchedFiles = flatMap(configFileLocations, location => [location + "tsconfig.json", location + "jsconfig.json"]).concat(libFile.path);
+            checkWatchedFiles(host, watchedFiles);
+
+            // Add a tsconfig file
+            host.reloadFS(filesWithConfig);
+            host.checkTimeoutQueueLengthAndRun(1);
+            checkNumberOfInferredProjects(projectService, 1);
+            checkNumberOfConfiguredProjects(projectService, 1);
+            checkWatchedFiles(host, watchedFiles);
+
+            // remove the tsconfig file
+            host.reloadFS(filesWithoutConfig);
+
+            checkNumberOfInferredProjects(projectService, 1);
+            host.checkTimeoutQueueLengthAndRun(1); // Refresh inferred projects
+
+            checkNumberOfInferredProjects(projectService, 2);
+            checkNumberOfConfiguredProjects(projectService, 0);
+            checkWatchedFiles(host, watchedFiles);
+        });
+
+        it("add new files to a configured project without file list", () => {
+            const configFile: FileOrFolder = {
+                path: "/a/b/tsconfig.json",
+                content: `{}`
+            };
+            const host = createServerHost([commonFile1, libFile, configFile]);
+            const projectService = createProjectService(host);
+            projectService.openClientFile(commonFile1.path);
+            const configFileDir = getDirectoryPath(configFile.path);
+            checkWatchedDirectories(host, [configFileDir, combinePaths(configFileDir, nodeModulesAtTypes)], /*recursive*/ true);
+            checkNumberOfConfiguredProjects(projectService, 1);
+
+            const project = configuredProjectAt(projectService, 0);
+            checkProjectRootFiles(project, [commonFile1.path]);
+
+            // add a new ts file
+            host.reloadFS([commonFile1, commonFile2, libFile, configFile]);
+            host.checkTimeoutQueueLengthAndRun(2);
+            // project service waits for 250ms to update the project structure, therefore the assertion needs to wait longer.
+            checkProjectRootFiles(project, [commonFile1.path, commonFile2.path]);
+        });
+
+        it("should ignore non-existing files specified in the config file", () => {
+            const configFile: FileOrFolder = {
+                path: "/a/b/tsconfig.json",
+                content: `{
+                    "compilerOptions": {},
+                    "files": [
+                        "commonFile1.ts",
+                        "commonFile3.ts"
+                    ]
+                }`
+            };
+            const host = createServerHost([commonFile1, commonFile2, configFile]);
+            const projectService = createProjectService(host);
+            projectService.openClientFile(commonFile1.path);
+            projectService.openClientFile(commonFile2.path);
+
+            checkNumberOfConfiguredProjects(projectService, 1);
+            const project = configuredProjectAt(projectService, 0);
+            checkProjectRootFiles(project, [commonFile1.path]);
+            checkNumberOfInferredProjects(projectService, 1);
+        });
+
+        it("remove not-listed external projects", () => {
+            const f1 = {
+                path: "/a/app.ts",
+                content: "let x = 1"
+            };
+            const f2 = {
+                path: "/b/app.ts",
+                content: "let x = 1"
+            };
+            const f3 = {
+                path: "/c/app.ts",
+                content: "let x = 1"
+            };
+            const makeProject = (f: FileOrFolder) => ({ projectFileName: f.path + ".csproj", rootFiles: [toExternalFile(f.path)], options: {} });
+            const p1 = makeProject(f1);
+            const p2 = makeProject(f2);
+            const p3 = makeProject(f3);
+
+            const host = createServerHost([f1, f2, f3]);
+            const session = createSession(host);
+
+            session.executeCommand(<protocol.OpenExternalProjectsRequest>{
+                seq: 1,
+                type: "request",
+                command: "openExternalProjects",
+                arguments: { projects: [p1, p2] }
+            });
+
+            const projectService = session.getProjectService();
+            checkNumberOfProjects(projectService, { externalProjects: 2 });
+            assert.equal(projectService.externalProjects[0].getProjectName(), p1.projectFileName);
+            assert.equal(projectService.externalProjects[1].getProjectName(), p2.projectFileName);
+
+            session.executeCommand(<protocol.OpenExternalProjectsRequest>{
+                seq: 2,
+                type: "request",
+                command: "openExternalProjects",
+                arguments: { projects: [p1, p3] }
+            });
+            checkNumberOfProjects(projectService, { externalProjects: 2 });
+            assert.equal(projectService.externalProjects[0].getProjectName(), p1.projectFileName);
+            assert.equal(projectService.externalProjects[1].getProjectName(), p3.projectFileName);
+
+            session.executeCommand(<protocol.OpenExternalProjectsRequest>{
+                seq: 3,
+                type: "request",
+                command: "openExternalProjects",
+                arguments: { projects: [] }
+            });
+            checkNumberOfProjects(projectService, { externalProjects: 0 });
+
+            session.executeCommand(<protocol.OpenExternalProjectsRequest>{
+                seq: 3,
+                type: "request",
+                command: "openExternalProjects",
+                arguments: { projects: [p2] }
+            });
+            assert.equal(projectService.externalProjects[0].getProjectName(), p2.projectFileName);
+        });
+
+        it("handle recreated files correctly", () => {
+            const configFile: FileOrFolder = {
+                path: "/a/b/tsconfig.json",
+                content: `{}`
+            };
+            const host = createServerHost([commonFile1, commonFile2, configFile]);
+            const projectService = createProjectService(host);
+            projectService.openClientFile(commonFile1.path);
+
+            checkNumberOfConfiguredProjects(projectService, 1);
+            const project = configuredProjectAt(projectService, 0);
+            checkProjectRootFiles(project, [commonFile1.path, commonFile2.path]);
+
+            // delete commonFile2
+            host.reloadFS([commonFile1, configFile]);
+            host.checkTimeoutQueueLengthAndRun(2);
+            checkProjectRootFiles(project, [commonFile1.path]);
+
+            // re-add commonFile2
+            host.reloadFS([commonFile1, commonFile2, configFile]);
+            host.checkTimeoutQueueLengthAndRun(2);
+            checkProjectRootFiles(project, [commonFile1.path, commonFile2.path]);
+        });
+
+        it("handles the missing files - that were added to program because they were added with ///<ref", () => {
+            const file1: FileOrFolder = {
+                path: "/a/b/commonFile1.ts",
+                content: `/// <reference path="commonFile2.ts"/>
+                    let x = y`
+            };
+            const host = createServerHost([file1, libFile]);
+            const session = createSession(host);
+            openFilesForSession([file1], session);
+            const projectService = session.getProjectService();
+
+            checkNumberOfInferredProjects(projectService, 1);
+            const project = projectService.inferredProjects[0];
+            checkProjectRootFiles(project, [file1.path]);
+            checkProjectActualFiles(project, [file1.path, libFile.path]);
+            const getErrRequest = makeSessionRequest<server.protocol.SemanticDiagnosticsSyncRequestArgs>(
+                server.CommandNames.SemanticDiagnosticsSync,
+                { file: file1.path }
+            );
+
+            // Two errors: CommonFile2 not found and cannot find name y
+            let diags = session.executeCommand(getErrRequest).response as server.protocol.Diagnostic[];
+            verifyDiagnostics(diags, [
+                { diagnosticMessage: Diagnostics.Cannot_find_name_0, errorTextArguments: ["y"] },
+                { diagnosticMessage: Diagnostics.File_0_not_found, errorTextArguments: [commonFile2.path] }
+            ]);
+
+            host.reloadFS([file1, commonFile2, libFile]);
+            host.runQueuedTimeoutCallbacks();
+            checkNumberOfInferredProjects(projectService, 1);
+            assert.strictEqual(projectService.inferredProjects[0], project, "Inferred project should be same");
+            checkProjectRootFiles(project, [file1.path]);
+            checkProjectActualFiles(project, [file1.path, libFile.path, commonFile2.path]);
+            diags = session.executeCommand(getErrRequest).response as server.protocol.Diagnostic[];
+            verifyNoDiagnostics(diags);
+        });
+
+        it("should create new inferred projects for files excluded from a configured project", () => {
+            const configFile: FileOrFolder = {
+                path: "/a/b/tsconfig.json",
+                content: `{
+                    "compilerOptions": {},
+                    "files": ["${commonFile1.path}", "${commonFile2.path}"]
+                }`
+            };
+            const files = [commonFile1, commonFile2, configFile];
+            const host = createServerHost(files);
+            const projectService = createProjectService(host);
+            projectService.openClientFile(commonFile1.path);
+
+            const project = configuredProjectAt(projectService, 0);
+            checkProjectRootFiles(project, [commonFile1.path, commonFile2.path]);
+            configFile.content = `{
+                "compilerOptions": {},
+                "files": ["${commonFile1.path}"]
+            }`;
+            host.reloadFS(files);
+
+            checkNumberOfConfiguredProjects(projectService, 1);
+            checkProjectRootFiles(project, [commonFile1.path, commonFile2.path]);
+            host.checkTimeoutQueueLengthAndRun(2); // Update the configured project + refresh inferred projects
+            checkNumberOfConfiguredProjects(projectService, 1);
+            checkProjectRootFiles(project, [commonFile1.path]);
+
+            projectService.openClientFile(commonFile2.path);
+            checkNumberOfInferredProjects(projectService, 1);
+        });
+
+        it("files explicitly excluded in config file", () => {
+            const configFile: FileOrFolder = {
+                path: "/a/b/tsconfig.json",
+                content: `{
+                    "compilerOptions": {},
+                    "exclude": ["/a/c"]
+                }`
+            };
+            const excludedFile1: FileOrFolder = {
+                path: "/a/c/excluedFile1.ts",
+                content: `let t = 1;`
+            };
+
+            const host = createServerHost([commonFile1, commonFile2, excludedFile1, configFile]);
+            const projectService = createProjectService(host);
+
+            projectService.openClientFile(commonFile1.path);
+            checkNumberOfConfiguredProjects(projectService, 1);
+            const project = configuredProjectAt(projectService, 0);
+            checkProjectRootFiles(project, [commonFile1.path, commonFile2.path]);
+            projectService.openClientFile(excludedFile1.path);
+            checkNumberOfInferredProjects(projectService, 1);
+        });
+
+        it("should properly handle module resolution changes in config file", () => {
+            const file1: FileOrFolder = {
+                path: "/a/b/file1.ts",
+                content: `import { T } from "module1";`
+            };
+            const nodeModuleFile: FileOrFolder = {
+                path: "/a/b/node_modules/module1/index.ts",
+                content: `export interface T {}`
+            };
+            const classicModuleFile: FileOrFolder = {
+                path: "/a/module1.ts",
+                content: `export interface T {}`
+            };
+            const configFile: FileOrFolder = {
+                path: "/a/b/tsconfig.json",
+                content: `{
+                    "compilerOptions": {
+                        "moduleResolution": "node"
+                    },
+                    "files": ["${file1.path}"]
+                }`
+            };
+            const files = [file1, nodeModuleFile, classicModuleFile, configFile];
+            const host = createServerHost(files);
+            const projectService = createProjectService(host);
+            projectService.openClientFile(file1.path);
+            projectService.openClientFile(nodeModuleFile.path);
+            projectService.openClientFile(classicModuleFile.path);
+
+            checkNumberOfConfiguredProjects(projectService, 1);
+            const project = configuredProjectAt(projectService, 0);
+            checkProjectActualFiles(project, [file1.path, nodeModuleFile.path, configFile.path]);
+            checkNumberOfInferredProjects(projectService, 1);
+
+            configFile.content = `{
+                "compilerOptions": {
+                    "moduleResolution": "classic"
+                },
+                "files": ["${file1.path}"]
+            }`;
+            host.reloadFS(files);
+            host.checkTimeoutQueueLengthAndRun(2);
+            checkProjectActualFiles(project, [file1.path, classicModuleFile.path, configFile.path]);
+            checkNumberOfInferredProjects(projectService, 1);
+        });
+
+        it("should keep the configured project when the opened file is referenced by the project but not its root", () => {
+            const file1: FileOrFolder = {
+                path: "/a/b/main.ts",
+                content: "import { objA } from './obj-a';"
+            };
+            const file2: FileOrFolder = {
+                path: "/a/b/obj-a.ts",
+                content: `export const objA = Object.assign({foo: "bar"}, {bar: "baz"});`
+            };
+            const configFile: FileOrFolder = {
+                path: "/a/b/tsconfig.json",
+                content: `{
+                    "compilerOptions": {
+                        "target": "es6"
+                    },
+                    "files": [ "main.ts" ]
+                }`
+            };
+            const host = createServerHost([file1, file2, configFile]);
+            const projectService = createProjectService(host);
+            projectService.openClientFile(file1.path);
+            projectService.closeClientFile(file1.path);
+            projectService.openClientFile(file2.path);
+            checkNumberOfConfiguredProjects(projectService, 1);
+            checkNumberOfInferredProjects(projectService, 0);
+        });
+
+        it("should keep the configured project when the opened file is referenced by the project but not its root", () => {
+            const file1: FileOrFolder = {
+                path: "/a/b/main.ts",
+                content: "import { objA } from './obj-a';"
+            };
+            const file2: FileOrFolder = {
+                path: "/a/b/obj-a.ts",
+                content: `export const objA = Object.assign({foo: "bar"}, {bar: "baz"});`
+            };
+            const configFile: FileOrFolder = {
+                path: "/a/b/tsconfig.json",
+                content: `{
+                    "compilerOptions": {
+                        "target": "es6"
+                    },
+                    "files": [ "main.ts" ]
+                }`
+            };
+            const host = createServerHost([file1, file2, configFile]);
+            const projectService = createProjectService(host);
+            projectService.openClientFile(file1.path);
+            projectService.closeClientFile(file1.path);
+            projectService.openClientFile(file2.path);
+            checkNumberOfConfiguredProjects(projectService, 1);
+            checkNumberOfInferredProjects(projectService, 0);
+        });
+        it("should tolerate config file errors and still try to build a project", () => {
+            const configFile: FileOrFolder = {
+                path: "/a/b/tsconfig.json",
+                content: `{
+                    "compilerOptions": {
+                        "target": "es6",
+                        "allowAnything": true
+                    },
+                    "someOtherProperty": {}
+                }`
+            };
+            const host = createServerHost([commonFile1, commonFile2, libFile, configFile]);
+            const projectService = createProjectService(host);
+            projectService.openClientFile(commonFile1.path);
+            checkNumberOfConfiguredProjects(projectService, 1);
+            checkProjectRootFiles(configuredProjectAt(projectService, 0), [commonFile1.path, commonFile2.path]);
+        });
+
+        it("should disable features when the files are too large", () => {
+            const file1 = {
+                path: "/a/b/f1.js",
+                content: "let x =1;",
+                fileSize: 10 * 1024 * 1024
+            };
+            const file2 = {
+                path: "/a/b/f2.js",
+                content: "let y =1;",
+                fileSize: 6 * 1024 * 1024
+            };
+            const file3 = {
+                path: "/a/b/f3.js",
+                content: "let y =1;",
+                fileSize: 6 * 1024 * 1024
+            };
+
+            const proj1name = "proj1", proj2name = "proj2", proj3name = "proj3";
+
+            const host = createServerHost([file1, file2, file3]);
+            const projectService = createProjectService(host);
+
+            projectService.openExternalProject({ rootFiles: toExternalFiles([file1.path]), options: {}, projectFileName: proj1name });
+            const proj1 = projectService.findProject(proj1name);
+            assert.isTrue(proj1.languageServiceEnabled);
+
+            projectService.openExternalProject({ rootFiles: toExternalFiles([file2.path]), options: {}, projectFileName: proj2name });
+            const proj2 = projectService.findProject(proj2name);
+            assert.isTrue(proj2.languageServiceEnabled);
+
+            projectService.openExternalProject({ rootFiles: toExternalFiles([file3.path]), options: {}, projectFileName: proj3name });
+            const proj3 = projectService.findProject(proj3name);
+            assert.isFalse(proj3.languageServiceEnabled);
+        });
+
+        it("should use only one inferred project if 'useOneInferredProject' is set", () => {
+            const file1 = {
+                path: "/a/b/main.ts",
+                content: "let x =1;"
+            };
+            const configFile: FileOrFolder = {
+                path: "/a/b/tsconfig.json",
+                content: `{
+                    "compilerOptions": {
+                        "target": "es6"
+                    },
+                    "files": [ "main.ts" ]
+                }`
+            };
+            const file2 = {
+                path: "/a/c/main.ts",
+                content: "let x =1;"
+            };
+
+            const file3 = {
+                path: "/a/d/main.ts",
+                content: "let x =1;"
+            };
+
+            const host = createServerHost([file1, file2, file3, libFile]);
+            const projectService = createProjectService(host, { useSingleInferredProject: true });
+            projectService.openClientFile(file1.path);
+            projectService.openClientFile(file2.path);
+            projectService.openClientFile(file3.path);
+
+            checkNumberOfConfiguredProjects(projectService, 0);
+            checkNumberOfInferredProjects(projectService, 1);
+            checkProjectActualFiles(projectService.inferredProjects[0], [file1.path, file2.path, file3.path, libFile.path]);
+
+
+            host.reloadFS([file1, configFile, file2, file3, libFile]);
+            host.checkTimeoutQueueLengthAndRun(1);
+            checkNumberOfConfiguredProjects(projectService, 1);
+            checkNumberOfInferredProjects(projectService, 1);
+            checkProjectActualFiles(projectService.inferredProjects[0], [file2.path, file3.path, libFile.path]);
+        });
+
+        it("should reuse same project if file is opened from the configured project that has no open files", () => {
+            const file1 = {
+                path: "/a/b/main.ts",
+                content: "let x =1;"
+            };
+            const file2 = {
+                path: "/a/b/main2.ts",
+                content: "let y =1;"
+            };
+            const configFile: FileOrFolder = {
+                path: "/a/b/tsconfig.json",
+                content: `{
+                    "compilerOptions": {
+                        "target": "es6"
+                    },
+                    "files": [ "main.ts", "main2.ts" ]
+                }`
+            };
+            const host = createServerHost([file1, file2, configFile, libFile]);
+            const projectService = createProjectService(host, { useSingleInferredProject: true });
+            projectService.openClientFile(file1.path);
+            checkNumberOfConfiguredProjects(projectService, 1);
+            const project = projectService.configuredProjects.get(configFile.path);
+            assert.isTrue(project.hasOpenRef()); // file1
+
+            projectService.closeClientFile(file1.path);
+            checkNumberOfConfiguredProjects(projectService, 1);
+            assert.strictEqual(projectService.configuredProjects.get(configFile.path), project);
+            assert.isFalse(project.hasOpenRef()); // No open files
+            assert.isFalse(project.isClosed());
+
+            projectService.openClientFile(file2.path);
+            checkNumberOfConfiguredProjects(projectService, 1);
+            assert.strictEqual(projectService.configuredProjects.get(configFile.path), project);
+            assert.isTrue(project.hasOpenRef()); // file2
+            assert.isFalse(project.isClosed());
+        });
+
+        it("should not close configured project after closing last open file, but should be closed on next file open if its not the file from same project", () => {
+            const file1 = {
+                path: "/a/b/main.ts",
+                content: "let x =1;"
+            };
+            const configFile: FileOrFolder = {
+                path: "/a/b/tsconfig.json",
+                content: `{
+                    "compilerOptions": {
+                        "target": "es6"
+                    },
+                    "files": [ "main.ts" ]
+                }`
+            };
+            const host = createServerHost([file1, configFile, libFile]);
+            const projectService = createProjectService(host, { useSingleInferredProject: true });
+            projectService.openClientFile(file1.path);
+            checkNumberOfConfiguredProjects(projectService, 1);
+            const project = projectService.configuredProjects.get(configFile.path);
+            assert.isTrue(project.hasOpenRef()); // file1
+
+            projectService.closeClientFile(file1.path);
+            checkNumberOfConfiguredProjects(projectService, 1);
+            assert.strictEqual(projectService.configuredProjects.get(configFile.path), project);
+            assert.isFalse(project.hasOpenRef()); // No files
+            assert.isFalse(project.isClosed());
+
+            projectService.openClientFile(libFile.path);
+            checkNumberOfConfiguredProjects(projectService, 0);
+            assert.isFalse(project.hasOpenRef()); // No files + project closed
+            assert.isTrue(project.isClosed());
+        });
+
+        it("should not close external project with no open files", () => {
+            const file1 = {
+                path: "/a/b/f1.ts",
+                content: "let x =1;"
+            };
+            const file2 = {
+                path: "/a/b/f2.ts",
+                content: "let y =1;"
+            };
+            const externalProjectName = "externalproject";
+            const host = createServerHost([file1, file2]);
+            const projectService = createProjectService(host);
+            projectService.openExternalProject({
+                rootFiles: toExternalFiles([file1.path, file2.path]),
+                options: {},
+                projectFileName: externalProjectName
+            });
+
+            checkNumberOfExternalProjects(projectService, 1);
+            checkNumberOfInferredProjects(projectService, 0);
+
+            // open client file - should not lead to creation of inferred project
+            projectService.openClientFile(file1.path, file1.content);
+            checkNumberOfExternalProjects(projectService, 1);
+            checkNumberOfInferredProjects(projectService, 0);
+
+            // close client file - external project should still exists
+            projectService.closeClientFile(file1.path);
+            checkNumberOfExternalProjects(projectService, 1);
+            checkNumberOfInferredProjects(projectService, 0);
+
+            projectService.closeExternalProject(externalProjectName);
+            checkNumberOfExternalProjects(projectService, 0);
+            checkNumberOfInferredProjects(projectService, 0);
+        });
+
+        it("external project for dynamic file", () => {
+            const externalProjectName = "^ScriptDocument1 file1.ts";
+            const externalFiles = toExternalFiles(["^ScriptDocument1 file1.ts"]);
+            const host = createServerHost([]);
+            const projectService = createProjectService(host);
+            projectService.openExternalProject({
+                rootFiles: externalFiles,
+                options: {},
+                projectFileName: externalProjectName
+            });
+
+            checkNumberOfExternalProjects(projectService, 1);
+            checkNumberOfInferredProjects(projectService, 0);
+
+            externalFiles[0].content = "let x =1;";
+            projectService.applyChangesInOpenFiles(externalFiles, [], []);
+        });
+
+        it("external project that included config files", () => {
+            const file1 = {
+                path: "/a/b/f1.ts",
+                content: "let x =1;"
+            };
+            const config1 = {
+                path: "/a/b/tsconfig.json",
+                content: JSON.stringify(
+                    {
+                        compilerOptions: {},
+                        files: ["f1.ts"]
+                    }
+                )
+            };
+            const file2 = {
+                path: "/a/c/f2.ts",
+                content: "let y =1;"
+            };
+            const config2 = {
+                path: "/a/c/tsconfig.json",
+                content: JSON.stringify(
+                    {
+                        compilerOptions: {},
+                        files: ["f2.ts"]
+                    }
+                )
+            };
+            const file3 = {
+                path: "/a/d/f3.ts",
+                content: "let z =1;"
+            };
+            const externalProjectName = "externalproject";
+            const host = createServerHost([file1, file2, file3, config1, config2]);
+            const projectService = createProjectService(host);
+            projectService.openExternalProject({
+                rootFiles: toExternalFiles([config1.path, config2.path, file3.path]),
+                options: {},
+                projectFileName: externalProjectName
+            });
+
+            checkNumberOfProjects(projectService, { configuredProjects: 2 });
+            const proj1 = projectService.configuredProjects.get(config1.path);
+            const proj2 = projectService.configuredProjects.get(config2.path);
+            assert.isDefined(proj1);
+            assert.isDefined(proj2);
+
+            // open client file - should not lead to creation of inferred project
+            projectService.openClientFile(file1.path, file1.content);
+            checkNumberOfProjects(projectService, { configuredProjects: 2 });
+            assert.strictEqual(projectService.configuredProjects.get(config1.path), proj1);
+            assert.strictEqual(projectService.configuredProjects.get(config2.path), proj2);
+
+            projectService.openClientFile(file3.path, file3.content);
+            checkNumberOfProjects(projectService, { configuredProjects: 2, inferredProjects: 1 });
+            assert.strictEqual(projectService.configuredProjects.get(config1.path), proj1);
+            assert.strictEqual(projectService.configuredProjects.get(config2.path), proj2);
+
+            projectService.closeExternalProject(externalProjectName);
+            // open file 'file1' from configured project keeps project alive
+            checkNumberOfProjects(projectService, { configuredProjects: 1, inferredProjects: 1 });
+            assert.strictEqual(projectService.configuredProjects.get(config1.path), proj1);
+            assert.isUndefined(projectService.configuredProjects.get(config2.path));
+
+            projectService.closeClientFile(file3.path);
+            checkNumberOfProjects(projectService, { configuredProjects: 1 });
+            assert.strictEqual(projectService.configuredProjects.get(config1.path), proj1);
+            assert.isUndefined(projectService.configuredProjects.get(config2.path));
+
+            projectService.closeClientFile(file1.path);
+            checkNumberOfProjects(projectService, { configuredProjects: 1 });
+            assert.strictEqual(projectService.configuredProjects.get(config1.path), proj1);
+            assert.isUndefined(projectService.configuredProjects.get(config2.path));
+
+            projectService.openClientFile(file2.path, file2.content);
+            checkNumberOfProjects(projectService, { configuredProjects: 1 });
+            assert.isUndefined(projectService.configuredProjects.get(config1.path));
+            assert.isDefined(projectService.configuredProjects.get(config2.path));
+
+        });
+
+        it("reload regular file after closing", () => {
+            const f1 = {
+                path: "/a/b/app.ts",
+                content: "x."
+            };
+            const f2 = {
+                path: "/a/b/lib.ts",
+                content: "let x: number;"
+            };
+
+            const host = createServerHost([f1, f2, libFile]);
+            const service = createProjectService(host);
+            service.openExternalProject({ projectFileName: "/a/b/project", rootFiles: toExternalFiles([f1.path, f2.path]), options: {} });
+
+            service.openClientFile(f1.path);
+            service.openClientFile(f2.path, "let x: string");
+
+            service.checkNumberOfProjects({ externalProjects: 1 });
+            checkProjectActualFiles(service.externalProjects[0], [f1.path, f2.path, libFile.path]);
+
+            const completions1 = service.externalProjects[0].getLanguageService().getCompletionsAtPosition(f1.path, 2, { includeExternalModuleExports: false, includeInsertTextCompletions: false });
+            // should contain completions for string
+            assert.isTrue(completions1.entries.some(e => e.name === "charAt"), "should contain 'charAt'");
+            assert.isFalse(completions1.entries.some(e => e.name === "toExponential"), "should not contain 'toExponential'");
+
+            service.closeClientFile(f2.path);
+            const completions2 = service.externalProjects[0].getLanguageService().getCompletionsAtPosition(f1.path, 2, { includeExternalModuleExports: false, includeInsertTextCompletions: false });
+            // should contain completions for string
+            assert.isFalse(completions2.entries.some(e => e.name === "charAt"), "should not contain 'charAt'");
+            assert.isTrue(completions2.entries.some(e => e.name === "toExponential"), "should contain 'toExponential'");
+        });
+
+        it("clear mixed content file after closing", () => {
+            const f1 = {
+                path: "/a/b/app.ts",
+                content: " "
+            };
+            const f2 = {
+                path: "/a/b/lib.html",
+                content: "<html/>"
+            };
+
+            const host = createServerHost([f1, f2, libFile]);
+            const service = createProjectService(host);
+            service.openExternalProject({ projectFileName: "/a/b/project", rootFiles: [{ fileName: f1.path }, { fileName: f2.path, hasMixedContent: true }], options: {} });
+
+            service.openClientFile(f1.path);
+            service.openClientFile(f2.path, "let somelongname: string");
+
+            service.checkNumberOfProjects({ externalProjects: 1 });
+            checkProjectActualFiles(service.externalProjects[0], [f1.path, f2.path, libFile.path]);
+
+            const completions1 = service.externalProjects[0].getLanguageService().getCompletionsAtPosition(f1.path, 0, { includeExternalModuleExports: false, includeInsertTextCompletions: false });
+            assert.isTrue(completions1.entries.some(e => e.name === "somelongname"), "should contain 'somelongname'");
+
+            service.closeClientFile(f2.path);
+            const completions2 = service.externalProjects[0].getLanguageService().getCompletionsAtPosition(f1.path, 0, { includeExternalModuleExports: false, includeInsertTextCompletions: false });
+            assert.isFalse(completions2.entries.some(e => e.name === "somelongname"), "should not contain 'somelongname'");
+            const sf2 = service.externalProjects[0].getLanguageService().getProgram().getSourceFile(f2.path);
+            assert.equal(sf2.text, "");
+        });
+
+
+        it("external project with included config file opened after configured project", () => {
+            const file1 = {
+                path: "/a/b/f1.ts",
+                content: "let x = 1"
+            };
+            const configFile = {
+                path: "/a/b/tsconfig.json",
+                content: JSON.stringify({ compilerOptions: {} })
+            };
+            const externalProjectName = "externalproject";
+            const host = createServerHost([file1, configFile]);
+            const projectService = createProjectService(host);
+
+            projectService.openClientFile(file1.path);
+            checkNumberOfProjects(projectService, { configuredProjects: 1 });
+
+            projectService.openExternalProject({
+                rootFiles: toExternalFiles([configFile.path]),
+                options: {},
+                projectFileName: externalProjectName
+            });
+
+            checkNumberOfProjects(projectService, { configuredProjects: 1 });
+
+            projectService.closeClientFile(file1.path);
+            // configured project is alive since it is opened as part of external project
+            checkNumberOfProjects(projectService, { configuredProjects: 1 });
+
+            projectService.closeExternalProject(externalProjectName);
+            checkNumberOfProjects(projectService, { configuredProjects: 0 });
+        });
+
+        it("external project with included config file opened after configured project and then closed", () => {
+            const file1 = {
+                path: "/a/b/f1.ts",
+                content: "let x = 1"
+            };
+            const file2 = {
+                path: "/a/f2.ts",
+                content: "let x = 1"
+            };
+            const configFile = {
+                path: "/a/b/tsconfig.json",
+                content: JSON.stringify({ compilerOptions: {} })
+            };
+            const externalProjectName = "externalproject";
+            const host = createServerHost([file1, file2, libFile, configFile]);
+            const projectService = createProjectService(host);
+
+            projectService.openClientFile(file1.path);
+            checkNumberOfProjects(projectService, { configuredProjects: 1 });
+            const project = projectService.configuredProjects.get(configFile.path);
+
+            projectService.openExternalProject({
+                rootFiles: toExternalFiles([configFile.path]),
+                options: {},
+                projectFileName: externalProjectName
+            });
+
+            checkNumberOfProjects(projectService, { configuredProjects: 1 });
+            assert.strictEqual(projectService.configuredProjects.get(configFile.path), project);
+
+            projectService.closeExternalProject(externalProjectName);
+            // configured project is alive since file is still open
+            checkNumberOfProjects(projectService, { configuredProjects: 1 });
+            assert.strictEqual(projectService.configuredProjects.get(configFile.path), project);
+
+            projectService.closeClientFile(file1.path);
+            checkNumberOfProjects(projectService, { configuredProjects: 1 });
+            assert.strictEqual(projectService.configuredProjects.get(configFile.path), project);
+
+            projectService.openClientFile(file2.path);
+            checkNumberOfProjects(projectService, { inferredProjects: 1 });
+            assert.isUndefined(projectService.configuredProjects.get(configFile.path));
+        });
+
+        it("changes in closed files are reflected in project structure", () => {
+            const file1 = {
+                path: "/a/b/f1.ts",
+                content: `export * from "./f2"`
+            };
+            const file2 = {
+                path: "/a/b/f2.ts",
+                content: `export let x = 1`
+            };
+            const file3 = {
+                path: "/a/c/f3.ts",
+                content: `export let y = 1;`
+            };
+            const host = createServerHost([file1, file2, file3]);
+            const projectService = createProjectService(host);
+
+            projectService.openClientFile(file1.path);
+
+            checkNumberOfInferredProjects(projectService, 1);
+            checkProjectActualFiles(projectService.inferredProjects[0], [file1.path, file2.path]);
+
+            projectService.openClientFile(file3.path);
+            checkNumberOfInferredProjects(projectService, 2);
+            checkProjectActualFiles(projectService.inferredProjects[1], [file3.path]);
+
+            const modifiedFile2 = {
+                path: file2.path,
+                content: `export * from "../c/f3"` // now inferred project should inclule file3
+            };
+
+            host.reloadFS([file1, modifiedFile2, file3]);
+            host.checkTimeoutQueueLengthAndRun(2);
+            checkNumberOfInferredProjects(projectService, 1);
+            checkProjectActualFiles(projectService.inferredProjects[0], [file1.path, modifiedFile2.path, file3.path]);
+        });
+
+        it("deleted files affect project structure", () => {
+            const file1 = {
+                path: "/a/b/f1.ts",
+                content: `export * from "./f2"`
+            };
+            const file2 = {
+                path: "/a/b/f2.ts",
+                content: `export * from "../c/f3"`
+            };
+            const file3 = {
+                path: "/a/c/f3.ts",
+                content: `export let y = 1;`
+            };
+            const host = createServerHost([file1, file2, file3]);
+            const projectService = createProjectService(host);
+
+            projectService.openClientFile(file1.path);
+
+            checkNumberOfProjects(projectService, { inferredProjects: 1 });
+
+            checkProjectActualFiles(projectService.inferredProjects[0], [file1.path, file2.path, file3.path]);
+
+            projectService.openClientFile(file3.path);
+            checkNumberOfProjects(projectService, { inferredProjects: 1 });
+
+            host.reloadFS([file1, file3]);
+            host.checkTimeoutQueueLengthAndRun(2);
+
+            checkNumberOfProjects(projectService, { inferredProjects: 2 });
+
+            checkProjectActualFiles(projectService.inferredProjects[0], [file1.path]);
+            checkProjectActualFiles(projectService.inferredProjects[1], [file3.path]);
+        });
+
+        it("ignores files excluded by a custom safe type list", () => {
+            const file1 = {
+                path: "/a/b/f1.js",
+                content: "export let x = 5"
+            };
+            const office = {
+                path: "/lib/duckquack-3.min.js",
+                content: "whoa do @@ not parse me ok thanks!!!"
+            };
+            const host = createServerHost([file1, office, customTypesMap]);
+            const projectService = createProjectService(host);
+            try {
+                projectService.openExternalProject({ projectFileName: "project", options: {}, rootFiles: toExternalFiles([file1.path, office.path]) });
+                const proj = projectService.externalProjects[0];
+                assert.deepEqual(proj.getFileNames(/*excludeFilesFromExternalLibraries*/ true), [file1.path]);
+                assert.deepEqual(proj.getTypeAcquisition().include, ["duck-types"]);
+            } finally {
+                projectService.resetSafeList();
+            }
+        });
+
+        it("ignores files excluded by the default type list", () => {
+            const file1 = {
+                path: "/a/b/f1.js",
+                content: "export let x = 5"
+            };
+            const minFile = {
+                path: "/c/moment.min.js",
+                content: "unspecified"
+            };
+            const kendoFile1 = {
+                path: "/q/lib/kendo/kendo.all.min.js",
+                content: "unspecified"
+            };
+            const kendoFile2 = {
+                path: "/q/lib/kendo/kendo.ui.min.js",
+                content: "unspecified"
+            };
+            const kendoFile3 = {
+                path: "/q/lib/kendo-ui/kendo.all.js",
+                content: "unspecified"
+            };
+            const officeFile1 = {
+                path: "/scripts/Office/1/excel-15.debug.js",
+                content: "unspecified"
+            };
+            const officeFile2 = {
+                path: "/scripts/Office/1/powerpoint.js",
+                content: "unspecified"
+            };
+            const files = [file1, minFile, kendoFile1, kendoFile2, kendoFile3, officeFile1, officeFile2];
+            const host = createServerHost(files);
+            const projectService = createProjectService(host);
+            try {
+                projectService.openExternalProject({ projectFileName: "project", options: {}, rootFiles: toExternalFiles(files.map(f => f.path)) });
+                const proj = projectService.externalProjects[0];
+                assert.deepEqual(proj.getFileNames(/*excludeFilesFromExternalLibraries*/ true), [file1.path]);
+                assert.deepEqual(proj.getTypeAcquisition().include, ["kendo-ui", "office"]);
+            } finally {
+                projectService.resetSafeList();
+            }
+        });
+
+        it("removes version numbers correctly", () => {
+            const testData: [string, string][] = [
+                ["jquery-max", "jquery-max"],
+                ["jquery.min", "jquery"],
+                ["jquery-min.4.2.3", "jquery"],
+                ["jquery.min.4.2.1", "jquery"],
+                ["minimum", "minimum"],
+                ["min", "min"],
+                ["min.3.2", "min"],
+                ["jquery", "jquery"]
+            ];
+            for (const t of testData) {
+                assert.equal(removeMinAndVersionNumbers(t[0]), t[1], t[0]);
+            }
+        });
+
+        it("ignores files excluded by a legacy safe type list", () => {
+            const file1 = {
+                path: "/a/b/bliss.js",
+                content: "let x = 5"
+            };
+            const file2 = {
+                path: "/a/b/foo.js",
+                content: ""
+            };
+            const file3 = {
+                path: "/a/b/Bacon.js",
+                content: "let y = 5"
+            };
+            const host = createServerHost([file1, file2, file3, customTypesMap]);
+            const projectService = createProjectService(host);
+            try {
+                projectService.openExternalProject({ projectFileName: "project", options: {}, rootFiles: toExternalFiles([file1.path, file2.path]), typeAcquisition: { enable: true } });
+                const proj = projectService.externalProjects[0];
+                assert.deepEqual(proj.getFileNames(), [file2.path]);
+            } finally {
+                projectService.resetSafeList();
+            }
+        });
+
+        it("open file become a part of configured project if it is referenced from root file", () => {
+            const file1 = {
+                path: "/a/b/f1.ts",
+                content: "export let x = 5"
+            };
+            const file2 = {
+                path: "/a/c/f2.ts",
+                content: `import {x} from "../b/f1"`
+            };
+            const file3 = {
+                path: "/a/c/f3.ts",
+                content: "export let y = 1"
+            };
+            const configFile = {
+                path: "/a/c/tsconfig.json",
+                content: JSON.stringify({ compilerOptions: {}, files: ["f2.ts", "f3.ts"] })
+            };
+
+            const host = createServerHost([file1, file2, file3]);
+            const projectService = createProjectService(host);
+
+            projectService.openClientFile(file1.path);
+            checkNumberOfProjects(projectService, { inferredProjects: 1 });
+            checkProjectActualFiles(projectService.inferredProjects[0], [file1.path]);
+
+            projectService.openClientFile(file3.path);
+            checkNumberOfProjects(projectService, { inferredProjects: 2 });
+            checkProjectActualFiles(projectService.inferredProjects[0], [file1.path]);
+            checkProjectActualFiles(projectService.inferredProjects[1], [file3.path]);
+
+            host.reloadFS([file1, file2, file3, configFile]);
+            host.checkTimeoutQueueLengthAndRun(1);
+            checkNumberOfProjects(projectService, { configuredProjects: 1 });
+            checkProjectActualFiles(configuredProjectAt(projectService, 0), [file1.path, file2.path, file3.path, configFile.path]);
+        });
+
+        it("correctly migrate files between projects", () => {
+            const file1 = {
+                path: "/a/b/f1.ts",
+                content: `
+                export * from "../c/f2";
+                export * from "../d/f3";`
+            };
+            const file2 = {
+                path: "/a/c/f2.ts",
+                content: "export let x = 1;"
+            };
+            const file3 = {
+                path: "/a/d/f3.ts",
+                content: "export let y = 1;"
+            };
+            const host = createServerHost([file1, file2, file3]);
+            const projectService = createProjectService(host);
+
+            projectService.openClientFile(file2.path);
+            checkNumberOfProjects(projectService, { inferredProjects: 1 });
+            checkProjectActualFiles(projectService.inferredProjects[0], [file2.path]);
+
+            projectService.openClientFile(file3.path);
+            checkNumberOfProjects(projectService, { inferredProjects: 2 });
+            checkProjectActualFiles(projectService.inferredProjects[0], [file2.path]);
+            checkProjectActualFiles(projectService.inferredProjects[1], [file3.path]);
+
+            projectService.openClientFile(file1.path);
+            checkNumberOfProjects(projectService, { inferredProjects: 1 });
+            checkProjectRootFiles(projectService.inferredProjects[0], [file1.path]);
+            checkProjectActualFiles(projectService.inferredProjects[0], [file1.path, file2.path, file3.path]);
+
+            projectService.closeClientFile(file1.path);
+            checkNumberOfProjects(projectService, { inferredProjects: 2 });
+        });
+
+        it("can correctly update configured project when set of root files has changed (new file on disk)", () => {
+            const file1 = {
+                path: "/a/b/f1.ts",
+                content: "let x = 1"
+            };
+            const file2 = {
+                path: "/a/b/f2.ts",
+                content: "let y = 1"
+            };
+            const configFile = {
+                path: "/a/b/tsconfig.json",
+                content: JSON.stringify({ compilerOptions: {} })
+            };
+
+            const host = createServerHost([file1, configFile]);
+            const projectService = createProjectService(host);
+
+            projectService.openClientFile(file1.path);
+            checkNumberOfProjects(projectService, { configuredProjects: 1 });
+            checkProjectActualFiles(configuredProjectAt(projectService, 0), [file1.path, configFile.path]);
+
+            host.reloadFS([file1, file2, configFile]);
+
+            host.checkTimeoutQueueLengthAndRun(2);
+
+            checkNumberOfProjects(projectService, { configuredProjects: 1 });
+            checkProjectRootFiles(configuredProjectAt(projectService, 0), [file1.path, file2.path]);
+        });
+
+        it("can correctly update configured project when set of root files has changed (new file in list of files)", () => {
+            const file1 = {
+                path: "/a/b/f1.ts",
+                content: "let x = 1"
+            };
+            const file2 = {
+                path: "/a/b/f2.ts",
+                content: "let y = 1"
+            };
+            const configFile = {
+                path: "/a/b/tsconfig.json",
+                content: JSON.stringify({ compilerOptions: {}, files: ["f1.ts"] })
+            };
+
+            const host = createServerHost([file1, file2, configFile]);
+            const projectService = createProjectService(host);
+
+            projectService.openClientFile(file1.path);
+            checkNumberOfProjects(projectService, { configuredProjects: 1 });
+            checkProjectActualFiles(configuredProjectAt(projectService, 0), [file1.path, configFile.path]);
+
+            const modifiedConfigFile = {
+                path: configFile.path,
+                content: JSON.stringify({ compilerOptions: {}, files: ["f1.ts", "f2.ts"] })
+            };
+
+            host.reloadFS([file1, file2, modifiedConfigFile]);
+
+            checkNumberOfProjects(projectService, { configuredProjects: 1 });
+            host.checkTimeoutQueueLengthAndRun(2);
+            checkProjectRootFiles(configuredProjectAt(projectService, 0), [file1.path, file2.path]);
+        });
+
+        it("can update configured project when set of root files was not changed", () => {
+            const file1 = {
+                path: "/a/b/f1.ts",
+                content: "let x = 1"
+            };
+            const file2 = {
+                path: "/a/b/f2.ts",
+                content: "let y = 1"
+            };
+            const configFile = {
+                path: "/a/b/tsconfig.json",
+                content: JSON.stringify({ compilerOptions: {}, files: ["f1.ts", "f2.ts"] })
+            };
+
+            const host = createServerHost([file1, file2, configFile]);
+            const projectService = createProjectService(host);
+
+            projectService.openClientFile(file1.path);
+            checkNumberOfProjects(projectService, { configuredProjects: 1 });
+            checkProjectActualFiles(configuredProjectAt(projectService, 0), [file1.path, file2.path, configFile.path]);
+
+            const modifiedConfigFile = {
+                path: configFile.path,
+                content: JSON.stringify({ compilerOptions: { outFile: "out.js" }, files: ["f1.ts", "f2.ts"] })
+            };
+
+            host.reloadFS([file1, file2, modifiedConfigFile]);
+
+            checkNumberOfProjects(projectService, { configuredProjects: 1 });
+            checkProjectRootFiles(configuredProjectAt(projectService, 0), [file1.path, file2.path]);
+        });
+
+        it("can correctly update external project when set of root files has changed", () => {
+            const file1 = {
+                path: "/a/b/f1.ts",
+                content: "let x = 1"
+            };
+            const file2 = {
+                path: "/a/b/f2.ts",
+                content: "let y = 1"
+            };
+            const host = createServerHost([file1, file2]);
+            const projectService = createProjectService(host);
+
+            projectService.openExternalProject({ projectFileName: "project", options: {}, rootFiles: toExternalFiles([file1.path]) });
+            checkNumberOfProjects(projectService, { externalProjects: 1 });
+            checkProjectActualFiles(projectService.externalProjects[0], [file1.path]);
+
+            projectService.openExternalProject({ projectFileName: "project", options: {}, rootFiles: toExternalFiles([file1.path, file2.path]) });
+            checkNumberOfProjects(projectService, { externalProjects: 1 });
+            checkProjectRootFiles(projectService.externalProjects[0], [file1.path, file2.path]);
+        });
+
+        it("can update external project when set of root files was not changed", () => {
+            const file1 = {
+                path: "/a/b/f1.ts",
+                content: `export * from "m"`
+            };
+            const file2 = {
+                path: "/a/b/f2.ts",
+                content: "export let y = 1"
+            };
+            const file3 = {
+                path: "/a/m.ts",
+                content: "export let y = 1"
+            };
+
+            const host = createServerHost([file1, file2, file3]);
+            const projectService = createProjectService(host);
+
+            projectService.openExternalProject({ projectFileName: "project", options: { moduleResolution: ModuleResolutionKind.NodeJs }, rootFiles: toExternalFiles([file1.path, file2.path]) });
+            checkNumberOfProjects(projectService, { externalProjects: 1 });
+            checkProjectRootFiles(projectService.externalProjects[0], [file1.path, file2.path]);
+            checkProjectActualFiles(projectService.externalProjects[0], [file1.path, file2.path]);
+
+            projectService.openExternalProject({ projectFileName: "project", options: { moduleResolution: ModuleResolutionKind.Classic }, rootFiles: toExternalFiles([file1.path, file2.path]) });
+            checkNumberOfProjects(projectService, { externalProjects: 1 });
+            checkProjectRootFiles(projectService.externalProjects[0], [file1.path, file2.path]);
+            checkProjectActualFiles(projectService.externalProjects[0], [file1.path, file2.path, file3.path]);
+        });
+
+        it("regression test for crash in acquireOrUpdateDocument", () => {
+            const tsFile = {
+                fileName: "/a/b/file1.ts",
+                path: "/a/b/file1.ts",
+                content: ""
+            };
+            const jsFile = {
+                path: "/a/b/file1.js",
+                content: "var x = 10;",
+                fileName: "/a/b/file1.js",
+                scriptKind: "JS" as "JS"
+            };
+
+            const host = createServerHost([]);
+            const projectService = createProjectService(host);
+            projectService.applyChangesInOpenFiles([tsFile], [], []);
+            const projs = projectService.synchronizeProjectList([]);
+            projectService.findProject(projs[0].info.projectName).getLanguageService().getNavigationBarItems(tsFile.fileName);
+            projectService.synchronizeProjectList([projs[0].info]);
+            projectService.applyChangesInOpenFiles([jsFile], [], []);
+        });
+
+        it("config file is deleted", () => {
+            const file1 = {
+                path: "/a/b/f1.ts",
+                content: "let x = 1;"
+            };
+            const file2 = {
+                path: "/a/b/f2.ts",
+                content: "let y = 2;"
+            };
+            const config = {
+                path: "/a/b/tsconfig.json",
+                content: JSON.stringify({ compilerOptions: {} })
+            };
+            const host = createServerHost([file1, file2, config]);
+            const projectService = createProjectService(host);
+
+            projectService.openClientFile(file1.path);
+            checkNumberOfProjects(projectService, { configuredProjects: 1 });
+            checkProjectActualFiles(configuredProjectAt(projectService, 0), [file1.path, file2.path, config.path]);
+
+            projectService.openClientFile(file2.path);
+            checkNumberOfProjects(projectService, { configuredProjects: 1 });
+            checkProjectActualFiles(configuredProjectAt(projectService, 0), [file1.path, file2.path, config.path]);
+
+            host.reloadFS([file1, file2]);
+            host.checkTimeoutQueueLengthAndRun(1);
+            checkNumberOfProjects(projectService, { inferredProjects: 2 });
+            checkProjectActualFiles(projectService.inferredProjects[0], [file1.path]);
+            checkProjectActualFiles(projectService.inferredProjects[1], [file2.path]);
+        });
+
+        it("loading files with correct priority", () => {
+            const f1 = {
+                path: "/a/main.ts",
+                content: "let x = 1"
+            };
+            const f2 = {
+                path: "/a/main.js",
+                content: "var y = 1"
+            };
+            const config = {
+                path: "/a/tsconfig.json",
+                content: JSON.stringify({
+                    compilerOptions: { allowJs: true }
+                })
+            };
+            const host = createServerHost([f1, f2, config]);
+            const projectService = createProjectService(host);
+            projectService.setHostConfiguration({
+                extraFileExtensions: [
+                    { extension: ".js", isMixedContent: false },
+                    { extension: ".html", isMixedContent: true }
+                ]
+            });
+            projectService.openClientFile(f1.path);
+            projectService.checkNumberOfProjects({ configuredProjects: 1 });
+            checkProjectActualFiles(configuredProjectAt(projectService, 0), [f1.path, config.path]);
+
+            // Should close configured project with next file open
+            projectService.closeClientFile(f1.path);
+
+            projectService.openClientFile(f2.path);
+            projectService.checkNumberOfProjects({ inferredProjects: 1 });
+            assert.isUndefined(projectService.configuredProjects.get(config.path));
+            checkProjectActualFiles(projectService.inferredProjects[0], [f2.path]);
+        });
+
+        it("tsconfig script block support", () => {
+            const file1 = {
+                path: "/a/b/f1.ts",
+                content: ` `
+            };
+            const file2 = {
+                path: "/a/b/f2.html",
+                content: `var hello = "hello";`
+            };
+            const config = {
+                path: "/a/b/tsconfig.json",
+                content: JSON.stringify({ compilerOptions: { allowJs: true } })
+            };
+            const host = createServerHost([file1, file2, config]);
+            const session = createSession(host);
+            openFilesForSession([file1], session);
+            const projectService = session.getProjectService();
+
+            // HTML file will not be included in any projects yet
+            checkNumberOfProjects(projectService, { configuredProjects: 1 });
+            const configuredProj = configuredProjectAt(projectService, 0);
+            checkProjectActualFiles(configuredProj, [file1.path, config.path]);
+
+            // Specify .html extension as mixed content
+            const extraFileExtensions = [{ extension: ".html", scriptKind: ScriptKind.JS, isMixedContent: true }];
+            const configureHostRequest = makeSessionRequest<protocol.ConfigureRequestArguments>(CommandNames.Configure, { extraFileExtensions });
+            session.executeCommand(configureHostRequest);
+
+            // The configured project should now be updated to include html file
+            checkNumberOfProjects(projectService, { configuredProjects: 1 });
+            assert.strictEqual(configuredProjectAt(projectService, 0), configuredProj, "Same configured project should be updated");
+            checkProjectActualFiles(configuredProjectAt(projectService, 0), [file1.path, file2.path, config.path]);
+
+            // Open HTML file
+            projectService.applyChangesInOpenFiles(
+                /*openFiles*/[{ fileName: file2.path, hasMixedContent: true, scriptKind: ScriptKind.JS, content: `var hello = "hello";` }],
+                /*changedFiles*/ undefined,
+                /*closedFiles*/ undefined);
+
+            // Now HTML file is included in the project
+            checkNumberOfProjects(projectService, { configuredProjects: 1 });
+            checkProjectActualFiles(configuredProjectAt(projectService, 0), [file1.path, file2.path, config.path]);
+
+            // Check identifiers defined in HTML content are available in .ts file
+            const project = configuredProjectAt(projectService, 0);
+            let completions = project.getLanguageService().getCompletionsAtPosition(file1.path, 1, { includeExternalModuleExports: false, includeInsertTextCompletions: false });
+            assert(completions && completions.entries[0].name === "hello", `expected entry hello to be in completion list`);
+
+            // Close HTML file
+            projectService.applyChangesInOpenFiles(
+                /*openFiles*/ undefined,
+                /*changedFiles*/ undefined,
+                /*closedFiles*/[file2.path]);
+
+            // HTML file is still included in project
+            checkNumberOfProjects(projectService, { configuredProjects: 1 });
+            checkProjectActualFiles(configuredProjectAt(projectService, 0), [file1.path, file2.path, config.path]);
+
+            // Check identifiers defined in HTML content are not available in .ts file
+            completions = project.getLanguageService().getCompletionsAtPosition(file1.path, 5, { includeExternalModuleExports: false, includeInsertTextCompletions: false });
+            assert(completions && completions.entries[0].name !== "hello", `unexpected hello entry in completion list`);
+        });
+
+        it("no tsconfig script block diagnostic errors", () => {
+
+            //  #1. Ensure no diagnostic errors when allowJs is true
+            const file1 = {
+                path: "/a/b/f1.ts",
+                content: ` `
+            };
+            const file2 = {
+                path: "/a/b/f2.html",
+                content: `var hello = "hello";`
+            };
+            const config1 = {
+                path: "/a/b/tsconfig.json",
+                content: JSON.stringify({ compilerOptions: { allowJs: true } })
+            };
+
+            let host = createServerHost([file1, file2, config1, libFile], { executingFilePath: combinePaths(getDirectoryPath(libFile.path), "tsc.js") });
+            let session = createSession(host);
+
+            // Specify .html extension as mixed content in a configure host request
+            const extraFileExtensions = [{ extension: ".html", scriptKind: ScriptKind.JS, isMixedContent: true }];
+            const configureHostRequest = makeSessionRequest<protocol.ConfigureRequestArguments>(CommandNames.Configure, { extraFileExtensions });
+            session.executeCommand(configureHostRequest);
+
+            openFilesForSession([file1], session);
+            let projectService = session.getProjectService();
+
+            checkNumberOfProjects(projectService, { configuredProjects: 1 });
+
+            let diagnostics = configuredProjectAt(projectService, 0).getLanguageService().getCompilerOptionsDiagnostics();
+            assert.deepEqual(diagnostics, []);
+
+            //  #2. Ensure no errors when allowJs is false
+            const config2 = {
+                path: "/a/b/tsconfig.json",
+                content: JSON.stringify({ compilerOptions: { allowJs: false } })
+            };
+
+            host = createServerHost([file1, file2, config2, libFile], { executingFilePath: combinePaths(getDirectoryPath(libFile.path), "tsc.js") });
+            session = createSession(host);
+
+            session.executeCommand(configureHostRequest);
+
+            openFilesForSession([file1], session);
+            projectService = session.getProjectService();
+
+            checkNumberOfProjects(projectService, { configuredProjects: 1 });
+
+            diagnostics = configuredProjectAt(projectService, 0).getLanguageService().getCompilerOptionsDiagnostics();
+            assert.deepEqual(diagnostics, []);
+
+            //  #3. Ensure no errors when compiler options aren't specified
+            const config3 = {
+                path: "/a/b/tsconfig.json",
+                content: JSON.stringify({})
+            };
+
+            host = createServerHost([file1, file2, config3, libFile], { executingFilePath: combinePaths(getDirectoryPath(libFile.path), "tsc.js") });
+            session = createSession(host);
+
+            session.executeCommand(configureHostRequest);
+
+            openFilesForSession([file1], session);
+            projectService = session.getProjectService();
+
+            checkNumberOfProjects(projectService, { configuredProjects: 1 });
+
+            diagnostics = configuredProjectAt(projectService, 0).getLanguageService().getCompilerOptionsDiagnostics();
+            assert.deepEqual(diagnostics, []);
+
+            //  #4. Ensure no errors when files are explicitly specified in tsconfig
+            const config4 = {
+                path: "/a/b/tsconfig.json",
+                content: JSON.stringify({ compilerOptions: { allowJs: true }, files: [file1.path, file2.path] })
+            };
+
+            host = createServerHost([file1, file2, config4, libFile], { executingFilePath: combinePaths(getDirectoryPath(libFile.path), "tsc.js") });
+            session = createSession(host);
+
+            session.executeCommand(configureHostRequest);
+
+            openFilesForSession([file1], session);
+            projectService = session.getProjectService();
+
+            checkNumberOfProjects(projectService, { configuredProjects: 1 });
+
+            diagnostics = configuredProjectAt(projectService, 0).getLanguageService().getCompilerOptionsDiagnostics();
+            assert.deepEqual(diagnostics, []);
+
+            //  #4. Ensure no errors when files are explicitly excluded in tsconfig
+            const config5 = {
+                path: "/a/b/tsconfig.json",
+                content: JSON.stringify({ compilerOptions: { allowJs: true }, exclude: [file2.path] })
+            };
+
+            host = createServerHost([file1, file2, config5, libFile], { executingFilePath: combinePaths(getDirectoryPath(libFile.path), "tsc.js") });
+            session = createSession(host);
+
+            session.executeCommand(configureHostRequest);
+
+            openFilesForSession([file1], session);
+            projectService = session.getProjectService();
+
+            checkNumberOfProjects(projectService, { configuredProjects: 1 });
+
+            diagnostics = configuredProjectAt(projectService, 0).getLanguageService().getCompilerOptionsDiagnostics();
+            assert.deepEqual(diagnostics, []);
+        });
+
+        it("project structure update is deferred if files are not added\removed", () => {
+            const file1 = {
+                path: "/a/b/f1.ts",
+                content: `import {x} from "./f2"`
+            };
+            const file2 = {
+                path: "/a/b/f2.ts",
+                content: "export let x = 1"
+            };
+            const host = createServerHost([file1, file2]);
+            const projectService = createProjectService(host);
+
+            projectService.openClientFile(file1.path);
+            projectService.openClientFile(file2.path);
+
+            checkNumberOfProjects(projectService, { inferredProjects: 1 });
+            projectService.applyChangesInOpenFiles(
+                /*openFiles*/ undefined,
+                /*changedFiles*/[{ fileName: file1.path, changes: [{ span: createTextSpan(0, file1.path.length), newText: "let y = 1" }] }],
+                /*closedFiles*/ undefined);
+
+            checkNumberOfProjects(projectService, { inferredProjects: 1 });
+            const changedFiles = projectService.getChangedFiles_TestOnly();
+            assert(changedFiles && changedFiles.length === 1, `expected 1 changed file, got ${JSON.stringify(changedFiles && changedFiles.length || 0)}`);
+
+            projectService.ensureInferredProjectsUpToDate_TestOnly();
+            checkNumberOfProjects(projectService, { inferredProjects: 2 });
+        });
+
+        it("files with mixed content are handled correctly", () => {
+            const file1 = {
+                path: "/a/b/f1.html",
+                content: `<html><script language="javascript">var x = 1;</></html>`
+            };
+            const host = createServerHost([file1]);
+            const projectService = createProjectService(host);
+            const projectFileName = "projectFileName";
+            projectService.openExternalProject({ projectFileName, options: {}, rootFiles: [{ fileName: file1.path, scriptKind: ScriptKind.JS, hasMixedContent: true }] });
+
+            checkNumberOfProjects(projectService, { externalProjects: 1 });
+            checkWatchedFiles(host, [libFile.path]); // watching the "missing" lib file
+
+            const project = projectService.externalProjects[0];
+
+            const scriptInfo = project.getScriptInfo(file1.path);
+            const snap = scriptInfo.getSnapshot();
+            const actualText = snap.getText(0, snap.getLength());
+            assert.equal(actualText, "", `expected content to be empty string, got "${actualText}"`);
+
+            projectService.openClientFile(file1.path, `var x = 1;`);
+            project.updateGraph();
+
+            const quickInfo = project.getLanguageService().getQuickInfoAtPosition(file1.path, 4);
+            assert.equal(quickInfo.kind, ScriptElementKind.variableElement);
+
+            projectService.closeClientFile(file1.path);
+
+            const scriptInfo2 = project.getScriptInfo(file1.path);
+            const snap2 = scriptInfo2.getSnapshot();
+            const actualText2 = snap2.getText(0, snap.getLength());
+            assert.equal(actualText2, "", `expected content to be empty string, got "${actualText2}"`);
+        });
+
+        it("project settings for inferred projects", () => {
+            const file1 = {
+                path: "/a/b/app.ts",
+                content: `import {x} from "mod"`
+            };
+            const modFile = {
+                path: "/a/mod.ts",
+                content: "export let x: number"
+            };
+            const host = createServerHost([file1, modFile]);
+            const projectService = createProjectService(host);
+
+            projectService.openClientFile(file1.path);
+            projectService.openClientFile(modFile.path);
+
+            checkNumberOfProjects(projectService, { inferredProjects: 2 });
+
+            projectService.setCompilerOptionsForInferredProjects({ moduleResolution: ModuleResolutionKind.Classic });
+            host.checkTimeoutQueueLengthAndRun(3);
+            checkNumberOfProjects(projectService, { inferredProjects: 1 });
+        });
+
+        it("syntax tree cache handles changes in project settings", () => {
+            const file1 = {
+                path: "/a/b/app.ts",
+                content: "{x: 1}"
+            };
+            const host = createServerHost([file1]);
+            const projectService = createProjectService(host, { useSingleInferredProject: true });
+            projectService.setCompilerOptionsForInferredProjects({ target: ScriptTarget.ES5, allowJs: false });
+            projectService.openClientFile(file1.path);
+            projectService.inferredProjects[0].getLanguageService(/*ensureSynchronized*/ false).getOutliningSpans(file1.path);
+            projectService.setCompilerOptionsForInferredProjects({ target: ScriptTarget.ES5, allowJs: true });
+            projectService.getScriptInfo(file1.path).editContent(0, 0, " ");
+            projectService.inferredProjects[0].getLanguageService(/*ensureSynchronized*/ false).getOutliningSpans(file1.path);
+            projectService.closeClientFile(file1.path);
+        });
+
+        it("File in multiple projects at opened and closed correctly", () => {
+            const file1 = {
+                path: "/a/b/app.ts",
+                content: "let x = 1;"
+            };
+            const file2 = {
+                path: "/a/c/f.ts",
+                content: `/// <reference path="../b/app.ts"/>`
+            };
+            const tsconfig1 = {
+                path: "/a/c/tsconfig.json",
+                content: "{}"
+            };
+            const tsconfig2 = {
+                path: "/a/b/tsconfig.json",
+                content: "{}"
+            };
+            const host = createServerHost([file1, file2, tsconfig1, tsconfig2]);
+            const projectService = createProjectService(host);
+
+            projectService.openClientFile(file2.path);
+            checkNumberOfProjects(projectService, { configuredProjects: 1 });
+            const project1 = projectService.configuredProjects.get(tsconfig1.path);
+            assert.isTrue(project1.hasOpenRef(), "Has open ref count in project1 - 1"); // file2
+            assert.equal(project1.getScriptInfo(file2.path).containingProjects.length, 1, "containing projects count");
+            assert.isFalse(project1.isClosed());
+
+            projectService.openClientFile(file1.path);
+            checkNumberOfProjects(projectService, { configuredProjects: 2 });
+            assert.isTrue(project1.hasOpenRef(), "Has open ref count in project1 - 2"); // file2
+            assert.strictEqual(projectService.configuredProjects.get(tsconfig1.path), project1);
+            assert.isFalse(project1.isClosed());
+
+            const project2 = projectService.configuredProjects.get(tsconfig2.path);
+            assert.isTrue(project2.hasOpenRef(), "Has open ref count in project2 - 2"); // file1
+            assert.isFalse(project2.isClosed());
+
+            assert.equal(project1.getScriptInfo(file1.path).containingProjects.length, 2, `${file1.path} containing projects count`);
+            assert.equal(project1.getScriptInfo(file2.path).containingProjects.length, 1, `${file2.path} containing projects count`);
+
+            projectService.closeClientFile(file2.path);
+            checkNumberOfProjects(projectService, { configuredProjects: 2 });
+            assert.isFalse(project1.hasOpenRef(), "Has open ref count in project1 - 3"); // No files
+            assert.isTrue(project2.hasOpenRef(), "Has open ref count in project2 - 3"); // file1
+            assert.strictEqual(projectService.configuredProjects.get(tsconfig1.path), project1);
+            assert.strictEqual(projectService.configuredProjects.get(tsconfig2.path), project2);
+            assert.isFalse(project1.isClosed());
+            assert.isFalse(project2.isClosed());
+
+            projectService.closeClientFile(file1.path);
+            checkNumberOfProjects(projectService, { configuredProjects: 2 });
+            assert.isFalse(project1.hasOpenRef(), "Has open ref count in project1 - 4"); // No files
+            assert.isFalse(project2.hasOpenRef(), "Has open ref count in project2 - 4"); // No files
+            assert.strictEqual(projectService.configuredProjects.get(tsconfig1.path), project1);
+            assert.strictEqual(projectService.configuredProjects.get(tsconfig2.path), project2);
+            assert.isFalse(project1.isClosed());
+            assert.isFalse(project2.isClosed());
+
+            projectService.openClientFile(file2.path);
+            checkNumberOfProjects(projectService, { configuredProjects: 1 });
+            assert.strictEqual(projectService.configuredProjects.get(tsconfig1.path), project1);
+            assert.isUndefined(projectService.configuredProjects.get(tsconfig2.path));
+            assert.isTrue(project1.hasOpenRef(), "Has open ref count in project1 - 5"); // file2
+            assert.isFalse(project1.isClosed());
+            assert.isTrue(project2.isClosed());
+        });
+
+        it("Open ref of configured project when open file gets added to the project as part of configured file update", () => {
+            const file1: FileOrFolder = {
+                path: "/a/b/src/file1.ts",
+                content: "let x = 1;"
+            };
+            const file2: FileOrFolder = {
+                path: "/a/b/src/file2.ts",
+                content: "let y = 1;"
+            };
+            const file3: FileOrFolder = {
+                path: "/a/b/file3.ts",
+                content: "let z = 1;"
+            };
+            const file4: FileOrFolder = {
+                path: "/a/file4.ts",
+                content: "let z = 1;"
+            };
+            const configFile = {
+                path: "/a/b/tsconfig.json",
+                content: JSON.stringify({ files: ["src/file1.ts", "file3.ts"] })
+            };
+
+            const files = [file1, file2, file3, file4];
+            const host = createServerHost(files.concat(configFile));
+            const projectService = createProjectService(host);
+
+            projectService.openClientFile(file1.path);
+            projectService.openClientFile(file2.path);
+            projectService.openClientFile(file3.path);
+            projectService.openClientFile(file4.path);
+
+            const infos = files.map(file => projectService.getScriptInfoForPath(file.path as Path));
+            checkOpenFiles(projectService, files);
+            checkNumberOfProjects(projectService, { configuredProjects: 1, inferredProjects: 2 });
+            const configProject1 = projectService.configuredProjects.get(configFile.path);
+            assert.isTrue(configProject1.hasOpenRef()); // file1 and file3
+            checkProjectActualFiles(configProject1, [file1.path, file3.path, configFile.path]);
+            const inferredProject1 = projectService.inferredProjects[0];
+            checkProjectActualFiles(inferredProject1, [file2.path]);
+            const inferredProject2 = projectService.inferredProjects[1];
+            checkProjectActualFiles(inferredProject2, [file4.path]);
+
+            configFile.content = "{}";
+            host.reloadFS(files.concat(configFile));
+            host.runQueuedTimeoutCallbacks();
+
+            verifyScriptInfos();
+            checkOpenFiles(projectService, files);
+            verifyConfiguredProjectStateAfterUpdate(/*hasOpenRef*/ true); // file1, file2, file3
+            checkNumberOfInferredProjects(projectService, 1);
+            const inferredProject3 = projectService.inferredProjects[0];
+            checkProjectActualFiles(inferredProject3, [file4.path]);
+            assert.strictEqual(inferredProject3, inferredProject2);
+
+            projectService.closeClientFile(file1.path);
+            projectService.closeClientFile(file2.path);
+            projectService.closeClientFile(file4.path);
+
+            verifyScriptInfos();
+            checkOpenFiles(projectService, [file3]);
+            verifyConfiguredProjectStateAfterUpdate(/*hasOpenRef*/ true); // file3
+            checkNumberOfInferredProjects(projectService, 0);
+
+            projectService.openClientFile(file4.path);
+            verifyScriptInfos();
+            checkOpenFiles(projectService, [file3, file4]);
+            verifyConfiguredProjectStateAfterUpdate(/*hasOpenRef*/ true); // file3
+            checkNumberOfInferredProjects(projectService, 1);
+            const inferredProject4 = projectService.inferredProjects[0];
+            checkProjectActualFiles(inferredProject4, [file4.path]);
+
+            projectService.closeClientFile(file3.path);
+            verifyScriptInfos();
+            checkOpenFiles(projectService, [file4]);
+            verifyConfiguredProjectStateAfterUpdate(/*hasOpenRef*/ false); // No open files
+            checkNumberOfInferredProjects(projectService, 1);
+            const inferredProject5 = projectService.inferredProjects[0];
+            checkProjectActualFiles(inferredProject4, [file4.path]);
+            assert.strictEqual(inferredProject5, inferredProject4);
+
+            const file5: FileOrFolder = {
+                path: "/file5.ts",
+                content: "let zz = 1;"
+            };
+            host.reloadFS(files.concat(configFile, file5));
+            projectService.openClientFile(file5.path);
+            verifyScriptInfosAreUndefined([file1, file2, file3]);
+            assert.strictEqual(projectService.getScriptInfoForPath(file4.path as Path), find(infos, info => info.path === file4.path));
+            assert.isDefined(projectService.getScriptInfoForPath(file5.path as Path));
+            checkOpenFiles(projectService, [file4, file5]);
+            checkNumberOfConfiguredProjects(projectService, 0);
+
+            function verifyScriptInfos() {
+                infos.forEach(info => assert.strictEqual(projectService.getScriptInfoForPath(info.path), info));
+            }
+
+            function verifyScriptInfosAreUndefined(files: FileOrFolder[]) {
+                for (const file of files) {
+                    assert.isUndefined(projectService.getScriptInfoForPath(file.path as Path));
+                }
+            }
+
+            function verifyConfiguredProjectStateAfterUpdate(hasOpenRef: boolean) {
+                checkNumberOfConfiguredProjects(projectService, 1);
+                const configProject2 = projectService.configuredProjects.get(configFile.path);
+                assert.strictEqual(configProject2, configProject1);
+                checkProjectActualFiles(configProject2, [file1.path, file2.path, file3.path, configFile.path]);
+                assert.equal(configProject2.hasOpenRef(), hasOpenRef);
+            }
+        });
+
+        it("Open ref of configured project when open file gets added to the project as part of configured file update buts its open file references are all closed when the update happens", () => {
+            const file1: FileOrFolder = {
+                path: "/a/b/src/file1.ts",
+                content: "let x = 1;"
+            };
+            const file2: FileOrFolder = {
+                path: "/a/b/src/file2.ts",
+                content: "let y = 1;"
+            };
+            const file3: FileOrFolder = {
+                path: "/a/b/file3.ts",
+                content: "let z = 1;"
+            };
+            const file4: FileOrFolder = {
+                path: "/a/file4.ts",
+                content: "let z = 1;"
+            };
+            const configFile = {
+                path: "/a/b/tsconfig.json",
+                content: JSON.stringify({ files: ["src/file1.ts", "file3.ts"] })
+            };
+
+            const files = [file1, file2, file3];
+            const hostFiles = files.concat(file4, configFile);
+            const host = createServerHost(hostFiles);
+            const projectService = createProjectService(host);
+
+            projectService.openClientFile(file1.path);
+            projectService.openClientFile(file2.path);
+            projectService.openClientFile(file3.path);
+
+            checkNumberOfProjects(projectService, { configuredProjects: 1, inferredProjects: 1 });
+            const configuredProject = projectService.configuredProjects.get(configFile.path);
+            assert.isTrue(configuredProject.hasOpenRef()); // file1 and file3
+            checkProjectActualFiles(configuredProject, [file1.path, file3.path, configFile.path]);
+            const inferredProject1 = projectService.inferredProjects[0];
+            checkProjectActualFiles(inferredProject1, [file2.path]);
+
+            projectService.closeClientFile(file1.path);
+            projectService.closeClientFile(file3.path);
+            assert.isFalse(configuredProject.hasOpenRef()); // No files
+
+            configFile.content = "{}";
+            host.reloadFS(files.concat(configFile));
+            // Time out is not yet run so there is project update pending
+            assert.isTrue(configuredProject.hasOpenRef()); // Pending update and file2 might get into the project
+
+            projectService.openClientFile(file4.path);
+
+            checkNumberOfProjects(projectService, { configuredProjects: 1, inferredProjects: 2 });
+            assert.strictEqual(projectService.configuredProjects.get(configFile.path), configuredProject);
+            assert.isTrue(configuredProject.hasOpenRef()); // Pending update and F2 might get into the project
+            assert.strictEqual(projectService.inferredProjects[0], inferredProject1);
+            const inferredProject2 = projectService.inferredProjects[1];
+            checkProjectActualFiles(inferredProject2, [file4.path]);
+
+            host.runQueuedTimeoutCallbacks();
+            checkNumberOfProjects(projectService, { configuredProjects: 1, inferredProjects: 1 });
+            assert.strictEqual(projectService.configuredProjects.get(configFile.path), configuredProject);
+            assert.isTrue(configuredProject.hasOpenRef()); // file2
+            checkProjectActualFiles(configuredProject, [file1.path, file2.path, file3.path, configFile.path]);
+            assert.strictEqual(projectService.inferredProjects[0], inferredProject2);
+            checkProjectActualFiles(inferredProject2, [file4.path]);
+        });
+
+        it("language service disabled state is updated in external projects", () => {
+            const f1 = {
+                path: "/a/app.js",
+                content: "var x = 1"
+            };
+            const f2 = {
+                path: "/a/largefile.js",
+                content: ""
+            };
+            const host = createServerHost([f1, f2]);
+            const originalGetFileSize = host.getFileSize;
+            host.getFileSize = (filePath: string) =>
+                filePath === f2.path ? server.maxProgramSizeForNonTsFiles + 1 : originalGetFileSize.call(host, filePath);
+
+            const service = createProjectService(host);
+            const projectFileName = "/a/proj.csproj";
+
+            service.openExternalProject({
+                projectFileName,
+                rootFiles: toExternalFiles([f1.path, f2.path]),
+                options: {}
+            });
+            service.checkNumberOfProjects({ externalProjects: 1 });
+            assert.isFalse(service.externalProjects[0].languageServiceEnabled, "language service should be disabled - 1");
+
+            service.openExternalProject({
+                projectFileName,
+                rootFiles: toExternalFiles([f1.path]),
+                options: {}
+            });
+            service.checkNumberOfProjects({ externalProjects: 1 });
+            assert.isTrue(service.externalProjects[0].languageServiceEnabled, "language service should be enabled");
+
+            service.openExternalProject({
+                projectFileName,
+                rootFiles: toExternalFiles([f1.path, f2.path]),
+                options: {}
+            });
+            service.checkNumberOfProjects({ externalProjects: 1 });
+            assert.isFalse(service.externalProjects[0].languageServiceEnabled, "language service should be disabled - 2");
+        });
+
+        it("files are properly detached when language service is disabled", () => {
+            const f1 = {
+                path: "/a/app.js",
+                content: "var x = 1"
+            };
+            const f2 = {
+                path: "/a/largefile.js",
+                content: ""
+            };
+            const f3 = {
+                path: "/a/lib.js",
+                content: "var x = 1"
+            };
+            const config = {
+                path: "/a/tsconfig.json",
+                content: JSON.stringify({ compilerOptions: { allowJs: true } })
+            };
+            const host = createServerHost([f1, f2, f3, config]);
+            const originalGetFileSize = host.getFileSize;
+            host.getFileSize = (filePath: string) =>
+                filePath === f2.path ? server.maxProgramSizeForNonTsFiles + 1 : originalGetFileSize.call(host, filePath);
+
+            const projectService = createProjectService(host);
+            projectService.openClientFile(f1.path);
+            projectService.checkNumberOfProjects({ configuredProjects: 1 });
+            const project = projectService.configuredProjects.get(config.path);
+            assert.isTrue(project.hasOpenRef()); // f1
+            assert.isFalse(project.isClosed());
+
+            projectService.closeClientFile(f1.path);
+            projectService.checkNumberOfProjects({ configuredProjects: 1 });
+            assert.strictEqual(projectService.configuredProjects.get(config.path), project);
+            assert.isFalse(project.hasOpenRef()); // No files
+            assert.isFalse(project.isClosed());
+
+            for (const f of [f1, f2, f3]) {
+                // All the script infos should be present and contain the project since it is still alive.
+                const scriptInfo = projectService.getScriptInfoForNormalizedPath(server.toNormalizedPath(f.path));
+                assert.equal(scriptInfo.containingProjects.length, 1, `expect 1 containing projects for '${f.path}'`);
+                assert.equal(scriptInfo.containingProjects[0], project, `expect configured project to be the only containing project for '${f.path}'`);
+            }
+
+            const f4 = {
+                path: "/aa.js",
+                content: "var x = 1"
+            };
+            host.reloadFS([f1, f2, f3, config, f4]);
+            projectService.openClientFile(f4.path);
+            projectService.checkNumberOfProjects({ inferredProjects: 1 });
+            assert.isFalse(project.hasOpenRef()); // No files
+            assert.isTrue(project.isClosed());
+
+            for (const f of [f1, f2, f3]) {
+                // All the script infos should not be present since the project is closed and orphan script infos are collected
+                assert.isUndefined(projectService.getScriptInfoForNormalizedPath(server.toNormalizedPath(f.path)));
+            }
+        });
+
+        it("language service disabled events are triggered", () => {
+            const f1 = {
+                path: "/a/app.js",
+                content: "let x = 1;"
+            };
+            const f2 = {
+                path: "/a/largefile.js",
+                content: ""
+            };
+            const config = {
+                path: "/a/jsconfig.json",
+                content: "{}"
+            };
+            const configWithExclude = {
+                path: config.path,
+                content: JSON.stringify({ exclude: ["largefile.js"] })
+            };
+            const host = createServerHost([f1, f2, config]);
+            const originalGetFileSize = host.getFileSize;
+            host.getFileSize = (filePath: string) =>
+                filePath === f2.path ? server.maxProgramSizeForNonTsFiles + 1 : originalGetFileSize.call(host, filePath);
+
+            let lastEvent: server.ProjectLanguageServiceStateEvent;
+            const session = createSession(host, {
+                canUseEvents: true,
+                eventHandler: e => {
+                    if (e.eventName === server.ConfigFileDiagEvent || e.eventName === server.ProjectsUpdatedInBackgroundEvent || e.eventName === server.ProjectInfoTelemetryEvent) {
+                        return;
+                    }
+                    assert.equal(e.eventName, server.ProjectLanguageServiceStateEvent);
+                    assert.equal(e.data.project.getProjectName(), config.path, "project name");
+                    lastEvent = <server.ProjectLanguageServiceStateEvent>e;
+                }
+            });
+            session.executeCommand(<protocol.OpenRequest>{
+                seq: 0,
+                type: "request",
+                command: "open",
+                arguments: { file: f1.path }
+            });
+            const projectService = session.getProjectService();
+            checkNumberOfProjects(projectService, { configuredProjects: 1 });
+            const project = configuredProjectAt(projectService, 0);
+            assert.isFalse(project.languageServiceEnabled, "Language service enabled");
+            assert.isTrue(!!lastEvent, "should receive event");
+            assert.equal(lastEvent.data.project, project, "project name");
+            assert.equal(lastEvent.data.project.getProjectName(), config.path, "config path");
+            assert.isFalse(lastEvent.data.languageServiceEnabled, "Language service state");
+
+            host.reloadFS([f1, f2, configWithExclude]);
+            host.checkTimeoutQueueLengthAndRun(2);
+            checkNumberOfProjects(projectService, { configuredProjects: 1 });
+            assert.isTrue(project.languageServiceEnabled, "Language service enabled");
+            assert.equal(lastEvent.data.project, project, "project");
+            assert.isTrue(lastEvent.data.languageServiceEnabled, "Language service state");
+        });
+
+        it("syntactic features work even if language service is disabled", () => {
+            const f1 = {
+                path: "/a/app.js",
+                content: "let x =   1;"
+            };
+            const f2 = {
+                path: "/a/largefile.js",
+                content: ""
+            };
+            const config = {
+                path: "/a/jsconfig.json",
+                content: "{}"
+            };
+            const host = createServerHost([f1, f2, config]);
+            const originalGetFileSize = host.getFileSize;
+            host.getFileSize = (filePath: string) =>
+                filePath === f2.path ? server.maxProgramSizeForNonTsFiles + 1 : originalGetFileSize.call(host, filePath);
+            let lastEvent: server.ProjectLanguageServiceStateEvent;
+            const session = createSession(host, {
+                canUseEvents: true,
+                eventHandler: e => {
+                    if (e.eventName === server.ConfigFileDiagEvent || e.eventName === server.ProjectInfoTelemetryEvent) {
+                        return;
+                    }
+                    assert.equal(e.eventName, server.ProjectLanguageServiceStateEvent);
+                    lastEvent = <server.ProjectLanguageServiceStateEvent>e;
+                }
+            });
+            session.executeCommand(<protocol.OpenRequest>{
+                seq: 0,
+                type: "request",
+                command: "open",
+                arguments: { file: f1.path }
+            });
+
+            const projectService = session.getProjectService();
+            checkNumberOfProjects(projectService, { configuredProjects: 1 });
+            const project = configuredProjectAt(projectService, 0);
+            assert.isFalse(project.languageServiceEnabled, "Language service enabled");
+            assert.isTrue(!!lastEvent, "should receive event");
+            assert.equal(lastEvent.data.project, project, "project name");
+            assert.isFalse(lastEvent.data.languageServiceEnabled, "Language service state");
+
+            const options = projectService.getFormatCodeOptions();
+            const edits = project.getLanguageService().getFormattingEditsForDocument(f1.path, options);
+            assert.deepEqual(edits, [{ span: createTextSpan(/*start*/ 7, /*length*/ 3), newText: " " }]);
+        });
+
+        it("snapshot from different caches are incompatible", () => {
+            const f1 = {
+                path: "/a/b/app.ts",
+                content: "let x = 1;"
+            };
+            const host = createServerHost([f1]);
+            const projectFileName = "/a/b/proj.csproj";
+            const projectService = createProjectService(host);
+            projectService.openExternalProject({
+                projectFileName,
+                rootFiles: [toExternalFile(f1.path)],
+                options: {}
+            });
+            projectService.openClientFile(f1.path, "let x = 1;\nlet y = 2;");
+
+            projectService.checkNumberOfProjects({ externalProjects: 1 });
+            projectService.externalProjects[0].getLanguageService(/*ensureSynchronized*/ false).getNavigationBarItems(f1.path);
+            projectService.closeClientFile(f1.path);
+
+            projectService.openClientFile(f1.path);
+            projectService.checkNumberOfProjects({ externalProjects: 1 });
+            const navbar = projectService.externalProjects[0].getLanguageService(/*ensureSynchronized*/ false).getNavigationBarItems(f1.path);
+            assert.equal(navbar[0].spans[0].length, f1.content.length);
+        });
+
+        it("deleting config file opened from the external project works", () => {
+            const site = {
+                path: "/user/someuser/project/js/site.js",
+                content: ""
+            };
+            const configFile = {
+                path: "/user/someuser/project/tsconfig.json",
+                content: "{}"
+            };
+            const projectFileName = "/user/someuser/project/WebApplication6.csproj";
+            const host = createServerHost([libFile, site, configFile]);
+            const projectService = createProjectService(host);
+
+            const externalProject: protocol.ExternalProject = {
+                projectFileName,
+                rootFiles: [toExternalFile(site.path), toExternalFile(configFile.path)],
+                options: { allowJs: false },
+                typeAcquisition: { include: [] }
+            };
+
+            projectService.openExternalProjects([externalProject]);
+
+            let knownProjects = projectService.synchronizeProjectList([]);
+            checkNumberOfProjects(projectService, { configuredProjects: 1, externalProjects: 0, inferredProjects: 0 });
+
+            const configProject = configuredProjectAt(projectService, 0);
+            checkProjectActualFiles(configProject, [libFile.path, configFile.path]);
+
+            const diagnostics = configProject.getAllProjectErrors();
+            assert.equal(diagnostics[0].code, Diagnostics.No_inputs_were_found_in_config_file_0_Specified_include_paths_were_1_and_exclude_paths_were_2.code);
+
+            host.reloadFS([libFile, site]);
+            host.checkTimeoutQueueLengthAndRun(1);
+
+            knownProjects = projectService.synchronizeProjectList(map(knownProjects, proj => proj.info));
+            checkNumberOfProjects(projectService, { configuredProjects: 0, externalProjects: 0, inferredProjects: 0 });
+
+            externalProject.rootFiles.length = 1;
+            projectService.openExternalProjects([externalProject]);
+
+            checkNumberOfProjects(projectService, { configuredProjects: 0, externalProjects: 1, inferredProjects: 0 });
+            checkProjectActualFiles(projectService.externalProjects[0], [site.path, libFile.path]);
+        });
+
+        it("Getting errors from closed script info does not throw exception (because of getting project from orphan script info)", () => {
+            let hasErrorMsg = false;
+            const { close, hasLevel, loggingEnabled, startGroup, endGroup, info, getLogFileName, perftrc } = nullLogger;
+            const logger: server.Logger = {
+                close, hasLevel, loggingEnabled, startGroup, endGroup, info, getLogFileName, perftrc,
+                msg: () => {
+                    hasErrorMsg = true;
+                }
+            };
+            const f1 = {
+                path: "/a/b/app.ts",
+                content: "let x = 1;"
+            };
+            const config = {
+                path: "/a/b/tsconfig.json",
+                content: JSON.stringify({ compilerOptions: {} })
+            };
+            const host = createServerHost([f1, libFile, config]);
+            const session = createSession(host, { logger });
+            session.executeCommandSeq(<protocol.OpenRequest>{
+                command: server.CommandNames.Open,
+                arguments: {
+                    file: f1.path
+                }
+            });
+            session.executeCommandSeq(<protocol.CloseRequest>{
+                command: server.CommandNames.Close,
+                arguments: {
+                    file: f1.path
+                }
+            });
+            session.executeCommandSeq(<protocol.GeterrRequest>{
+                command: server.CommandNames.Geterr,
+                arguments: {
+                    delay: 0,
+                    files: [f1.path]
+                }
+            });
+            assert.isFalse(hasErrorMsg);
+        });
+
+        it("Changed module resolution reflected when specifying files list", () => {
+            const file1: FileOrFolder = {
+                path: "/a/b/file1.ts",
+                content: 'import classc from "file2"'
+            };
+            const file2a: FileOrFolder = {
+                path: "/a/file2.ts",
+                content: "export classc { method2a() { return 10; } }"
+            };
+            const file2: FileOrFolder = {
+                path: "/a/b/file2.ts",
+                content: "export classc { method2() { return 10; } }"
+            };
+            const configFile: FileOrFolder = {
+                path: "/a/b/tsconfig.json",
+                content: JSON.stringify({ files: [file1.path], compilerOptions: { module: "amd" } })
+            };
+            const files = [file1, file2a, configFile, libFile];
+            const host = createServerHost(files);
+            const projectService = createProjectService(host);
+            projectService.openClientFile(file1.path);
+            checkNumberOfProjects(projectService, { configuredProjects: 1 });
+            const project = projectService.configuredProjects.get(configFile.path);
+            assert.isDefined(project);
+            checkProjectActualFiles(project, map(files, file => file.path));
+            checkWatchedFiles(host, mapDefined(files, file => file === file1 ? undefined : file.path));
+            checkWatchedDirectories(host, [], /*recursive*/ false);
+            const watchedRecursiveDirectories = ["/a/b/node_modules/@types"];
+            watchedRecursiveDirectories.push("/a/b");
+            checkWatchedDirectories(host, watchedRecursiveDirectories, /*recursive*/ true);
+
+            files.push(file2);
+            host.reloadFS(files);
+            host.runQueuedTimeoutCallbacks();
+            watchedRecursiveDirectories.pop();
+            checkNumberOfProjects(projectService, { configuredProjects: 1 });
+            assert.strictEqual(projectService.configuredProjects.get(configFile.path), project);
+            checkProjectActualFiles(project, mapDefined(files, file => file === file2a ? undefined : file.path));
+            checkWatchedFiles(host, mapDefined(files, file => file === file1 ? undefined : file.path));
+            checkWatchedDirectories(host, [], /*recursive*/ false);
+            checkWatchedDirectories(host, watchedRecursiveDirectories, /*recursive*/ true);
+
+            // On next file open the files file2a should be closed and not watched any more
+            projectService.openClientFile(file2.path);
+            checkNumberOfProjects(projectService, { configuredProjects: 1 });
+            assert.strictEqual(projectService.configuredProjects.get(configFile.path), project);
+            checkProjectActualFiles(project, mapDefined(files, file => file === file2a ? undefined : file.path));
+            checkWatchedFiles(host, [libFile.path, configFile.path]);
+            checkWatchedDirectories(host, [], /*recursive*/ false);
+            checkWatchedDirectories(host, watchedRecursiveDirectories, /*recursive*/ true);
+
+        });
+
+        it("Failed lookup locations uses parent most node_modules directory", () => {
+            const root = "/user/username/rootfolder";
+            const file1: FileOrFolder = {
+                path: "/a/b/src/file1.ts",
+                content: 'import { classc } from "module1"'
+            };
+            const module1: FileOrFolder = {
+                path: "/a/b/node_modules/module1/index.d.ts",
+                content: `import { class2 } from "module2";
+                          export classc { method2a(): class2; }`
+            };
+            const module2: FileOrFolder = {
+                path: "/a/b/node_modules/module2/index.d.ts",
+                content: "export class2 { method2() { return 10; } }"
+            };
+            const module3: FileOrFolder = {
+                path: "/a/b/node_modules/module/node_modules/module3/index.d.ts",
+                content: "export class3 { method2() { return 10; } }"
+            };
+            const configFile: FileOrFolder = {
+                path: "/a/b/src/tsconfig.json",
+                content: JSON.stringify({ files: ["file1.ts"] })
+            };
+            const nonLibFiles = [file1, module1, module2, module3, configFile];
+            nonLibFiles.forEach(f => f.path = root + f.path);
+            const files = nonLibFiles.concat(libFile);
+            const host = createServerHost(files);
+            const projectService = createProjectService(host);
+            projectService.openClientFile(file1.path);
+            checkNumberOfProjects(projectService, { configuredProjects: 1 });
+            const project = projectService.configuredProjects.get(configFile.path);
+            assert.isDefined(project);
+            checkProjectActualFiles(project, [file1.path, libFile.path, module1.path, module2.path, configFile.path]);
+            checkWatchedFiles(host, [libFile.path, module1.path, module2.path, configFile.path]);
+            checkWatchedDirectories(host, [], /*recursive*/ false);
+            const watchedRecursiveDirectories = getTypeRootsFromLocation(root + "/a/b/src");
+            watchedRecursiveDirectories.push(`${root}/a/b/src`, `${root}/a/b/node_modules`);
+            checkWatchedDirectories(host, watchedRecursiveDirectories, /*recursive*/ true);
+        });
+
+    });
+
+    describe("tsserverProjectSystem Proper errors", () => {
+        it("document is not contained in project", () => {
+            const file1 = {
+                path: "/a/b/app.ts",
+                content: ""
+            };
+            const corruptedConfig = {
+                path: "/a/b/tsconfig.json",
+                content: "{"
+            };
+            const host = createServerHost([file1, corruptedConfig]);
+            const projectService = createProjectService(host);
+
+            projectService.openClientFile(file1.path);
+            projectService.checkNumberOfProjects({ configuredProjects: 1 });
+
+            const project = projectService.findProject(corruptedConfig.path);
+            checkProjectRootFiles(project, [file1.path]);
+        });
+
+        describe("when opening new file that doesnt exist on disk yet", () => {
+            function verifyNonExistentFile(useProjectRoot: boolean) {
+                const host = createServerHost([libFile]);
+                let hasError = false;
+                const errLogger: server.Logger = {
+                    close: noop,
+                    hasLevel: () => true,
+                    loggingEnabled: () => true,
+                    perftrc: noop,
+                    info: noop,
+                    msg: (_s, type) => {
+                        if (type === server.Msg.Err) {
+                            hasError = true;
+                        }
+                    },
+                    startGroup: noop,
+                    endGroup: noop,
+                    getLogFileName: (): string => undefined
+                };
+                const session = createSession(host, { canUseEvents: true, logger: errLogger, useInferredProjectPerProjectRoot: true });
+
+                const folderPath = "/user/someuser/projects/someFolder";
+                const projectService = session.getProjectService();
+                const untitledFile = "untitled:Untitled-1";
+                session.executeCommandSeq<protocol.OpenRequest>({
+                    command: server.CommandNames.Open,
+                    arguments: {
+                        file: untitledFile,
+                        fileContent: "",
+                        scriptKindName: "JS",
+                        projectRootPath: useProjectRoot ? folderPath : undefined
+                    }
+                });
+                checkNumberOfProjects(projectService, { inferredProjects: 1 });
+                const infoForUntitledAtProjectRoot = projectService.getScriptInfoForPath(`${folderPath.toLowerCase()}/${untitledFile.toLowerCase()}` as Path);
+                const infoForUnitiledAtRoot = projectService.getScriptInfoForPath(`/${untitledFile.toLowerCase()}` as Path);
+                if (useProjectRoot) {
+                    assert.isDefined(infoForUntitledAtProjectRoot);
+                    assert.isUndefined(infoForUnitiledAtRoot);
+                }
+                else {
+                    assert.isDefined(infoForUnitiledAtRoot);
+                    assert.isUndefined(infoForUntitledAtProjectRoot);
+                }
+                host.checkTimeoutQueueLength(2);
+
+                const newTimeoutId = host.getNextTimeoutId();
+                const expectedSequenceId = session.getNextSeq();
+                session.executeCommandSeq<protocol.GeterrRequest>({
+                    command: server.CommandNames.Geterr,
+                    arguments: {
+                        delay: 0,
+                        files: [untitledFile]
+                    }
+                });
+                host.checkTimeoutQueueLength(3);
+
+                // Run the last one = get error request
+                host.runQueuedTimeoutCallbacks(newTimeoutId);
+
+                assert.isFalse(hasError);
+                host.checkTimeoutQueueLength(2);
+                checkErrorMessage(session, "syntaxDiag", { file: untitledFile, diagnostics: [] });
+                session.clearMessages();
+
+                host.runQueuedImmediateCallbacks();
+                assert.isFalse(hasError);
+                checkErrorMessage(session, "semanticDiag", { file: untitledFile, diagnostics: [] });
+
+                checkCompleteEvent(session, 2, expectedSequenceId);
+            }
+
+            it("has projectRoot", () => {
+                verifyNonExistentFile(/*useProjectRoot*/ true);
+            });
+
+            it("does not have projectRoot", () => {
+                verifyNonExistentFile(/*useProjectRoot*/ false);
+            });
+        });
+
+        it("folder rename updates project structure and reports no errors", () => {
+            const projectDir = "/a/b/projects/myproject";
+            const app: FileOrFolder = {
+                path: `${projectDir}/bar/app.ts`,
+                content: "class Bar implements foo.Foo { getFoo() { return ''; } get2() { return 1; } }"
+            };
+            const foo: FileOrFolder = {
+                path: `${projectDir}/foo/foo.ts`,
+                content: "declare namespace foo { interface Foo { get2(): number; getFoo(): string; } }"
+            };
+            const configFile: FileOrFolder = {
+                path: `${projectDir}/tsconfig.json`,
+                content: JSON.stringify({ compilerOptions: { module: "none", targer: "es5" }, exclude: ["node_modules"] })
+            };
+            const host = createServerHost([app, foo, configFile]);
+            const session = createSession(host, { canUseEvents: true, });
+            const projectService = session.getProjectService();
+
+            session.executeCommandSeq<protocol.OpenRequest>({
+                command: server.CommandNames.Open,
+                arguments: { file: app.path, }
+            });
+            checkNumberOfProjects(projectService, { configuredProjects: 1 });
+            assert.isDefined(projectService.configuredProjects.get(configFile.path));
+            verifyErrorsInApp();
+
+            host.renameFolder(`${projectDir}/foo`, `${projectDir}/foo2`);
+            host.runQueuedTimeoutCallbacks();
+            host.runQueuedTimeoutCallbacks();
+            verifyErrorsInApp();
+
+            function verifyErrorsInApp() {
+                session.clearMessages();
+                const expectedSequenceId = session.getNextSeq();
+                session.executeCommandSeq<protocol.GeterrRequest>({
+                    command: server.CommandNames.Geterr,
+                    arguments: {
+                        delay: 0,
+                        files: [app.path]
+                    }
+                });
+                host.checkTimeoutQueueLengthAndRun(1);
+                checkErrorMessage(session, "syntaxDiag", { file: app.path, diagnostics: [] });
+                session.clearMessages();
+
+                host.runQueuedImmediateCallbacks();
+                checkErrorMessage(session, "semanticDiag", { file: app.path, diagnostics: [] });
+                checkCompleteEvent(session, 2, expectedSequenceId);
+                session.clearMessages();
+            }
+        });
+    });
+
+    describe("tsserverProjectSystem autoDiscovery", () => {
+        it("does not depend on extension", () => {
+            const file1 = {
+                path: "/a/b/app.html",
+                content: ""
+            };
+            const file2 = {
+                path: "/a/b/app.d.ts",
+                content: ""
+            };
+            const host = createServerHost([file1, file2]);
+            const projectService = createProjectService(host);
+            projectService.openExternalProject({
+                projectFileName: "/a/b/proj.csproj",
+                rootFiles: [toExternalFile(file2.path), { fileName: file1.path, hasMixedContent: true, scriptKind: ScriptKind.JS }],
+                options: {}
+            });
+            projectService.checkNumberOfProjects({ externalProjects: 1 });
+            const typeAcquisition = projectService.externalProjects[0].getTypeAcquisition();
+            assert.isTrue(typeAcquisition.enable, "Typine acquisition should be enabled");
+        });
+    });
+
+    describe("tsserverProjectSystem extra resolution pass in lshost", () => {
+        it("can load typings that are proper modules", () => {
+            const file1 = {
+                path: "/a/b/app.js",
+                content: `var x = require("lib")`
+            };
+            const lib = {
+                path: "/a/cache/node_modules/@types/lib/index.d.ts",
+                content: "export let x = 1"
+            };
+            const host: TestServerHost & ModuleResolutionHost = createServerHost([file1, lib]);
+            const resolutionTrace: string[] = [];
+            host.trace = resolutionTrace.push.bind(resolutionTrace);
+            const projectService = createProjectService(host, { typingsInstaller: new TestTypingsInstaller("/a/cache", /*throttleLimit*/5, host) });
+
+            projectService.setCompilerOptionsForInferredProjects({ traceResolution: true, allowJs: true });
+            projectService.openClientFile(file1.path);
+            projectService.checkNumberOfProjects({ inferredProjects: 1 });
+            const proj = projectService.inferredProjects[0];
+
+            assert.deepEqual(resolutionTrace, [
+                "======== Resolving module 'lib' from '/a/b/app.js'. ========",
+                "Module resolution kind is not specified, using 'NodeJs'.",
+                "Loading module 'lib' from 'node_modules' folder, target file type 'TypeScript ('.ts' preferred)'.",
+                "Directory '/a/b/node_modules' does not exist, skipping all lookups in it.",
+                "Directory '/a/node_modules' does not exist, skipping all lookups in it.",
+                "Directory '/node_modules' does not exist, skipping all lookups in it.",
+                "Loading module 'lib' from 'node_modules' folder, target file type 'JavaScript'.",
+                "Directory '/a/b/node_modules' does not exist, skipping all lookups in it.",
+                "Directory '/a/node_modules' does not exist, skipping all lookups in it.",
+                "Directory '/node_modules' does not exist, skipping all lookups in it.",
+                "======== Module name 'lib' was not resolved. ========",
+                `Auto discovery for typings is enabled in project '${proj.getProjectName()}'. Running extra resolution pass for module 'lib' using cache location '/a/cache'.`,
+                "File '/a/cache/node_modules/@types/lib/package.json' does not exist.",
+                "File '/a/cache/node_modules/@types/lib/index.d.ts' exist - use it as a name resolution result.",
+            ]);
+            checkProjectActualFiles(proj, [file1.path, lib.path]);
+        });
+    });
+
+    describe("tsserverProjectSystem navigate-to for javascript project", () => {
+        function containsNavToItem(items: protocol.NavtoItem[], itemName: string, itemKind: string) {
+            return find(items, item => item.name === itemName && item.kind === itemKind) !== undefined;
+        }
+
+        it("should not include type symbols", () => {
+            const file1: FileOrFolder = {
+                path: "/a/b/file1.js",
+                content: "function foo() {}"
+            };
+            const configFile: FileOrFolder = {
+                path: "/a/b/jsconfig.json",
+                content: "{}"
+            };
+            const host = createServerHost([file1, configFile, libFile]);
+            const session = createSession(host);
+            openFilesForSession([file1], session);
+
+            // Try to find some interface type defined in lib.d.ts
+            const libTypeNavToRequest = makeSessionRequest<protocol.NavtoRequestArgs>(CommandNames.Navto, { searchValue: "Document", file: file1.path, projectFileName: configFile.path });
+            const items = session.executeCommand(libTypeNavToRequest).response as protocol.NavtoItem[];
+            assert.isFalse(containsNavToItem(items, "Document", "interface"), `Found lib.d.ts symbol in JavaScript project nav to request result.`);
+
+            const localFunctionNavToRequst = makeSessionRequest<protocol.NavtoRequestArgs>(CommandNames.Navto, { searchValue: "foo", file: file1.path, projectFileName: configFile.path });
+            const items2 = session.executeCommand(localFunctionNavToRequst).response as protocol.NavtoItem[];
+            assert.isTrue(containsNavToItem(items2, "foo", "function"), `Cannot find function symbol "foo".`);
+        });
+    });
+
+    describe("tsserverProjectSystem external projects", () => {
+        it("correctly handling add/remove tsconfig - 1", () => {
+            const f1 = {
+                path: "/a/b/app.ts",
+                content: "let x = 1;"
+            };
+            const f2 = {
+                path: "/a/b/lib.ts",
+                content: ""
+            };
+            const tsconfig = {
+                path: "/a/b/tsconfig.json",
+                content: ""
+            };
+            const host = createServerHost([f1, f2]);
+            const projectService = createProjectService(host);
+
+            // open external project
+            const projectName = "/a/b/proj1";
+            projectService.openExternalProject({
+                projectFileName: projectName,
+                rootFiles: toExternalFiles([f1.path, f2.path]),
+                options: {}
+            });
+            projectService.openClientFile(f1.path);
+            projectService.checkNumberOfProjects({ externalProjects: 1 });
+            checkProjectActualFiles(projectService.externalProjects[0], [f1.path, f2.path]);
+
+            // rename lib.ts to tsconfig.json
+            host.reloadFS([f1, tsconfig]);
+            projectService.openExternalProject({
+                projectFileName: projectName,
+                rootFiles: toExternalFiles([f1.path, tsconfig.path]),
+                options: {}
+            });
+            projectService.checkNumberOfProjects({ configuredProjects: 1 });
+            checkProjectActualFiles(configuredProjectAt(projectService, 0), [f1.path, tsconfig.path]);
+
+            // rename tsconfig.json back to lib.ts
+            host.reloadFS([f1, f2]);
+            projectService.openExternalProject({
+                projectFileName: projectName,
+                rootFiles: toExternalFiles([f1.path, f2.path]),
+                options: {}
+            });
+
+            projectService.checkNumberOfProjects({ externalProjects: 1 });
+            checkProjectActualFiles(projectService.externalProjects[0], [f1.path, f2.path]);
+        });
+
+
+        it("correctly handling add/remove tsconfig - 2", () => {
+            const f1 = {
+                path: "/a/b/app.ts",
+                content: "let x = 1;"
+            };
+            const cLib = {
+                path: "/a/b/c/lib.ts",
+                content: ""
+            };
+            const cTsconfig = {
+                path: "/a/b/c/tsconfig.json",
+                content: "{}"
+            };
+            const dLib = {
+                path: "/a/b/d/lib.ts",
+                content: ""
+            };
+            const dTsconfig = {
+                path: "/a/b/d/tsconfig.json",
+                content: "{}"
+            };
+            const host = createServerHost([f1, cLib, cTsconfig, dLib, dTsconfig]);
+            const projectService = createProjectService(host);
+
+            // open external project
+            const projectName = "/a/b/proj1";
+            projectService.openExternalProject({
+                projectFileName: projectName,
+                rootFiles: toExternalFiles([f1.path]),
+                options: {}
+            });
+
+            projectService.checkNumberOfProjects({ externalProjects: 1 });
+            checkProjectActualFiles(projectService.externalProjects[0], [f1.path]);
+
+            // add two config file as root files
+            projectService.openExternalProject({
+                projectFileName: projectName,
+                rootFiles: toExternalFiles([f1.path, cTsconfig.path, dTsconfig.path]),
+                options: {}
+            });
+            projectService.checkNumberOfProjects({ configuredProjects: 2 });
+            checkProjectActualFiles(configuredProjectAt(projectService, 0), [cLib.path, cTsconfig.path]);
+            checkProjectActualFiles(configuredProjectAt(projectService, 1), [dLib.path, dTsconfig.path]);
+
+            // remove one config file
+            projectService.openExternalProject({
+                projectFileName: projectName,
+                rootFiles: toExternalFiles([f1.path, dTsconfig.path]),
+                options: {}
+            });
+
+            projectService.checkNumberOfProjects({ configuredProjects: 1 });
+            checkProjectActualFiles(configuredProjectAt(projectService, 0), [dLib.path, dTsconfig.path]);
+
+            // remove second config file
+            projectService.openExternalProject({
+                projectFileName: projectName,
+                rootFiles: toExternalFiles([f1.path]),
+                options: {}
+            });
+
+            projectService.checkNumberOfProjects({ externalProjects: 1 });
+            checkProjectActualFiles(projectService.externalProjects[0], [f1.path]);
+
+            // open two config files
+            // add two config file as root files
+            projectService.openExternalProject({
+                projectFileName: projectName,
+                rootFiles: toExternalFiles([f1.path, cTsconfig.path, dTsconfig.path]),
+                options: {}
+            });
+            projectService.checkNumberOfProjects({ configuredProjects: 2 });
+            checkProjectActualFiles(configuredProjectAt(projectService, 0), [cLib.path, cTsconfig.path]);
+            checkProjectActualFiles(configuredProjectAt(projectService, 1), [dLib.path, dTsconfig.path]);
+
+            // close all projects - no projects should be opened
+            projectService.closeExternalProject(projectName);
+            projectService.checkNumberOfProjects({});
+        });
+
+        it("correctly handles changes in lib section of config file", () => {
+            const libES5 = {
+                path: "/compiler/lib.es5.d.ts",
+                content: "declare const eval: any"
+            };
+            const libES2015Promise = {
+                path: "/compiler/lib.es2015.promise.d.ts",
+                content: "declare class Promise<T> {}"
+            };
+            const app = {
+                path: "/src/app.ts",
+                content: "var x: Promise<string>;"
+            };
+            const config1 = {
+                path: "/src/tsconfig.json",
+                content: JSON.stringify(
+                    {
+                        compilerOptions: {
+                            module: "commonjs",
+                            target: "es5",
+                            noImplicitAny: true,
+                            sourceMap: false,
+                            lib: [
+                                "es5"
+                            ]
+                        }
+                    })
+            };
+            const config2 = {
+                path: config1.path,
+                content: JSON.stringify(
+                    {
+                        compilerOptions: {
+                            module: "commonjs",
+                            target: "es5",
+                            noImplicitAny: true,
+                            sourceMap: false,
+                            lib: [
+                                "es5",
+                                "es2015.promise"
+                            ]
+                        }
+                    })
+            };
+            const host = createServerHost([libES5, libES2015Promise, app, config1], { executingFilePath: "/compiler/tsc.js" });
+            const projectService = createProjectService(host);
+            projectService.openClientFile(app.path);
+
+            projectService.checkNumberOfProjects({ configuredProjects: 1 });
+            checkProjectActualFiles(configuredProjectAt(projectService, 0), [libES5.path, app.path, config1.path]);
+
+            host.reloadFS([libES5, libES2015Promise, app, config2]);
+            host.checkTimeoutQueueLengthAndRun(2);
+
+            projectService.checkNumberOfProjects({ configuredProjects: 1 });
+            checkProjectActualFiles(configuredProjectAt(projectService, 0), [libES5.path, libES2015Promise.path, app.path, config2.path]);
+        });
+
+        it("should handle non-existing directories in config file", () => {
+            const f = {
+                path: "/a/src/app.ts",
+                content: "let x = 1;"
+            };
+            const config = {
+                path: "/a/tsconfig.json",
+                content: JSON.stringify({
+                    compilerOptions: {},
+                    include: [
+                        "src/**/*",
+                        "notexistingfolder/*"
+                    ]
+                })
+            };
+            const host = createServerHost([f, config]);
+            const projectService = createProjectService(host);
+            projectService.openClientFile(f.path);
+            projectService.checkNumberOfProjects({ configuredProjects: 1 });
+            const project = projectService.configuredProjects.get(config.path);
+            assert.isTrue(project.hasOpenRef()); // f
+
+            projectService.closeClientFile(f.path);
+            projectService.checkNumberOfProjects({ configuredProjects: 1 });
+            assert.strictEqual(projectService.configuredProjects.get(config.path), project);
+            assert.isFalse(project.hasOpenRef()); // No files
+            assert.isFalse(project.isClosed());
+
+            projectService.openClientFile(f.path);
+            projectService.checkNumberOfProjects({ configuredProjects: 1 });
+            assert.strictEqual(projectService.configuredProjects.get(config.path), project);
+            assert.isTrue(project.hasOpenRef()); // f
+            assert.isFalse(project.isClosed());
+        });
+    });
+
+    describe("tsserverProjectSystem prefer typings to js", () => {
+        it("during second resolution pass", () => {
+            const typingsCacheLocation = "/a/typings";
+            const f1 = {
+                path: "/a/b/app.js",
+                content: "var x = require('bar')"
+            };
+            const barjs = {
+                path: "/a/b/node_modules/bar/index.js",
+                content: "export let x = 1"
+            };
+            const barTypings = {
+                path: `${typingsCacheLocation}/node_modules/@types/bar/index.d.ts`,
+                content: "export let y: number"
+            };
+            const config = {
+                path: "/a/b/jsconfig.json",
+                content: JSON.stringify({ compilerOptions: { allowJs: true }, exclude: ["node_modules"] })
+            };
+            const host = createServerHost([f1, barjs, barTypings, config]);
+            const projectService = createProjectService(host, { typingsInstaller: new TestTypingsInstaller(typingsCacheLocation, /*throttleLimit*/ 5, host) });
+
+            projectService.openClientFile(f1.path);
+            projectService.checkNumberOfProjects({ configuredProjects: 1 });
+            checkProjectActualFiles(configuredProjectAt(projectService, 0), [f1.path, barTypings.path, config.path]);
+        });
+    });
+
+    describe("tsserverProjectSystem format settings", () => {
+        it("can be set globally", () => {
+            const f1 = {
+                path: "/a/b/app.ts",
+                content: "let x;"
+            };
+            const host = createServerHost([f1]);
+            const projectService = createProjectService(host);
+            projectService.openClientFile(f1.path);
+
+            const defaultSettings = projectService.getFormatCodeOptions();
+
+            // set global settings
+            const newGlobalSettings1 = clone(defaultSettings);
+            newGlobalSettings1.placeOpenBraceOnNewLineForControlBlocks = !newGlobalSettings1.placeOpenBraceOnNewLineForControlBlocks;
+            projectService.setHostConfiguration({ formatOptions: newGlobalSettings1 });
+
+            // get format options for file - should be equal to new global settings
+            const s1 = projectService.getFormatCodeOptions(server.toNormalizedPath(f1.path));
+            assert.deepEqual(s1, newGlobalSettings1, "file settings should be the same with global settings");
+
+            // set per file format options
+            const newPerFileSettings = clone(defaultSettings);
+            newPerFileSettings.insertSpaceAfterCommaDelimiter = !newPerFileSettings.insertSpaceAfterCommaDelimiter;
+            projectService.setHostConfiguration({ formatOptions: newPerFileSettings, file: f1.path });
+
+            // get format options for file - should be equal to new per-file settings
+            const s2 = projectService.getFormatCodeOptions(server.toNormalizedPath(f1.path));
+            assert.deepEqual(s2, newPerFileSettings, "file settings should be the same with per-file settings");
+
+            // set new global settings - they should not affect ones that were set per-file
+            const newGlobalSettings2 = clone(defaultSettings);
+            newGlobalSettings2.insertSpaceAfterSemicolonInForStatements = !newGlobalSettings2.insertSpaceAfterSemicolonInForStatements;
+            projectService.setHostConfiguration({ formatOptions: newGlobalSettings2 });
+
+            // get format options for file - should be equal to new per-file settings
+            const s3 = projectService.getFormatCodeOptions(server.toNormalizedPath(f1.path));
+            assert.deepEqual(s3, newPerFileSettings, "file settings should still be the same with per-file settings");
+        });
+    });
+
+    describe("tsserverProjectSystem watching @types", () => {
+        it("works correctly when typings are added or removed", () => {
+            const f1 = {
+                path: "/a/b/app.ts",
+                content: "let x = 1;"
+            };
+            const t1 = {
+                path: "/a/b/node_modules/@types/lib1/index.d.ts",
+                content: "export let a: number"
+            };
+            const t2 = {
+                path: "/a/b/node_modules/@types/lib2/index.d.ts",
+                content: "export let b: number"
+            };
+            const tsconfig = {
+                path: "/a/b/tsconfig.json",
+                content: JSON.stringify({
+                    compilerOptions: {},
+                    exclude: ["node_modules"]
+                })
+            };
+            const host = createServerHost([f1, t1, tsconfig]);
+            const projectService = createProjectService(host);
+
+            projectService.openClientFile(f1.path);
+            projectService.checkNumberOfProjects({ configuredProjects: 1 });
+            checkProjectActualFiles(configuredProjectAt(projectService, 0), [f1.path, t1.path, tsconfig.path]);
+
+            // delete t1
+            host.reloadFS([f1, tsconfig]);
+            // run throttled operation
+            host.runQueuedTimeoutCallbacks();
+
+            projectService.checkNumberOfProjects({ configuredProjects: 1 });
+            checkProjectActualFiles(configuredProjectAt(projectService, 0), [f1.path, tsconfig.path]);
+
+            // create t2
+            host.reloadFS([f1, tsconfig, t2]);
+            // run throttled operation
+            host.runQueuedTimeoutCallbacks();
+
+            projectService.checkNumberOfProjects({ configuredProjects: 1 });
+            checkProjectActualFiles(configuredProjectAt(projectService, 0), [f1.path, t2.path, tsconfig.path]);
+        });
+    });
+
+    describe("tsserverProjectSystem Open-file", () => {
+        it("can be reloaded with empty content", () => {
+            const f = {
+                path: "/a/b/app.ts",
+                content: "let x = 1"
+            };
+            const projectFileName = "externalProject";
+            const host = createServerHost([f]);
+            const projectService = createProjectService(host);
+            // create a project
+            projectService.openExternalProject({ projectFileName, rootFiles: [toExternalFile(f.path)], options: {} });
+            projectService.checkNumberOfProjects({ externalProjects: 1 });
+
+            const p = projectService.externalProjects[0];
+            // force to load the content of the file
+            p.updateGraph();
+
+            const scriptInfo = p.getScriptInfo(f.path);
+            checkSnapLength(scriptInfo.getSnapshot(), f.content.length);
+
+            // open project and replace its content with empty string
+            projectService.openClientFile(f.path, "");
+            checkSnapLength(scriptInfo.getSnapshot(), 0);
+        });
+        function checkSnapLength(snap: IScriptSnapshot, expectedLength: number) {
+            assert.equal(snap.getLength(), expectedLength, "Incorrect snapshot size");
+        }
+
+        function verifyOpenFileWorks(useCaseSensitiveFileNames: boolean) {
+            const file1: FileOrFolder = {
+                path: "/a/b/src/app.ts",
+                content: "let x = 10;"
+            };
+            const file2: FileOrFolder = {
+                path: "/a/B/lib/module2.ts",
+                content: "let z = 10;"
+            };
+            const configFile: FileOrFolder = {
+                path: "/a/b/tsconfig.json",
+                content: ""
+            };
+            const configFile2: FileOrFolder = {
+                path: "/a/tsconfig.json",
+                content: ""
+            };
+            const host = createServerHost([file1, file2, configFile, configFile2], {
+                useCaseSensitiveFileNames
+            });
+            const service = createProjectService(host);
+
+            // Open file1 -> configFile
+            verifyConfigFileName(file1, "/a", configFile);
+            verifyConfigFileName(file1, "/a/b", configFile);
+            verifyConfigFileName(file1, "/a/B", useCaseSensitiveFileNames ? undefined : configFile);
+
+            // Open file2 use root "/a/b"
+            verifyConfigFileName(file2, "/a", useCaseSensitiveFileNames ? configFile2 : configFile);
+            verifyConfigFileName(file2, "/a/b", useCaseSensitiveFileNames ? undefined : configFile);
+            verifyConfigFileName(file2, "/a/B", useCaseSensitiveFileNames ? undefined : configFile);
+
+            function verifyConfigFileName(file: FileOrFolder, projectRoot: string, expectedConfigFile: FileOrFolder | undefined) {
+                const { configFileName } = service.openClientFile(file.path, /*fileContent*/ undefined, /*scriptKind*/ undefined, projectRoot);
+                assert.equal(configFileName, expectedConfigFile && expectedConfigFile.path);
+                service.closeClientFile(file.path);
+            }
+        }
+        it("works when project root is used with case-sensitive system", () => {
+            verifyOpenFileWorks(/*useCaseSensitiveFileNames*/ true);
+        });
+
+        it("works when project root is used with case-insensitive system", () => {
+            verifyOpenFileWorks(/*useCaseSensitiveFileNames*/ false);
+        });
+    });
+
+    describe("tsserverProjectSystem Language service", () => {
+        it("should work correctly on case-sensitive file systems", () => {
+            const lib = {
+                path: "/a/Lib/lib.d.ts",
+                content: "let x: number"
+            };
+            const f = {
+                path: "/a/b/app.ts",
+                content: "let x = 1;"
+            };
+            const host = createServerHost([lib, f], { executingFilePath: "/a/Lib/tsc.js", useCaseSensitiveFileNames: true });
+            const projectService = createProjectService(host);
+            projectService.openClientFile(f.path);
+            projectService.checkNumberOfProjects({ inferredProjects: 1 });
+            projectService.inferredProjects[0].getLanguageService().getProgram();
+        });
+    });
+
+    describe("tsserverProjectSystem rename a module file and rename back", () => {
+        it("should restore the states for inferred projects", () => {
+            const moduleFile = {
+                path: "/a/b/moduleFile.ts",
+                content: "export function bar() { };"
+            };
+            const file1 = {
+                path: "/a/b/file1.ts",
+                content: "import * as T from './moduleFile'; T.bar();"
+            };
+            const host = createServerHost([moduleFile, file1]);
+            const session = createSession(host);
+
+            openFilesForSession([file1], session);
+            const getErrRequest = makeSessionRequest<server.protocol.SemanticDiagnosticsSyncRequestArgs>(
+                server.CommandNames.SemanticDiagnosticsSync,
+                { file: file1.path }
+            );
+            let diags = session.executeCommand(getErrRequest).response as server.protocol.Diagnostic[];
+            verifyNoDiagnostics(diags);
+
+            const moduleFileOldPath = moduleFile.path;
+            const moduleFileNewPath = "/a/b/moduleFile1.ts";
+            moduleFile.path = moduleFileNewPath;
+            host.reloadFS([moduleFile, file1]);
+            host.runQueuedTimeoutCallbacks();
+            diags = session.executeCommand(getErrRequest).response as server.protocol.Diagnostic[];
+            verifyDiagnostics(diags, [
+                { diagnosticMessage: Diagnostics.Cannot_find_module_0, errorTextArguments: ["./moduleFile"] }
+            ]);
+            assert.equal(diags.length, 1);
+
+            moduleFile.path = moduleFileOldPath;
+            host.reloadFS([moduleFile, file1]);
+            host.runQueuedTimeoutCallbacks();
+
+            // Make a change to trigger the program rebuild
+            const changeRequest = makeSessionRequest<server.protocol.ChangeRequestArgs>(
+                server.CommandNames.Change,
+                { file: file1.path, line: 1, offset: 44, endLine: 1, endOffset: 44, insertString: "\n" }
+            );
+            session.executeCommand(changeRequest);
+            host.runQueuedTimeoutCallbacks();
+
+            diags = session.executeCommand(getErrRequest).response as server.protocol.Diagnostic[];
+            verifyNoDiagnostics(diags);
+        });
+
+        it("should restore the states for configured projects", () => {
+            const moduleFile = {
+                path: "/a/b/moduleFile.ts",
+                content: "export function bar() { };"
+            };
+            const file1 = {
+                path: "/a/b/file1.ts",
+                content: "import * as T from './moduleFile'; T.bar();"
+            };
+            const configFile = {
+                path: "/a/b/tsconfig.json",
+                content: `{}`
+            };
+            const host = createServerHost([moduleFile, file1, configFile]);
+            const session = createSession(host);
+
+            openFilesForSession([file1], session);
+            const getErrRequest = makeSessionRequest<server.protocol.SemanticDiagnosticsSyncRequestArgs>(
+                server.CommandNames.SemanticDiagnosticsSync,
+                { file: file1.path }
+            );
+            let diags = session.executeCommand(getErrRequest).response as server.protocol.Diagnostic[];
+            verifyNoDiagnostics(diags);
+
+            const moduleFileOldPath = moduleFile.path;
+            const moduleFileNewPath = "/a/b/moduleFile1.ts";
+            moduleFile.path = moduleFileNewPath;
+            host.reloadFS([moduleFile, file1, configFile]);
+            host.runQueuedTimeoutCallbacks();
+            diags = session.executeCommand(getErrRequest).response as server.protocol.Diagnostic[];
+            verifyDiagnostics(diags, [
+                { diagnosticMessage: Diagnostics.Cannot_find_module_0, errorTextArguments: ["./moduleFile"] }
+            ]);
+
+            moduleFile.path = moduleFileOldPath;
+            host.reloadFS([moduleFile, file1, configFile]);
+            host.runQueuedTimeoutCallbacks();
+            diags = session.executeCommand(getErrRequest).response as server.protocol.Diagnostic[];
+            verifyNoDiagnostics(diags);
+        });
+
+        it("should property handle missing config files", () => {
+            const f1 = {
+                path: "/a/b/app.ts",
+                content: "let x = 1"
+            };
+            const config = {
+                path: "/a/b/tsconfig.json",
+                content: "{}"
+            };
+            const projectName = "project1";
+            const host = createServerHost([f1]);
+            const projectService = createProjectService(host);
+            projectService.openExternalProject({ rootFiles: toExternalFiles([f1.path, config.path]), options: {}, projectFileName: projectName });
+
+            // should have one external project since config file is missing
+            projectService.checkNumberOfProjects({ externalProjects: 1 });
+
+            host.reloadFS([f1, config]);
+            projectService.openExternalProject({ rootFiles: toExternalFiles([f1.path, config.path]), options: {}, projectFileName: projectName });
+            projectService.checkNumberOfProjects({ configuredProjects: 1 });
+        });
+
+        it("types should load from config file path if config exists", () => {
+            const f1 = {
+                path: "/a/b/app.ts",
+                content: "let x = 1"
+            };
+            const config = {
+                path: "/a/b/tsconfig.json",
+                content: JSON.stringify({ compilerOptions: { types: ["node"], typeRoots: [] } })
+            };
+            const node = {
+                path: "/a/b/node_modules/@types/node/index.d.ts",
+                content: "declare var process: any"
+            };
+            const cwd = {
+                path: "/a/c"
+            };
+            const host = createServerHost([f1, config, node, cwd], { currentDirectory: cwd.path });
+            const projectService = createProjectService(host);
+            projectService.openClientFile(f1.path);
+            projectService.checkNumberOfProjects({ configuredProjects: 1 });
+            checkProjectActualFiles(configuredProjectAt(projectService, 0), [f1.path, node.path, config.path]);
+        });
+    });
+
+    describe("tsserverProjectSystem add the missing module file for inferred project", () => {
+        it("should remove the `module not found` error", () => {
+            const moduleFile = {
+                path: "/a/b/moduleFile.ts",
+                content: "export function bar() { };"
+            };
+            const file1 = {
+                path: "/a/b/file1.ts",
+                content: "import * as T from './moduleFile'; T.bar();"
+            };
+            const host = createServerHost([file1]);
+            const session = createSession(host);
+            openFilesForSession([file1], session);
+            const getErrRequest = makeSessionRequest<server.protocol.SemanticDiagnosticsSyncRequestArgs>(
+                server.CommandNames.SemanticDiagnosticsSync,
+                { file: file1.path }
+            );
+            let diags = session.executeCommand(getErrRequest).response as server.protocol.Diagnostic[];
+            verifyDiagnostics(diags, [
+                { diagnosticMessage: Diagnostics.Cannot_find_module_0, errorTextArguments: ["./moduleFile"] }
+            ]);
+
+            host.reloadFS([file1, moduleFile]);
+            host.runQueuedTimeoutCallbacks();
+
+            // Make a change to trigger the program rebuild
+            const changeRequest = makeSessionRequest<server.protocol.ChangeRequestArgs>(
+                server.CommandNames.Change,
+                { file: file1.path, line: 1, offset: 44, endLine: 1, endOffset: 44, insertString: "\n" }
+            );
+            session.executeCommand(changeRequest);
+
+            // Recheck
+            diags = session.executeCommand(getErrRequest).response as server.protocol.Diagnostic[];
+            verifyNoDiagnostics(diags);
+        });
+
+        it("npm install @types works", () => {
+            const folderPath = "/a/b/projects/temp";
+            const file1: FileOrFolder = {
+                path: `${folderPath}/a.ts`,
+                content: 'import f = require("pad")'
+            };
+            const files = [file1, libFile];
+            const host = createServerHost(files);
+            const session = createSession(host, { canUseEvents: true });
+            const service = session.getProjectService();
+            session.executeCommandSeq<protocol.OpenRequest>({
+                command: server.CommandNames.Open,
+                arguments: {
+                    file: file1.path,
+                    fileContent: file1.content,
+                    scriptKindName: "TS",
+                    projectRootPath: folderPath
+                }
+            });
+            checkNumberOfProjects(service, { inferredProjects: 1 });
+            session.clearMessages();
+            const expectedSequenceId = session.getNextSeq();
+            session.executeCommandSeq<protocol.GeterrRequest>({
+                command: server.CommandNames.Geterr,
+                arguments: {
+                    delay: 0,
+                    files: [file1.path]
+                }
+            });
+
+            host.checkTimeoutQueueLengthAndRun(1);
+            checkErrorMessage(session, "syntaxDiag", { file: file1.path, diagnostics: [] });
+            session.clearMessages();
+
+            host.runQueuedImmediateCallbacks();
+            const moduleNotFound = Diagnostics.Cannot_find_module_0;
+            const startOffset = file1.content.indexOf('"') + 1;
+            checkErrorMessage(session, "semanticDiag", {
+                file: file1.path, diagnostics: [{
+                    start: { line: 1, offset: startOffset },
+                    end: { line: 1, offset: startOffset + '"pad"'.length },
+                    text: formatStringFromArgs(moduleNotFound.message, ["pad"]),
+                    code: moduleNotFound.code,
+                    category: DiagnosticCategory[moduleNotFound.category].toLowerCase(),
+                    source: undefined
+                }]
+            });
+            checkCompleteEvent(session, 2, expectedSequenceId);
+            session.clearMessages();
+
+            const padIndex: FileOrFolder = {
+                path: `${folderPath}/node_modules/@types/pad/index.d.ts`,
+                content: "export = pad;declare function pad(length: number, text: string, char ?: string): string;"
+            };
+            files.push(padIndex);
+            host.reloadFS(files, { ignoreWatchInvokedWithTriggerAsFileCreate: true });
+            host.runQueuedTimeoutCallbacks();
+            checkProjectUpdatedInBackgroundEvent(session, [file1.path]);
+            session.clearMessages();
+
+            host.runQueuedTimeoutCallbacks();
+            checkErrorMessage(session, "syntaxDiag", { file: file1.path, diagnostics: [] });
+            session.clearMessages();
+
+            host.runQueuedImmediateCallbacks();
+            checkErrorMessage(session, "semanticDiag", { file: file1.path, diagnostics: [] });
+        });
+    });
+
+    describe("tsserverProjectSystem Configure file diagnostics events", () => {
+
+        it("are generated when the config file has errors", () => {
+            const file = {
+                path: "/a/b/app.ts",
+                content: "let x = 10"
+            };
+            const configFile = {
+                path: "/a/b/tsconfig.json",
+                content: `{
+                    "compilerOptions": {
+                        "foo": "bar",
+                        "allowJS": true
+                    }
+                }`
+            };
+            const serverEventManager = new TestServerEventManager([file, configFile]);
+            openFilesForSession([file], serverEventManager.session);
+            serverEventManager.checkSingleConfigFileDiagEvent(configFile.path, file.path);
+        });
+
+        it("are generated when the config file doesn't have errors", () => {
+            const file = {
+                path: "/a/b/app.ts",
+                content: "let x = 10"
+            };
+            const configFile = {
+                path: "/a/b/tsconfig.json",
+                content: `{
+                    "compilerOptions": {}
+                }`
+            };
+            const serverEventManager = new TestServerEventManager([file, configFile]);
+            openFilesForSession([file], serverEventManager.session);
+            serverEventManager.checkSingleConfigFileDiagEvent(configFile.path, file.path);
+        });
+
+        it("are generated when the config file changes", () => {
+            const file = {
+                path: "/a/b/app.ts",
+                content: "let x = 10"
+            };
+            const configFile = {
+                path: "/a/b/tsconfig.json",
+                content: `{
+                    "compilerOptions": {}
+                }`
+            };
+
+            const serverEventManager = new TestServerEventManager([file, configFile]);
+            openFilesForSession([file], serverEventManager.session);
+            serverEventManager.checkSingleConfigFileDiagEvent(configFile.path, file.path);
+
+            configFile.content = `{
+                "compilerOptions": {
+                    "haha": 123
+                }
+            }`;
+            serverEventManager.host.reloadFS([file, configFile]);
+            serverEventManager.host.runQueuedTimeoutCallbacks();
+            serverEventManager.checkSingleConfigFileDiagEvent(configFile.path, configFile.path);
+
+            configFile.content = `{
+                "compilerOptions": {}
+            }`;
+            serverEventManager.host.reloadFS([file, configFile]);
+            serverEventManager.host.runQueuedTimeoutCallbacks();
+            serverEventManager.checkSingleConfigFileDiagEvent(configFile.path, configFile.path);
+        });
+
+        it("are not generated when the config file doesnot include file opened and config file has errors", () => {
+            const file = {
+                path: "/a/b/app.ts",
+                content: "let x = 10"
+            };
+            const file2 = {
+                path: "/a/b/test.ts",
+                content: "let x = 10"
+            };
+            const configFile = {
+                path: "/a/b/tsconfig.json",
+                content: `{
+                    "compilerOptions": {
+                        "foo": "bar",
+                        "allowJS": true
+                    },
+                    "files": ["app.ts"]
+                }`
+            };
+            const serverEventManager = new TestServerEventManager([file, file2, libFile, configFile]);
+            openFilesForSession([file2], serverEventManager.session);
+            serverEventManager.hasZeroEvent("configFileDiag");
+        });
+
+        it("are not generated when the config file doesnot include file opened and doesnt contain any errors", () => {
+            const file = {
+                path: "/a/b/app.ts",
+                content: "let x = 10"
+            };
+            const file2 = {
+                path: "/a/b/test.ts",
+                content: "let x = 10"
+            };
+            const configFile = {
+                path: "/a/b/tsconfig.json",
+                content: `{
+                    "files": ["app.ts"]
+                }`
+            };
+
+            const serverEventManager = new TestServerEventManager([file, file2, libFile, configFile]);
+            openFilesForSession([file2], serverEventManager.session);
+            serverEventManager.hasZeroEvent("configFileDiag");
+        });
+    });
+
+    describe("tsserverProjectSystem skipLibCheck", () => {
+        it("should be turned on for js-only inferred projects", () => {
+            const file1 = {
+                path: "/a/b/file1.js",
+                content: `
+                /// <reference path="file2.d.ts" />
+                var x = 1;`
+            };
+            const file2 = {
+                path: "/a/b/file2.d.ts",
+                content: `
+                interface T {
+                    name: string;
+                };
+                interface T {
+                    name: number;
+                };`
+            };
+            const host = createServerHost([file1, file2]);
+            const session = createSession(host);
+            openFilesForSession([file1, file2], session);
+
+            const file2GetErrRequest = makeSessionRequest<protocol.SemanticDiagnosticsSyncRequestArgs>(
+                CommandNames.SemanticDiagnosticsSync,
+                { file: file2.path }
+            );
+            let errorResult = <protocol.Diagnostic[]>session.executeCommand(file2GetErrRequest).response;
+            assert.isTrue(errorResult.length === 0);
+
+            const closeFileRequest = makeSessionRequest<protocol.FileRequestArgs>(CommandNames.Close, { file: file1.path });
+            session.executeCommand(closeFileRequest);
+            errorResult = <protocol.Diagnostic[]>session.executeCommand(file2GetErrRequest).response;
+            assert.isTrue(errorResult.length !== 0);
+
+            openFilesForSession([file1], session);
+            errorResult = <protocol.Diagnostic[]>session.executeCommand(file2GetErrRequest).response;
+            assert.isTrue(errorResult.length === 0);
+        });
+
+        it("should be turned on for js-only external projects", () => {
+            const jsFile = {
+                path: "/a/b/file1.js",
+                content: "let x =1;"
+            };
+            const dTsFile = {
+                path: "/a/b/file2.d.ts",
+                content: `
+                interface T {
+                    name: string;
+                };
+                interface T {
+                    name: number;
+                };`
+            };
+            const host = createServerHost([jsFile, dTsFile]);
+            const session = createSession(host);
+
+            const openExternalProjectRequest = makeSessionRequest<protocol.OpenExternalProjectArgs>(
+                CommandNames.OpenExternalProject,
+                {
+                    projectFileName: "project1",
+                    rootFiles: toExternalFiles([jsFile.path, dTsFile.path]),
+                    options: {}
+                }
+            );
+            session.executeCommand(openExternalProjectRequest);
+
+            const dTsFileGetErrRequest = makeSessionRequest<protocol.SemanticDiagnosticsSyncRequestArgs>(
+                CommandNames.SemanticDiagnosticsSync,
+                { file: dTsFile.path }
+            );
+            const errorResult = <protocol.Diagnostic[]>session.executeCommand(dTsFileGetErrRequest).response;
+            assert.isTrue(errorResult.length === 0);
+        });
+
+        it("should be turned on for js-only external projects with skipLibCheck=false", () => {
+            const jsFile = {
+                path: "/a/b/file1.js",
+                content: "let x =1;"
+            };
+            const dTsFile = {
+                path: "/a/b/file2.d.ts",
+                content: `
+                interface T {
+                    name: string;
+                };
+                interface T {
+                    name: number;
+                };`
+            };
+            const host = createServerHost([jsFile, dTsFile]);
+            const session = createSession(host);
+
+            const openExternalProjectRequest = makeSessionRequest<protocol.OpenExternalProjectArgs>(
+                CommandNames.OpenExternalProject,
+                {
+                    projectFileName: "project1",
+                    rootFiles: toExternalFiles([jsFile.path, dTsFile.path]),
+                    options: { skipLibCheck: false }
+                }
+            );
+            session.executeCommand(openExternalProjectRequest);
+
+            const dTsFileGetErrRequest = makeSessionRequest<protocol.SemanticDiagnosticsSyncRequestArgs>(
+                CommandNames.SemanticDiagnosticsSync,
+                { file: dTsFile.path }
+            );
+            const errorResult = <protocol.Diagnostic[]>session.executeCommand(dTsFileGetErrRequest).response;
+            assert.isTrue(errorResult.length === 0);
+        });
+
+        it("should not report bind errors for declaration files with skipLibCheck=true", () => {
+            const jsconfigFile = {
+                path: "/a/jsconfig.json",
+                content: "{}"
+            };
+            const jsFile = {
+                path: "/a/jsFile.js",
+                content: "let x = 1;"
+            };
+            const dTsFile1 = {
+                path: "/a/dTsFile1.d.ts",
+                content: `
+                declare var x: number;`
+            };
+            const dTsFile2 = {
+                path: "/a/dTsFile2.d.ts",
+                content: `
+                declare var x: string;`
+            };
+            const host = createServerHost([jsconfigFile, jsFile, dTsFile1, dTsFile2]);
+            const session = createSession(host);
+            openFilesForSession([jsFile], session);
+
+            const dTsFile1GetErrRequest = makeSessionRequest<protocol.SemanticDiagnosticsSyncRequestArgs>(
+                CommandNames.SemanticDiagnosticsSync,
+                { file: dTsFile1.path }
+            );
+            const error1Result = <protocol.Diagnostic[]>session.executeCommand(dTsFile1GetErrRequest).response;
+            assert.isTrue(error1Result.length === 0);
+
+            const dTsFile2GetErrRequest = makeSessionRequest<protocol.SemanticDiagnosticsSyncRequestArgs>(
+                CommandNames.SemanticDiagnosticsSync,
+                { file: dTsFile2.path }
+            );
+            const error2Result = <protocol.Diagnostic[]>session.executeCommand(dTsFile2GetErrRequest).response;
+            assert.isTrue(error2Result.length === 0);
+        });
+
+        it("should report semanitc errors for loose JS files with '// @ts-check' and skipLibCheck=true", () => {
+            const jsFile = {
+                path: "/a/jsFile.js",
+                content: `
+                // @ts-check
+                let x = 1;
+                x === "string";`
+            };
+
+            const host = createServerHost([jsFile]);
+            const session = createSession(host);
+            openFilesForSession([jsFile], session);
+
+            const getErrRequest = makeSessionRequest<protocol.SemanticDiagnosticsSyncRequestArgs>(
+                CommandNames.SemanticDiagnosticsSync,
+                { file: jsFile.path }
+            );
+            const errorResult = <protocol.Diagnostic[]>session.executeCommand(getErrRequest).response;
+            assert.isTrue(errorResult.length === 1);
+            assert.equal(errorResult[0].code, Diagnostics.Operator_0_cannot_be_applied_to_types_1_and_2.code);
+        });
+
+        it("should report semanitc errors for configured js project with '// @ts-check' and skipLibCheck=true", () => {
+            const jsconfigFile = {
+                path: "/a/jsconfig.json",
+                content: "{}"
+            };
+
+            const jsFile = {
+                path: "/a/jsFile.js",
+                content: `
+                // @ts-check
+                let x = 1;
+                x === "string";`
+            };
+
+            const host = createServerHost([jsconfigFile, jsFile]);
+            const session = createSession(host);
+            openFilesForSession([jsFile], session);
+
+            const getErrRequest = makeSessionRequest<protocol.SemanticDiagnosticsSyncRequestArgs>(
+                CommandNames.SemanticDiagnosticsSync,
+                { file: jsFile.path }
+            );
+            const errorResult = <protocol.Diagnostic[]>session.executeCommand(getErrRequest).response;
+            assert.isTrue(errorResult.length === 1);
+            assert.equal(errorResult[0].code, Diagnostics.Operator_0_cannot_be_applied_to_types_1_and_2.code);
+        });
+
+        it("should report semanitc errors for configured js project with checkJs=true and skipLibCheck=true", () => {
+            const jsconfigFile = {
+                path: "/a/jsconfig.json",
+                content: JSON.stringify({
+                    compilerOptions: {
+                        checkJs: true,
+                        skipLibCheck: true
+                    },
+                })
+            };
+            const jsFile = {
+                path: "/a/jsFile.js",
+                content: `let x = 1;
+                x === "string";`
+            };
+
+            const host = createServerHost([jsconfigFile, jsFile]);
+            const session = createSession(host);
+            openFilesForSession([jsFile], session);
+
+            const getErrRequest = makeSessionRequest<protocol.SemanticDiagnosticsSyncRequestArgs>(
+                CommandNames.SemanticDiagnosticsSync,
+                { file: jsFile.path }
+            );
+            const errorResult = <protocol.Diagnostic[]>session.executeCommand(getErrRequest).response;
+            assert.isTrue(errorResult.length === 1);
+            assert.equal(errorResult[0].code, Diagnostics.Operator_0_cannot_be_applied_to_types_1_and_2.code);
+        });
+    });
+
+    describe("tsserverProjectSystem non-existing directories listed in config file input array", () => {
+        it("should be tolerated without crashing the server", () => {
+            const configFile = {
+                path: "/a/b/tsconfig.json",
+                content: `{
+                    "compilerOptions": {},
+                    "include": ["app/*", "test/**/*", "something"]
+                }`
+            };
+            const file1 = {
+                path: "/a/b/file1.ts",
+                content: "let t = 10;"
+            };
+
+            const host = createServerHost([file1, configFile]);
+            const projectService = createProjectService(host);
+            projectService.openClientFile(file1.path);
+            host.runQueuedTimeoutCallbacks();
+            // Since there is no file open from configFile it would be closed
+            checkNumberOfConfiguredProjects(projectService, 0);
+            checkNumberOfInferredProjects(projectService, 1);
+
+            const inferredProject = projectService.inferredProjects[0];
+            assert.isTrue(inferredProject.containsFile(<server.NormalizedPath>file1.path));
+        });
+
+        it("should be able to handle @types if input file list is empty", () => {
+            const f = {
+                path: "/a/app.ts",
+                content: "let x = 1"
+            };
+            const config = {
+                path: "/a/tsconfig.json",
+                content: JSON.stringify({
+                    compiler: {},
+                    files: []
+                })
+            };
+            const t1 = {
+                path: "/a/node_modules/@types/typings/index.d.ts",
+                content: `export * from "./lib"`
+            };
+            const t2 = {
+                path: "/a/node_modules/@types/typings/lib.d.ts",
+                content: `export const x: number`
+            };
+            const host = createServerHost([f, config, t1, t2], { currentDirectory: getDirectoryPath(f.path) });
+            const projectService = createProjectService(host);
+
+            projectService.openClientFile(f.path);
+            // Since no file from the configured project is open, it would be closed immediately
+            projectService.checkNumberOfProjects({ configuredProjects: 0, inferredProjects: 1 });
+        });
+    });
+
+    describe("tsserverProjectSystem reload", () => {
+        it("should work with temp file", () => {
+            const f1 = {
+                path: "/a/b/app.ts",
+                content: "let x = 1"
+            };
+            const tmp = {
+                path: "/a/b/app.tmp",
+                content: "const y = 42"
+            };
+            const host = createServerHost([f1, tmp]);
+            const session = createSession(host);
+
+            // send open request
+            session.executeCommand(<server.protocol.OpenRequest>{
+                type: "request",
+                command: "open",
+                seq: 1,
+                arguments: { file: f1.path }
+            });
+
+            // reload from tmp file
+            session.executeCommand(<server.protocol.ReloadRequest>{
+                type: "request",
+                command: "reload",
+                seq: 2,
+                arguments: { file: f1.path, tmpfile: tmp.path }
+            });
+
+            // verify content
+            const projectServiice = session.getProjectService();
+            const snap1 = projectServiice.getScriptInfo(f1.path).getSnapshot();
+            assert.equal(snap1.getText(0, snap1.getLength()), tmp.content, "content should be equal to the content of temp file");
+
+            // reload from original file file
+            session.executeCommand(<server.protocol.ReloadRequest>{
+                type: "request",
+                command: "reload",
+                seq: 2,
+                arguments: { file: f1.path }
+            });
+
+            // verify content
+            const snap2 = projectServiice.getScriptInfo(f1.path).getSnapshot();
+            assert.equal(snap2.getText(0, snap2.getLength()), f1.content, "content should be equal to the content of original file");
+
+        });
+
+        it("should work when script info doesnt have any project open", () => {
+            const f1 = {
+                path: "/a/b/app.ts",
+                content: "let x = 1"
+            };
+            const tmp = {
+                path: "/a/b/app.tmp",
+                content: "const y = 42"
+            };
+            const host = createServerHost([f1, tmp, libFile]);
+            const session = createSession(host);
+            const openContent = "let z = 1";
+            // send open request
+            session.executeCommandSeq(<server.protocol.OpenRequest>{
+                command: server.protocol.CommandTypes.Open,
+                arguments: { file: f1.path, fileContent: openContent }
+            });
+
+            const projectService = session.getProjectService();
+            checkNumberOfProjects(projectService, { inferredProjects: 1 });
+            const info = projectService.getScriptInfo(f1.path);
+            assert.isDefined(info);
+            checkScriptInfoContents(openContent, "contents set during open request");
+
+            // send close request
+            session.executeCommandSeq(<server.protocol.CloseRequest>{
+                command: server.protocol.CommandTypes.Close,
+                arguments: { file: f1.path }
+            });
+            checkScriptInfoAndProjects(0, f1.content, "contents of closed file");
+
+            // Can reload contents of the file when its not open and has no project
+            // reload from temp file
+            session.executeCommandSeq(<server.protocol.ReloadRequest>{
+                command: server.protocol.CommandTypes.Reload,
+                arguments: { file: f1.path, tmpfile: tmp.path }
+            });
+            checkScriptInfoAndProjects(0, tmp.content, "contents of temp file");
+
+            // reload from own file
+            session.executeCommandSeq(<server.protocol.ReloadRequest>{
+                command: server.protocol.CommandTypes.Reload,
+                arguments: { file: f1.path }
+            });
+            checkScriptInfoAndProjects(0, f1.content, "contents of closed file");
+
+            // Open file again without setting its content
+            session.executeCommandSeq(<server.protocol.OpenRequest>{
+                command: server.protocol.CommandTypes.Open,
+                arguments: { file: f1.path }
+            });
+            checkScriptInfoAndProjects(1, f1.content, "contents of file when opened without specifying contents");
+            const snap = info.getSnapshot();
+
+            // send close request
+            session.executeCommandSeq(<server.protocol.CloseRequest>{
+                command: server.protocol.CommandTypes.Close,
+                arguments: { file: f1.path }
+            });
+            checkScriptInfoAndProjects(0, f1.content, "contents of closed file");
+            assert.strictEqual(info.getSnapshot(), snap);
+
+            // reload from temp file
+            session.executeCommandSeq(<server.protocol.ReloadRequest>{
+                command: server.protocol.CommandTypes.Reload,
+                arguments: { file: f1.path, tmpfile: tmp.path }
+            });
+            checkScriptInfoAndProjects(0, tmp.content, "contents of temp file");
+            assert.notStrictEqual(info.getSnapshot(), snap);
+
+            // reload from own file
+            session.executeCommandSeq(<server.protocol.ReloadRequest>{
+                command: server.protocol.CommandTypes.Reload,
+                arguments: { file: f1.path }
+            });
+            checkScriptInfoAndProjects(0, f1.content, "contents of closed file");
+            assert.notStrictEqual(info.getSnapshot(), snap);
+
+            function checkScriptInfoAndProjects(inferredProjects: number, contentsOfInfo: string, captionForContents: string) {
+                checkNumberOfProjects(projectService, { inferredProjects });
+                assert.strictEqual(projectService.getScriptInfo(f1.path), info);
+                checkScriptInfoContents(contentsOfInfo, captionForContents);
+            }
+
+            function checkScriptInfoContents(contentsOfInfo: string, captionForContents: string) {
+                const snap = info.getSnapshot();
+                assert.equal(snap.getText(0, snap.getLength()), contentsOfInfo, "content should be equal to " + captionForContents);
+            }
+        });
+    });
+
+    describe("tsserverProjectSystem Inferred projects", () => {
+        it("should support files without extensions", () => {
+            const f = {
+                path: "/a/compile",
+                content: "let x = 1"
+            };
+            const host = createServerHost([f]);
+            const session = createSession(host);
+            session.executeCommand(<server.protocol.SetCompilerOptionsForInferredProjectsRequest>{
+                seq: 1,
+                type: "request",
+                command: "compilerOptionsForInferredProjects",
+                arguments: {
+                    options: {
+                        allowJs: true
+                    }
+                }
+            });
+            session.executeCommand(<server.protocol.OpenRequest>{
+                seq: 2,
+                type: "request",
+                command: "open",
+                arguments: {
+                    file: f.path,
+                    fileContent: f.content,
+                    scriptKindName: "JS"
+                }
+            });
+            const projectService = session.getProjectService();
+            checkNumberOfProjects(projectService, { inferredProjects: 1 });
+            checkProjectActualFiles(projectService.inferredProjects[0], [f.path]);
+        });
+
+        it("inferred projects per project root", () => {
+            const file1 = { path: "/a/file1.ts", content: "let x = 1;", projectRootPath: "/a" };
+            const file2 = { path: "/a/file2.ts", content: "let y = 2;", projectRootPath: "/a" };
+            const file3 = { path: "/b/file2.ts", content: "let x = 3;", projectRootPath: "/b" };
+            const file4 = { path: "/c/file3.ts", content: "let z = 4;" };
+            const host = createServerHost([file1, file2, file3, file4]);
+            const session = createSession(host, {
+                useSingleInferredProject: true,
+                useInferredProjectPerProjectRoot: true
+            });
+            session.executeCommand(<server.protocol.SetCompilerOptionsForInferredProjectsRequest>{
+                seq: 1,
+                type: "request",
+                command: CommandNames.CompilerOptionsForInferredProjects,
+                arguments: {
+                    options: {
+                        allowJs: true,
+                        target: ScriptTarget.ESNext
+                    }
+                }
+            });
+            session.executeCommand(<server.protocol.SetCompilerOptionsForInferredProjectsRequest>{
+                seq: 2,
+                type: "request",
+                command: CommandNames.CompilerOptionsForInferredProjects,
+                arguments: {
+                    options: {
+                        allowJs: true,
+                        target: ScriptTarget.ES2015
+                    },
+                    projectRootPath: "/b"
+                }
+            });
+            session.executeCommand(<server.protocol.OpenRequest>{
+                seq: 3,
+                type: "request",
+                command: CommandNames.Open,
+                arguments: {
+                    file: file1.path,
+                    fileContent: file1.content,
+                    scriptKindName: "JS",
+                    projectRootPath: file1.projectRootPath
+                }
+            });
+            session.executeCommand(<server.protocol.OpenRequest>{
+                seq: 4,
+                type: "request",
+                command: CommandNames.Open,
+                arguments: {
+                    file: file2.path,
+                    fileContent: file2.content,
+                    scriptKindName: "JS",
+                    projectRootPath: file2.projectRootPath
+                }
+            });
+            session.executeCommand(<server.protocol.OpenRequest>{
+                seq: 5,
+                type: "request",
+                command: CommandNames.Open,
+                arguments: {
+                    file: file3.path,
+                    fileContent: file3.content,
+                    scriptKindName: "JS",
+                    projectRootPath: file3.projectRootPath
+                }
+            });
+            session.executeCommand(<server.protocol.OpenRequest>{
+                seq: 6,
+                type: "request",
+                command: CommandNames.Open,
+                arguments: {
+                    file: file4.path,
+                    fileContent: file4.content,
+                    scriptKindName: "JS"
+                }
+            });
+
+            const projectService = session.getProjectService();
+            checkNumberOfProjects(projectService, { inferredProjects: 3 });
+            checkProjectActualFiles(projectService.inferredProjects[0], [file4.path]);
+            checkProjectActualFiles(projectService.inferredProjects[1], [file1.path, file2.path]);
+            checkProjectActualFiles(projectService.inferredProjects[2], [file3.path]);
+            assert.equal(projectService.inferredProjects[0].getCompilationSettings().target, ScriptTarget.ESNext);
+            assert.equal(projectService.inferredProjects[1].getCompilationSettings().target, ScriptTarget.ESNext);
+            assert.equal(projectService.inferredProjects[2].getCompilationSettings().target, ScriptTarget.ES2015);
+        });
+
+        function checkInferredProject(inferredProject: server.InferredProject, actualFiles: FileOrFolder[], target: ScriptTarget) {
+            checkProjectActualFiles(inferredProject, actualFiles.map(f => f.path));
+            assert.equal(inferredProject.getCompilationSettings().target, target);
+        }
+
+        function verifyProjectRootWithCaseSensitivity(useCaseSensitiveFileNames: boolean) {
+            const files: [FileOrFolder, FileOrFolder, FileOrFolder, FileOrFolder] = [
+                { path: "/a/file1.ts", content: "let x = 1;" },
+                { path: "/A/file2.ts", content: "let y = 2;" },
+                { path: "/b/file2.ts", content: "let x = 3;" },
+                { path: "/c/file3.ts", content: "let z = 4;" }
+            ];
+            const host = createServerHost(files, { useCaseSensitiveFileNames });
+            const projectService = createProjectService(host, { useSingleInferredProject: true, }, { useInferredProjectPerProjectRoot: true });
+            projectService.setCompilerOptionsForInferredProjects({
+                allowJs: true,
+                target: ScriptTarget.ESNext
+            });
+            projectService.setCompilerOptionsForInferredProjects({
+                allowJs: true,
+                target: ScriptTarget.ES2015
+            }, "/a");
+
+            openClientFiles(["/a", "/a", "/b", undefined]);
+            verifyInferredProjectsState([
+                [[files[3]], ScriptTarget.ESNext],
+                [[files[0], files[1]], ScriptTarget.ES2015],
+                [[files[2]], ScriptTarget.ESNext]
+            ]);
+            closeClientFiles();
+
+            openClientFiles(["/a", "/A", "/b", undefined]);
+            if (useCaseSensitiveFileNames) {
+                verifyInferredProjectsState([
+                    [[files[3]], ScriptTarget.ESNext],
+                    [[files[0]], ScriptTarget.ES2015],
+                    [[files[1]], ScriptTarget.ESNext],
+                    [[files[2]], ScriptTarget.ESNext]
+                ]);
+            }
+            else {
+                verifyInferredProjectsState([
+                    [[files[3]], ScriptTarget.ESNext],
+                    [[files[0], files[1]], ScriptTarget.ES2015],
+                    [[files[2]], ScriptTarget.ESNext]
+                ]);
+            }
+            closeClientFiles();
+
+            projectService.setCompilerOptionsForInferredProjects({
+                allowJs: true,
+                target: ScriptTarget.ES2017
+            }, "/A");
+
+            openClientFiles(["/a", "/a", "/b", undefined]);
+            verifyInferredProjectsState([
+                [[files[3]], ScriptTarget.ESNext],
+                [[files[0], files[1]], useCaseSensitiveFileNames ? ScriptTarget.ES2015 : ScriptTarget.ES2017],
+                [[files[2]], ScriptTarget.ESNext]
+            ]);
+            closeClientFiles();
+
+            openClientFiles(["/a", "/A", "/b", undefined]);
+            if (useCaseSensitiveFileNames) {
+                verifyInferredProjectsState([
+                    [[files[3]], ScriptTarget.ESNext],
+                    [[files[0]], ScriptTarget.ES2015],
+                    [[files[1]], ScriptTarget.ES2017],
+                    [[files[2]], ScriptTarget.ESNext]
+                ]);
+            }
+            else {
+                verifyInferredProjectsState([
+                    [[files[3]], ScriptTarget.ESNext],
+                    [[files[0], files[1]], ScriptTarget.ES2017],
+                    [[files[2]], ScriptTarget.ESNext]
+                ]);
+            }
+            closeClientFiles();
+
+            function openClientFiles(projectRoots: [string | undefined, string | undefined, string | undefined, string | undefined]) {
+                files.forEach((file, index) => {
+                    projectService.openClientFile(file.path, file.content, ScriptKind.JS, projectRoots[index]);
+                });
+            }
+
+            function closeClientFiles() {
+                files.forEach(file => projectService.closeClientFile(file.path));
+            }
+
+            function verifyInferredProjectsState(expected: [FileOrFolder[], ScriptTarget][]) {
+                checkNumberOfProjects(projectService, { inferredProjects: expected.length });
+                projectService.inferredProjects.forEach((p, index) => {
+                    const [actualFiles, target] = expected[index];
+                    checkInferredProject(p, actualFiles, target);
+                });
+            }
+        }
+
+        it("inferred projects per project root with case sensitive system", () => {
+            verifyProjectRootWithCaseSensitivity(/*useCaseSensitiveFileNames*/ true);
+        });
+
+        it("inferred projects per project root with case insensitive system", () => {
+            verifyProjectRootWithCaseSensitivity(/*useCaseSensitiveFileNames*/ false);
+        });
+    });
+
+    describe("tsserverProjectSystem No overwrite emit error", () => {
+        it("for inferred project", () => {
+            const f1 = {
+                path: "/a/b/f1.js",
+                content: "function test1() { }"
+            };
+            const host = createServerHost([f1, libFile]);
+            const session = createSession(host);
+            openFilesForSession([f1], session);
+
+            const projectService = session.getProjectService();
+            checkNumberOfProjects(projectService, { inferredProjects: 1 });
+            const projectName = projectService.inferredProjects[0].getProjectName();
+
+            const diags = session.executeCommand(<server.protocol.CompilerOptionsDiagnosticsRequest>{
+                type: "request",
+                command: server.CommandNames.CompilerOptionsDiagnosticsFull,
+                seq: 2,
+                arguments: { projectFileName: projectName }
+            }).response as ReadonlyArray<protocol.DiagnosticWithLinePosition>;
+            assert.isTrue(diags.length === 0);
+
+            session.executeCommand(<server.protocol.SetCompilerOptionsForInferredProjectsRequest>{
+                type: "request",
+                command: server.CommandNames.CompilerOptionsForInferredProjects,
+                seq: 3,
+                arguments: { options: { module: ModuleKind.CommonJS } }
+            });
+            const diagsAfterUpdate = session.executeCommand(<server.protocol.CompilerOptionsDiagnosticsRequest>{
+                type: "request",
+                command: server.CommandNames.CompilerOptionsDiagnosticsFull,
+                seq: 4,
+                arguments: { projectFileName: projectName }
+            }).response as ReadonlyArray<protocol.DiagnosticWithLinePosition>;
+            assert.isTrue(diagsAfterUpdate.length === 0);
+        });
+
+        it("for external project", () => {
+            const f1 = {
+                path: "/a/b/f1.js",
+                content: "function test1() { }"
+            };
+            const host = createServerHost([f1, libFile]);
+            const session = createSession(host);
+            const projectService = session.getProjectService();
+            const projectFileName = "/a/b/project.csproj";
+            const externalFiles = toExternalFiles([f1.path]);
+            projectService.openExternalProject(<protocol.ExternalProject>{
+                projectFileName,
+                rootFiles: externalFiles,
+                options: {}
+            });
+
+            checkNumberOfProjects(projectService, { externalProjects: 1 });
+
+            const diags = session.executeCommand(<server.protocol.CompilerOptionsDiagnosticsRequest>{
+                type: "request",
+                command: server.CommandNames.CompilerOptionsDiagnosticsFull,
+                seq: 2,
+                arguments: { projectFileName }
+            }).response as ReadonlyArray<ts.server.protocol.DiagnosticWithLinePosition>;
+            assert.isTrue(diags.length === 0);
+
+            session.executeCommand(<server.protocol.OpenExternalProjectRequest>{
+                type: "request",
+                command: server.CommandNames.OpenExternalProject,
+                seq: 3,
+                arguments: {
+                    projectFileName,
+                    rootFiles: externalFiles,
+                    options: { module: ModuleKind.CommonJS }
+                }
+            });
+            const diagsAfterUpdate = session.executeCommand(<server.protocol.CompilerOptionsDiagnosticsRequest>{
+                type: "request",
+                command: server.CommandNames.CompilerOptionsDiagnosticsFull,
+                seq: 4,
+                arguments: { projectFileName }
+            }).response as ReadonlyArray<ts.server.protocol.DiagnosticWithLinePosition>;
+            assert.isTrue(diagsAfterUpdate.length === 0);
+        });
+    });
+
+    describe("tsserverProjectSystem emit with outFile or out setting", () => {
+        function test(opts: CompilerOptions, expectedUsesOutFile: boolean) {
+            const f1 = {
+                path: "/a/a.ts",
+                content: "let x = 1"
+            };
+            const f2 = {
+                path: "/a/b.ts",
+                content: "let y = 1"
+            };
+            const config = {
+                path: "/a/tsconfig.json",
+                content: JSON.stringify({
+                    compilerOptions: opts,
+                    compileOnSave: true
+                })
+            };
+            const host = createServerHost([f1, f2, config]);
+            const session = createSession(host);
+            session.executeCommand(<protocol.OpenRequest>{
+                seq: 1,
+                type: "request",
+                command: "open",
+                arguments: { file: f1.path }
+            });
+            checkNumberOfProjects(session.getProjectService(), { configuredProjects: 1 });
+            const { response } = session.executeCommand(<protocol.CompileOnSaveAffectedFileListRequest>{
+                seq: 2,
+                type: "request",
+                command: "compileOnSaveAffectedFileList",
+                arguments: { file: f1.path }
+            });
+            assert.equal((<protocol.CompileOnSaveAffectedFileListSingleProject[]>response).length, 1, "expected output for 1 project");
+            assert.equal((<protocol.CompileOnSaveAffectedFileListSingleProject[]>response)[0].fileNames.length, 2, "expected output for 1 project");
+            assert.equal((<protocol.CompileOnSaveAffectedFileListSingleProject[]>response)[0].projectUsesOutFile, expectedUsesOutFile, "usesOutFile");
+        }
+
+        it("projectUsesOutFile should not be returned if not set", () => {
+            test({}, /*expectedUsesOutFile*/ false);
+        });
+        it("projectUsesOutFile should be true if outFile is set", () => {
+            test({ outFile: "/a/out.js" }, /*expectedUsesOutFile*/ true);
+        });
+        it("projectUsesOutFile should be true if out is set", () => {
+            test({ out: "/a/out.js" }, /*expectedUsesOutFile*/ true);
+        });
+    });
+
+    describe("tsserverProjectSystem import helpers", () => {
+        it("should not crash in tsserver", () => {
+            const f1 = {
+                path: "/a/app.ts",
+                content: "export async function foo() { return 100; }"
+            };
+            const tslib = {
+                path: "/a/node_modules/tslib/index.d.ts",
+                content: ""
+            };
+            const host = createServerHost([f1, tslib]);
+            const service = createProjectService(host);
+            service.openExternalProject({ projectFileName: "p", rootFiles: [toExternalFile(f1.path)], options: { importHelpers: true } });
+            service.checkNumberOfProjects({ externalProjects: 1 });
+        });
+    });
+
+    describe("tsserverProjectSystem searching for config file", () => {
+        it("should stop at projectRootPath if given", () => {
+            const f1 = {
+                path: "/a/file1.ts",
+                content: ""
+            };
+            const configFile = {
+                path: "/tsconfig.json",
+                content: "{}"
+            };
+            const host = createServerHost([f1, configFile]);
+            const service = createProjectService(host);
+            service.openClientFile(f1.path, /*fileContent*/ undefined, /*scriptKind*/ undefined, "/a");
+
+            checkNumberOfConfiguredProjects(service, 0);
+            checkNumberOfInferredProjects(service, 1);
+
+            service.closeClientFile(f1.path);
+            service.openClientFile(f1.path);
+            checkNumberOfConfiguredProjects(service, 1);
+            checkNumberOfInferredProjects(service, 0);
+        });
+
+        it("should use projectRootPath when searching for inferred project again", () => {
+            const projectDir = "/a/b/projects/project";
+            const configFileLocation = `${projectDir}/src`;
+            const f1 = {
+                path: `${configFileLocation}/file1.ts`,
+                content: ""
+            };
+            const configFile = {
+                path: `${configFileLocation}/tsconfig.json`,
+                content: "{}"
+            };
+            const configFile2 = {
+                path: "/a/b/projects/tsconfig.json",
+                content: "{}"
+            };
+            const host = createServerHost([f1, libFile, configFile, configFile2]);
+            const service = createProjectService(host);
+            service.openClientFile(f1.path, /*fileContent*/ undefined, /*scriptKind*/ undefined, projectDir);
+            checkNumberOfProjects(service, { configuredProjects: 1 });
+            assert.isDefined(service.configuredProjects.get(configFile.path));
+            checkWatchedFiles(host, [libFile.path, configFile.path]);
+            checkWatchedDirectories(host, [], /*recursive*/ false);
+            const typeRootLocations = getTypeRootsFromLocation(configFileLocation);
+            checkWatchedDirectories(host, typeRootLocations.concat(configFileLocation), /*recursive*/ true);
+
+            // Delete config file - should create inferred project and not configured project
+            host.reloadFS([f1, libFile, configFile2]);
+            host.runQueuedTimeoutCallbacks();
+            checkNumberOfProjects(service, { inferredProjects: 1 });
+            checkWatchedFiles(host, [libFile.path, configFile.path, `${configFileLocation}/jsconfig.json`, `${projectDir}/tsconfig.json`, `${projectDir}/jsconfig.json`]);
+            checkWatchedDirectories(host, [], /*recursive*/ false);
+            checkWatchedDirectories(host, typeRootLocations, /*recursive*/ true);
+        });
+
+        it("should use projectRootPath when searching for inferred project again 2", () => {
+            const projectDir = "/a/b/projects/project";
+            const configFileLocation = `${projectDir}/src`;
+            const f1 = {
+                path: `${configFileLocation}/file1.ts`,
+                content: ""
+            };
+            const configFile = {
+                path: `${configFileLocation}/tsconfig.json`,
+                content: "{}"
+            };
+            const configFile2 = {
+                path: "/a/b/projects/tsconfig.json",
+                content: "{}"
+            };
+            const host = createServerHost([f1, libFile, configFile, configFile2]);
+            const service = createProjectService(host, { useSingleInferredProject: true }, { useInferredProjectPerProjectRoot: true });
+            service.openClientFile(f1.path, /*fileContent*/ undefined, /*scriptKind*/ undefined, projectDir);
+            checkNumberOfProjects(service, { configuredProjects: 1 });
+            assert.isDefined(service.configuredProjects.get(configFile.path));
+            checkWatchedFiles(host, [libFile.path, configFile.path]);
+            checkWatchedDirectories(host, [], /*recursive*/ false);
+            checkWatchedDirectories(host, getTypeRootsFromLocation(configFileLocation).concat(configFileLocation), /*recursive*/ true);
+
+            // Delete config file - should create inferred project with project root path set
+            host.reloadFS([f1, libFile, configFile2]);
+            host.runQueuedTimeoutCallbacks();
+            checkNumberOfProjects(service, { inferredProjects: 1 });
+            assert.equal(service.inferredProjects[0].projectRootPath, projectDir);
+            checkWatchedFiles(host, [libFile.path, configFile.path, `${configFileLocation}/jsconfig.json`, `${projectDir}/tsconfig.json`, `${projectDir}/jsconfig.json`]);
+            checkWatchedDirectories(host, [], /*recursive*/ false);
+            checkWatchedDirectories(host, getTypeRootsFromLocation(projectDir), /*recursive*/ true);
+        });
+    });
+
+    describe("tsserverProjectSystem cancellationToken", () => {
+        // Disable sourcemap support for the duration of the test, as sourcemapping the errors generated during this test is slow and not something we care to test
+        let oldPrepare: ts.AnyFunction;
+        before(() => {
+            oldPrepare = (Error as any).prepareStackTrace;
+            delete (Error as any).prepareStackTrace;
+        });
+
+        after(() => {
+            (Error as any).prepareStackTrace = oldPrepare;
+        });
+
+        it("is attached to request", () => {
+            const f1 = {
+                path: "/a/b/app.ts",
+                content: "let xyz = 1;"
+            };
+            const host = createServerHost([f1]);
+            let expectedRequestId: number;
+            const cancellationToken: server.ServerCancellationToken = {
+                isCancellationRequested: () => false,
+                setRequest: requestId => {
+                    if (expectedRequestId === undefined) {
+                        assert.isTrue(false, "unexpected call");
+                    }
+                    assert.equal(requestId, expectedRequestId);
+                },
+                resetRequest: noop
+            };
+
+            const session = createSession(host, { cancellationToken });
+
+            expectedRequestId = session.getNextSeq();
+            session.executeCommandSeq(<server.protocol.OpenRequest>{
+                command: "open",
+                arguments: { file: f1.path }
+            });
+
+            expectedRequestId = session.getNextSeq();
+            session.executeCommandSeq(<server.protocol.GeterrRequest>{
+                command: "geterr",
+                arguments: { files: [f1.path] }
+            });
+
+            expectedRequestId = session.getNextSeq();
+            session.executeCommandSeq(<server.protocol.OccurrencesRequest>{
+                command: "occurrences",
+                arguments: { file: f1.path, line: 1, offset: 6 }
+            });
+
+            expectedRequestId = 2;
+            host.runQueuedImmediateCallbacks();
+            expectedRequestId = 2;
+            host.runQueuedImmediateCallbacks();
+        });
+
+        it("Geterr is cancellable", () => {
+            const f1 = {
+                path: "/a/app.ts",
+                content: "let x = 1"
+            };
+            const config = {
+                path: "/a/tsconfig.json",
+                content: JSON.stringify({
+                    compilerOptions: {}
+                })
+            };
+
+            const cancellationToken = new TestServerCancellationToken();
+            const host = createServerHost([f1, config]);
+            const session = createSession(host, {
+                canUseEvents: true,
+                eventHandler: noop,
+                cancellationToken
+            });
+            {
+                session.executeCommandSeq(<protocol.OpenRequest>{
+                    command: "open",
+                    arguments: { file: f1.path }
+                });
+                // send geterr for missing file
+                session.executeCommandSeq(<protocol.GeterrRequest>{
+                    command: "geterr",
+                    arguments: { files: ["/a/missing"] }
+                });
+                // no files - expect 'completed' event
+                assert.equal(host.getOutput().length, 1, "expect 1 message");
+                verifyRequestCompleted(session.getSeq(), 0);
+            }
+            {
+                const getErrId = session.getNextSeq();
+                // send geterr for a valid file
+                session.executeCommandSeq(<protocol.GeterrRequest>{
+                    command: "geterr",
+                    arguments: { files: [f1.path] }
+                });
+
+                assert.equal(host.getOutput().length, 0, "expect 0 messages");
+
+                // run new request
+                session.executeCommandSeq(<protocol.ProjectInfoRequest>{
+                    command: "projectInfo",
+                    arguments: { file: f1.path }
+                });
+                session.clearMessages();
+
+                // cancel previously issued Geterr
+                cancellationToken.setRequestToCancel(getErrId);
+                host.runQueuedTimeoutCallbacks();
+
+                assert.equal(host.getOutput().length, 1, "expect 1 message");
+                verifyRequestCompleted(getErrId, 0);
+
+                cancellationToken.resetToken();
+            }
+            {
+                const getErrId = session.getNextSeq();
+                session.executeCommandSeq(<protocol.GeterrRequest>{
+                    command: "geterr",
+                    arguments: { files: [f1.path] }
+                });
+                assert.equal(host.getOutput().length, 0, "expect 0 messages");
+
+                // run first step
+                host.runQueuedTimeoutCallbacks();
+                assert.equal(host.getOutput().length, 1, "expect 1 message");
+                const e1 = <protocol.Event>getMessage(0);
+                assert.equal(e1.event, "syntaxDiag");
+                session.clearMessages();
+
+                cancellationToken.setRequestToCancel(getErrId);
+                host.runQueuedImmediateCallbacks();
+                assert.equal(host.getOutput().length, 1, "expect 1 message");
+                verifyRequestCompleted(getErrId, 0);
+
+                cancellationToken.resetToken();
+            }
+            {
+                const getErrId = session.getNextSeq();
+                session.executeCommandSeq(<protocol.GeterrRequest>{
+                    command: "geterr",
+                    arguments: { files: [f1.path] }
+                });
+                assert.equal(host.getOutput().length, 0, "expect 0 messages");
+
+                // run first step
+                host.runQueuedTimeoutCallbacks();
+                assert.equal(host.getOutput().length, 1, "expect 1 message");
+                const e1 = <protocol.Event>getMessage(0);
+                assert.equal(e1.event, "syntaxDiag");
+                session.clearMessages();
+
+                // the semanticDiag message
+                host.runQueuedImmediateCallbacks();
+                assert.equal(host.getOutput().length, 2, "expect 2 messages");
+                const e2 = <protocol.Event>getMessage(0);
+                assert.equal(e2.event, "semanticDiag");
+                verifyRequestCompleted(getErrId, 1);
+
+                cancellationToken.resetToken();
+            }
+            {
+                const getErr1 = session.getNextSeq();
+                session.executeCommandSeq(<protocol.GeterrRequest>{
+                    command: "geterr",
+                    arguments: { files: [f1.path] }
+                });
+                assert.equal(host.getOutput().length, 0, "expect 0 messages");
+                // run first step
+                host.runQueuedTimeoutCallbacks();
+                assert.equal(host.getOutput().length, 1, "expect 1 message");
+                const e1 = <protocol.Event>getMessage(0);
+                assert.equal(e1.event, "syntaxDiag");
+                session.clearMessages();
+
+                session.executeCommandSeq(<protocol.GeterrRequest>{
+                    command: "geterr",
+                    arguments: { files: [f1.path] }
+                });
+                // make sure that getErr1 is completed
+                verifyRequestCompleted(getErr1, 0);
+            }
+
+            function verifyRequestCompleted(expectedSeq: number, n: number) {
+                const event = <protocol.RequestCompletedEvent>getMessage(n);
+                assert.equal(event.event, "requestCompleted");
+                assert.equal(event.body.request_seq, expectedSeq, "expectedSeq");
+                session.clearMessages();
+            }
+
+            function getMessage(n: number) {
+                return JSON.parse(server.extractMessage(host.getOutput()[n]));
+            }
+        });
+        it("Lower priority tasks are cancellable", () => {
+            const f1 = {
+                path: "/a/app.ts",
+                content: `{ let x = 1; } var foo = "foo"; var bar = "bar"; var fooBar = "fooBar";`
+            };
+            const config = {
+                path: "/a/tsconfig.json",
+                content: JSON.stringify({
+                    compilerOptions: {}
+                })
+            };
+            const cancellationToken = new TestServerCancellationToken(/*cancelAfterRequest*/ 3);
+            const host = createServerHost([f1, config]);
+            const session = createSession(host, {
+                canUseEvents: true,
+                eventHandler: noop,
+                cancellationToken,
+                throttleWaitMilliseconds: 0
+            });
+            {
+                session.executeCommandSeq(<protocol.OpenRequest>{
+                    command: "open",
+                    arguments: { file: f1.path }
+                });
+
+                // send navbar request (normal priority)
+                session.executeCommandSeq(<protocol.NavBarRequest>{
+                    command: "navbar",
+                    arguments: { file: f1.path }
+                });
+
+                // ensure the nav bar request can be canceled
+                verifyExecuteCommandSeqIsCancellable(<protocol.NavBarRequest>{
+                    command: "navbar",
+                    arguments: { file: f1.path }
+                });
+
+                // send outlining spans request (normal priority)
+                session.executeCommandSeq(<protocol.OutliningSpansRequest>{
+                    command: "outliningSpans",
+                    arguments: { file: f1.path }
+                });
+
+                // ensure the outlining spans request can be canceled
+                verifyExecuteCommandSeqIsCancellable(<protocol.OutliningSpansRequest>{
+                    command: "outliningSpans",
+                    arguments: { file: f1.path }
+                });
+            }
+
+            function verifyExecuteCommandSeqIsCancellable<T extends server.protocol.Request>(request: Partial<T>) {
+                // Set the next request to be cancellable
+                // The cancellation token will cancel the request the third time
+                // isCancellationRequested() is called.
+                cancellationToken.setRequestToCancel(session.getNextSeq());
+                let operationCanceledExceptionThrown = false;
+
+                try {
+                    session.executeCommandSeq(request);
+                }
+                catch (e) {
+                    assert(e instanceof OperationCanceledException);
+                    operationCanceledExceptionThrown = true;
+                }
+                assert(operationCanceledExceptionThrown, "Operation Canceled Exception not thrown for request: " + JSON.stringify(request));
+            }
+        });
+    });
+
+    describe("tsserverProjectSystem occurence highlight on string", () => {
+        it("should be marked if only on string values", () => {
+            const file1: FileOrFolder = {
+                path: "/a/b/file1.ts",
+                content: `let t1 = "div";\nlet t2 = "div";\nlet t3 = { "div": 123 };\nlet t4 = t3["div"];`
+            };
+
+            const host = createServerHost([file1]);
+            const session = createSession(host);
+            const projectService = session.getProjectService();
+
+            projectService.openClientFile(file1.path);
+            {
+                const highlightRequest = makeSessionRequest<protocol.FileLocationRequestArgs>(
+                    CommandNames.Occurrences,
+                    { file: file1.path, line: 1, offset: 11 }
+                );
+                const highlightResponse = session.executeCommand(highlightRequest).response as protocol.OccurrencesResponseItem[];
+                const firstOccurence = highlightResponse[0];
+                assert.isTrue(firstOccurence.isInString, "Highlights should be marked with isInString");
+            }
+
+            {
+                const highlightRequest = makeSessionRequest<protocol.FileLocationRequestArgs>(
+                    CommandNames.Occurrences,
+                    { file: file1.path, line: 3, offset: 13 }
+                );
+                const highlightResponse = session.executeCommand(highlightRequest).response as protocol.OccurrencesResponseItem[];
+                assert.isTrue(highlightResponse.length === 2);
+                const firstOccurence = highlightResponse[0];
+                assert.isUndefined(firstOccurence.isInString, "Highlights should not be marked with isInString if on property name");
+            }
+
+            {
+                const highlightRequest = makeSessionRequest<protocol.FileLocationRequestArgs>(
+                    CommandNames.Occurrences,
+                    { file: file1.path, line: 4, offset: 14 }
+                );
+                const highlightResponse = session.executeCommand(highlightRequest).response as protocol.OccurrencesResponseItem[];
+                assert.isTrue(highlightResponse.length === 2);
+                const firstOccurence = highlightResponse[0];
+                assert.isUndefined(firstOccurence.isInString, "Highlights should not be marked with isInString if on indexer");
+            }
+        });
+    });
+
+    describe("tsserverProjectSystem maxNodeModuleJsDepth for inferred projects", () => {
+        it("should be set to 2 if the project has js root files", () => {
+            const file1: FileOrFolder = {
+                path: "/a/b/file1.js",
+                content: `var t = require("test"); t.`
+            };
+            const moduleFile: FileOrFolder = {
+                path: "/a/b/node_modules/test/index.js",
+                content: `var v = 10; module.exports = v;`
+            };
+
+            const host = createServerHost([file1, moduleFile]);
+            const projectService = createProjectService(host);
+            projectService.openClientFile(file1.path);
+
+            let project = projectService.inferredProjects[0];
+            let options = project.getCompilationSettings();
+            assert.isTrue(options.maxNodeModuleJsDepth === 2);
+
+            // Assert the option sticks
+            projectService.setCompilerOptionsForInferredProjects({ target: ScriptTarget.ES2016 });
+            project = projectService.inferredProjects[0];
+            options = project.getCompilationSettings();
+            assert.isTrue(options.maxNodeModuleJsDepth === 2);
+        });
+
+        it("should return to normal state when all js root files are removed from project", () => {
+            const file1 = {
+                path: "/a/file1.ts",
+                content: "let x =1;"
+            };
+            const file2 = {
+                path: "/a/file2.js",
+                content: "let x =1;"
+            };
+
+            const host = createServerHost([file1, file2, libFile]);
+            const projectService = createProjectService(host, { useSingleInferredProject: true });
+
+            projectService.openClientFile(file1.path);
+            checkNumberOfInferredProjects(projectService, 1);
+            let project = projectService.inferredProjects[0];
+            assert.isUndefined(project.getCompilationSettings().maxNodeModuleJsDepth);
+
+            projectService.openClientFile(file2.path);
+            project = projectService.inferredProjects[0];
+            assert.isTrue(project.getCompilationSettings().maxNodeModuleJsDepth === 2);
+
+            projectService.closeClientFile(file2.path);
+            project = projectService.inferredProjects[0];
+            assert.isUndefined(project.getCompilationSettings().maxNodeModuleJsDepth);
+        });
+    });
+
+    describe("tsserverProjectSystem Options Diagnostic locations reported correctly with changes in configFile contents", () => {
+        it("when options change", () => {
+            const file = {
+                path: "/a/b/app.ts",
+                content: "let x = 10"
+            };
+            const configFileContentBeforeComment = `{`;
+            const configFileContentComment = `
+                // comment`;
+            const configFileContentAfterComment = `
+                "compilerOptions": {
+                    "allowJs": true,
+                    "declaration": true
+                }
+            }`;
+            const configFileContentWithComment = configFileContentBeforeComment + configFileContentComment + configFileContentAfterComment;
+            const configFileContentWithoutCommentLine = configFileContentBeforeComment + configFileContentAfterComment;
+
+            const configFile = {
+                path: "/a/b/tsconfig.json",
+                content: configFileContentWithComment
+            };
+            const host = createServerHost([file, libFile, configFile]);
+            const session = createSession(host);
+            openFilesForSession([file], session);
+
+            const projectService = session.getProjectService();
+            checkNumberOfProjects(projectService, { configuredProjects: 1 });
+            const projectName = configuredProjectAt(projectService, 0).getProjectName();
+
+            const diags = session.executeCommand(<server.protocol.SemanticDiagnosticsSyncRequest>{
+                type: "request",
+                command: server.CommandNames.SemanticDiagnosticsSync,
+                seq: 2,
+                arguments: { file: configFile.path, projectFileName: projectName, includeLinePosition: true }
+            }).response as ReadonlyArray<server.protocol.DiagnosticWithLinePosition>;
+            assert.isTrue(diags.length === 2);
+
+            configFile.content = configFileContentWithoutCommentLine;
+            host.reloadFS([file, configFile]);
+
+            const diagsAfterEdit = session.executeCommand(<server.protocol.SemanticDiagnosticsSyncRequest>{
+                type: "request",
+                command: server.CommandNames.SemanticDiagnosticsSync,
+                seq: 2,
+                arguments: { file: configFile.path, projectFileName: projectName, includeLinePosition: true }
+            }).response as ReadonlyArray<server.protocol.DiagnosticWithLinePosition>;
+            assert.isTrue(diagsAfterEdit.length === 2);
+
+            verifyDiagnostic(diags[0], diagsAfterEdit[0]);
+            verifyDiagnostic(diags[1], diagsAfterEdit[1]);
+
+            function verifyDiagnostic(beforeEditDiag: server.protocol.DiagnosticWithLinePosition, afterEditDiag: server.protocol.DiagnosticWithLinePosition) {
+                assert.equal(beforeEditDiag.message, afterEditDiag.message);
+                assert.equal(beforeEditDiag.code, afterEditDiag.code);
+                assert.equal(beforeEditDiag.category, afterEditDiag.category);
+                assert.equal(beforeEditDiag.startLocation.line, afterEditDiag.startLocation.line + 1);
+                assert.equal(beforeEditDiag.startLocation.offset, afterEditDiag.startLocation.offset);
+                assert.equal(beforeEditDiag.endLocation.line, afterEditDiag.endLocation.line + 1);
+                assert.equal(beforeEditDiag.endLocation.offset, afterEditDiag.endLocation.offset);
+            }
+        });
+    });
+
+    describe("tsserverProjectSystem refactors", () => {
+        it("use formatting options", () => {
+            const file = {
+                path: "/a.ts",
+                content: "function f() {\n  1;\n}",
+            };
+            const host = createServerHost([file]);
+            const session = createSession(host);
+            openFilesForSession([file], session);
+
+            const response0 = session.executeCommandSeq<server.protocol.ConfigureRequest>({
+                command: server.protocol.CommandTypes.Configure,
+                arguments: {
+                    formatOptions: {
+                        indentSize: 2,
+                    },
+                },
+            }).response;
+            assert.deepEqual(response0, /*expected*/ undefined);
+
+            const response1 = session.executeCommandSeq<server.protocol.GetEditsForRefactorRequest>({
+                command: server.protocol.CommandTypes.GetEditsForRefactor,
+                arguments: {
+                    refactor: "Extract Symbol",
+                    action: "function_scope_1",
+                    file: "/a.ts",
+                    startLine: 2,
+                    startOffset: 3,
+                    endLine: 2,
+                    endOffset: 4,
+                },
+            }).response;
+            assert.deepEqual(response1, {
+                edits: [
+                    {
+                        fileName: "/a.ts",
+                        textChanges: [
+                            {
+                                start: { line: 2, offset: 3 },
+                                end: { line: 2, offset: 5 },
+                                newText: "newFunction();",
+                            },
+                            {
+                                start: { line: 3, offset: 2 },
+                                end: { line: 3, offset: 2 },
+                                newText: "\n\nfunction newFunction() {\n  1;\n}\n",
+                            },
+                        ]
+                    }
+                ],
+                renameFilename: "/a.ts",
+                renameLocation: { line: 2, offset: 3 },
+            });
+        });
+    });
+
+    describe("tsserverProjectSystem CachingFileSystemInformation", () => {
+        enum CalledMapsWithSingleArg {
+            fileExists = "fileExists",
+            directoryExists = "directoryExists",
+            getDirectories = "getDirectories",
+            readFile = "readFile"
+        }
+        enum CalledMapsWithFiveArgs {
+            readDirectory = "readDirectory"
+        }
+        type CalledMaps = CalledMapsWithSingleArg | CalledMapsWithFiveArgs;
+        function createCallsTrackingHost(host: TestServerHost) {
+            const calledMaps: Record<CalledMapsWithSingleArg, MultiMap<true>> & Record<CalledMapsWithFiveArgs, MultiMap<[ReadonlyArray<string>, ReadonlyArray<string>, ReadonlyArray<string>, number]>>  = {
+                fileExists: setCallsTrackingWithSingleArgFn(CalledMapsWithSingleArg.fileExists),
+                directoryExists: setCallsTrackingWithSingleArgFn(CalledMapsWithSingleArg.directoryExists),
+                getDirectories: setCallsTrackingWithSingleArgFn(CalledMapsWithSingleArg.getDirectories),
+                readFile: setCallsTrackingWithSingleArgFn(CalledMapsWithSingleArg.readFile),
+                readDirectory: setCallsTrackingWithFiveArgFn(CalledMapsWithFiveArgs.readDirectory)
+            };
+
+            return {
+                verifyNoCall,
+                verifyCalledOnEachEntryNTimes,
+                verifyCalledOnEachEntry,
+                verifyNoHostCalls,
+                verifyNoHostCallsExceptFileExistsOnce,
+                verifyCalledOn,
+                clear
+            };
+
+            function setCallsTrackingWithSingleArgFn(prop: CalledMapsWithSingleArg) {
+                const calledMap = createMultiMap<true>();
+                const cb = (<any>host)[prop].bind(host);
+                (<any>host)[prop] = (f: string) => {
+                    calledMap.add(f, /*value*/ true);
+                    return cb(f);
+                };
+                return calledMap;
+            }
+
+            function setCallsTrackingWithFiveArgFn<U, V, W, X>(prop: CalledMapsWithFiveArgs) {
+                const calledMap = createMultiMap<[U, V, W, X]>();
+                const cb = (<any>host)[prop].bind(host);
+                (<any>host)[prop] = (f: string, arg1?: U, arg2?: V, arg3?: W, arg4?: X) => {
+                    calledMap.add(f, [arg1, arg2, arg3, arg4]);
+                    return cb(f, arg1, arg2, arg3, arg4);
+                };
+                return calledMap;
+            }
+
+            function verifyCalledOn(callback: CalledMaps, name: string) {
+                const calledMap = calledMaps[callback];
+                const result = calledMap.get(name);
+                assert.isTrue(result && !!result.length, `${callback} should be called with name: ${name}: ${arrayFrom(calledMap.keys())}`);
+            }
+
+            function verifyNoCall(callback: CalledMaps) {
+                const calledMap = calledMaps[callback];
+                assert.equal(calledMap.size, 0, `${callback} shouldnt be called: ${arrayFrom(calledMap.keys())}`);
+            }
+
+            function verifyCalledOnEachEntry(callback: CalledMaps, expectedKeys: Map<number>) {
+                const calledMap = calledMaps[callback];
+                ts.TestFSWithWatch.verifyMapSize(callback, calledMap, arrayFrom(expectedKeys.keys()));
+                expectedKeys.forEach((called, name) => {
+                    assert.isTrue(calledMap.has(name), `${callback} is expected to contain ${name}, actual keys: ${arrayFrom(calledMap.keys())}`);
+                    assert.equal(calledMap.get(name).length, called, `${callback} is expected to be called ${called} times with ${name}. Actual entry: ${calledMap.get(name)}`);
+                });
+            }
+
+            function verifyCalledOnEachEntryNTimes(callback: CalledMaps, expectedKeys: string[], nTimes: number) {
+                return verifyCalledOnEachEntry(callback, zipToMap(expectedKeys, expectedKeys.map(() => nTimes)));
+            }
+
+            function verifyNoHostCalls() {
+                iterateOnCalledMaps(key => verifyNoCall(key));
+            }
+
+            function verifyNoHostCallsExceptFileExistsOnce(expectedKeys: string[]) {
+                verifyCalledOnEachEntryNTimes(CalledMapsWithSingleArg.fileExists, expectedKeys, 1);
+                verifyNoCall(CalledMapsWithSingleArg.directoryExists);
+                verifyNoCall(CalledMapsWithSingleArg.getDirectories);
+                verifyNoCall(CalledMapsWithSingleArg.readFile);
+                verifyNoCall(CalledMapsWithFiveArgs.readDirectory);
+            }
+
+            function clear() {
+                iterateOnCalledMaps(key => calledMaps[key].clear());
+            }
+
+            function iterateOnCalledMaps(cb: (key: CalledMaps) => void) {
+                for (const key in CalledMapsWithSingleArg) {
+                    cb(key as CalledMapsWithSingleArg);
+                }
+                for (const key in CalledMapsWithFiveArgs) {
+                    cb(key as CalledMapsWithFiveArgs);
+                }
+            }
+        }
+
+        it("works using legacy resolution logic", () => {
+            let rootContent = `import {x} from "f1"`;
+            const root: FileOrFolder = {
+                path: "/c/d/f0.ts",
+                content: rootContent
+            };
+
+            const imported: FileOrFolder = {
+                path: "/c/f1.ts",
+                content: `foo()`
+            };
+
+            const host = createServerHost([root, imported]);
+            const projectService = createProjectService(host);
+            projectService.setCompilerOptionsForInferredProjects({ module: ts.ModuleKind.AMD, noLib: true });
+            projectService.openClientFile(root.path);
+            checkNumberOfProjects(projectService, { inferredProjects: 1 });
+            const project = projectService.inferredProjects[0];
+            const rootScriptInfo = project.getRootScriptInfos()[0];
+            assert.equal(rootScriptInfo.fileName, root.path);
+
+            // ensure that imported file was found
+            verifyImportedDiagnostics();
+
+            const callsTrackingHost = createCallsTrackingHost(host);
+
+            // trigger synchronization to make sure that import will be fetched from the cache
+            // ensure file has correct number of errors after edit
+            editContent(`import {x} from "f1";
+                 var x: string = 1;`);
+            verifyImportedDiagnostics();
+            callsTrackingHost.verifyNoHostCalls();
+
+            // trigger synchronization to make sure that LSHost will try to find 'f2' module on disk
+            editContent(`import {x} from "f2"`);
+            try {
+                // trigger synchronization to make sure that LSHost will try to find 'f2' module on disk
+                verifyImportedDiagnostics();
+                assert.isTrue(false, `should not find file '${imported.path}'`);
+            }
+            catch (e) {
+                assert.isTrue(e.message.indexOf(`Could not find file: '${imported.path}'.`) === 0);
+            }
+            const f2Lookups = getLocationsForModuleLookup("f2");
+            callsTrackingHost.verifyCalledOnEachEntryNTimes(CalledMapsWithSingleArg.fileExists, f2Lookups, 1);
+            const f2DirLookups = getLocationsForDirectoryLookup();
+            callsTrackingHost.verifyCalledOnEachEntry(CalledMapsWithSingleArg.directoryExists, f2DirLookups);
+            callsTrackingHost.verifyNoCall(CalledMapsWithSingleArg.getDirectories);
+            callsTrackingHost.verifyNoCall(CalledMapsWithSingleArg.readFile);
+            callsTrackingHost.verifyNoCall(CalledMapsWithFiveArgs.readDirectory);
+
+            editContent(`import {x} from "f1"`);
+            verifyImportedDiagnostics();
+            const f1Lookups = f2Lookups.map(s => s.replace("f2", "f1"));
+            f1Lookups.length = f1Lookups.indexOf(imported.path) + 1;
+            const f1DirLookups = ["/c/d", "/c", ...mapCombinedPathsInAncestor(getDirectoryPath(root.path), nodeModulesAtTypes, returnTrue)];
+            vertifyF1Lookups();
+
+            // setting compiler options discards module resolution cache
+            callsTrackingHost.clear();
+            projectService.setCompilerOptionsForInferredProjects({ module: ts.ModuleKind.AMD, noLib: true, target: ts.ScriptTarget.ES5 });
+            verifyImportedDiagnostics();
+            vertifyF1Lookups();
+
+            function vertifyF1Lookups() {
+                callsTrackingHost.verifyCalledOnEachEntryNTimes(CalledMapsWithSingleArg.fileExists, f1Lookups, 1);
+                callsTrackingHost.verifyCalledOnEachEntryNTimes(CalledMapsWithSingleArg.directoryExists, f1DirLookups, 1);
+                callsTrackingHost.verifyNoCall(CalledMapsWithSingleArg.getDirectories);
+                callsTrackingHost.verifyNoCall(CalledMapsWithSingleArg.readFile);
+                callsTrackingHost.verifyNoCall(CalledMapsWithFiveArgs.readDirectory);
+            }
+
+            function editContent(newContent: string) {
+                callsTrackingHost.clear();
+                rootScriptInfo.editContent(0, rootContent.length, newContent);
+                rootContent = newContent;
+            }
+
+            function verifyImportedDiagnostics() {
+                const diags = project.getLanguageService().getSemanticDiagnostics(imported.path);
+                assert.equal(diags.length, 1);
+                const diag = diags[0];
+                assert.equal(diag.code, Diagnostics.Cannot_find_name_0.code);
+                assert.equal(flattenDiagnosticMessageText(diag.messageText, "\n"), "Cannot find name 'foo'.");
+            }
+
+            function getLocationsForModuleLookup(module: string) {
+                const locations: string[] = [];
+                forEachAncestorDirectory(getDirectoryPath(root.path), ancestor => {
+                    locations.push(
+                        combinePaths(ancestor, `${module}.ts`),
+                        combinePaths(ancestor, `${module}.tsx`),
+                        combinePaths(ancestor, `${module}.d.ts`)
+                    );
+                });
+                forEachAncestorDirectory(getDirectoryPath(root.path), ancestor => {
+                    locations.push(
+                        combinePaths(ancestor, `${module}.js`),
+                        combinePaths(ancestor, `${module}.jsx`)
+                    );
+                });
+                return locations;
+            }
+
+            function getLocationsForDirectoryLookup() {
+                const result = createMap<number>();
+                forEachAncestorDirectory(getDirectoryPath(root.path), ancestor => {
+                    // To resolve modules
+                    result.set(ancestor, 2);
+                    // for type roots
+                    result.set(combinePaths(ancestor, nodeModules), 1);
+                    result.set(combinePaths(ancestor, nodeModulesAtTypes), 1);
+                });
+                return result;
+            }
+        });
+
+        it("loads missing files from disk", () => {
+            const root: FileOrFolder = {
+                path: "/c/foo.ts",
+                content: `import {y} from "bar"`
+            };
+
+            const imported: FileOrFolder = {
+                path: "/c/bar.d.ts",
+                content: `export var y = 1`
+            };
+
+            const host = createServerHost([root]);
+            const projectService = createProjectService(host);
+            projectService.setCompilerOptionsForInferredProjects({ module: ts.ModuleKind.AMD, noLib: true });
+            const callsTrackingHost = createCallsTrackingHost(host);
+            projectService.openClientFile(root.path);
+            checkNumberOfProjects(projectService, { inferredProjects: 1 });
+            const project = projectService.inferredProjects[0];
+            const rootScriptInfo = project.getRootScriptInfos()[0];
+            assert.equal(rootScriptInfo.fileName, root.path);
+
+            let diags = project.getLanguageService().getSemanticDiagnostics(root.path);
+            assert.equal(diags.length, 1);
+            const diag = diags[0];
+            assert.equal(diag.code, Diagnostics.Cannot_find_module_0.code);
+            assert.equal(flattenDiagnosticMessageText(diag.messageText, "\n"), "Cannot find module 'bar'.");
+            callsTrackingHost.verifyCalledOn(CalledMapsWithSingleArg.fileExists, imported.path);
+
+
+            callsTrackingHost.clear();
+            host.reloadFS([root, imported]);
+            host.runQueuedTimeoutCallbacks();
+            diags = project.getLanguageService().getSemanticDiagnostics(root.path);
+            assert.equal(diags.length, 0);
+            callsTrackingHost.verifyCalledOn(CalledMapsWithSingleArg.fileExists, imported.path);
+        });
+
+        it("when calling goto definition of module", () => {
+            const clientFile: FileOrFolder = {
+                path: "/a/b/controllers/vessels/client.ts",
+                content: `
+                    import { Vessel } from '~/models/vessel';
+                    const v = new Vessel();
+                `
+            };
+            const anotherModuleFile: FileOrFolder = {
+                path: "/a/b/utils/db.ts",
+                content: "export class Bookshelf { }"
+            };
+            const moduleFile: FileOrFolder = {
+                path: "/a/b/models/vessel.ts",
+                content: `
+                    import { Bookshelf } from '~/utils/db';
+                    export class Vessel extends Bookshelf {}
+                `
+            };
+            const tsconfigFile: FileOrFolder = {
+                path: "/a/b/tsconfig.json",
+                content: JSON.stringify({
+                    compilerOptions: {
+                        target: "es6",
+                        module: "es6",
+                        baseUrl: "./",  // all paths are relative to the baseUrl
+                        paths: {
+                            "~/*": ["*"]   // resolve any `~/foo/bar` to `<baseUrl>/foo/bar`
+                        }
+                    },
+                    exclude: [
+                        "api",
+                        "build",
+                        "node_modules",
+                        "public",
+                        "seeds",
+                        "sql_updates",
+                        "tests.build"
+                    ]
+                })
+            };
+            const projectFiles = [clientFile, anotherModuleFile, moduleFile, tsconfigFile];
+            const host = createServerHost(projectFiles);
+            const session = createSession(host);
+            const projectService = session.getProjectService();
+            const { configFileName } = projectService.openClientFile(clientFile.path);
+
+            assert.isDefined(configFileName, `should find config`);
+            checkNumberOfConfiguredProjects(projectService, 1);
+
+            const project = projectService.configuredProjects.get(tsconfigFile.path);
+            checkProjectActualFiles(project, map(projectFiles, f => f.path));
+
+            const callsTrackingHost = createCallsTrackingHost(host);
+
+            // Get definitions shouldnt make host requests
+            const getDefinitionRequest = makeSessionRequest<protocol.FileLocationRequestArgs>(protocol.CommandTypes.Definition, {
+                file: clientFile.path,
+                position: clientFile.content.indexOf("/vessel") + 1,
+                line: undefined,
+                offset: undefined
+            });
+            const response = session.executeCommand(getDefinitionRequest).response as server.protocol.FileSpan[];
+            assert.equal(response[0].file, moduleFile.path, "Should go to definition of vessel: response: " + JSON.stringify(response));
+            callsTrackingHost.verifyNoHostCalls();
+
+            // Open the file should call only file exists on module directory and use cached value for parental directory
+            const { configFileName: config2 } = projectService.openClientFile(moduleFile.path);
+            assert.equal(config2, configFileName);
+            callsTrackingHost.verifyNoHostCallsExceptFileExistsOnce(["/a/b/models/tsconfig.json", "/a/b/models/jsconfig.json"]);
+
+            checkNumberOfConfiguredProjects(projectService, 1);
+            assert.strictEqual(projectService.configuredProjects.get(tsconfigFile.path), project);
+        });
+
+        describe("WatchDirectories for config file with", () => {
+            function verifyWatchDirectoriesCaseSensitivity(useCaseSensitiveFileNames: boolean) {
+                const frontendDir = "/Users/someuser/work/applications/frontend";
+                const toCanonical: (s: string) => Path = useCaseSensitiveFileNames ? s => s as Path : s => s.toLowerCase() as Path;
+                const canonicalFrontendDir = toCanonical(frontendDir);
+                const file1: FileOrFolder = {
+                    path: `${frontendDir}/src/app/utils/Analytic.ts`,
+                    content: "export class SomeClass { };"
+                };
+                const file2: FileOrFolder = {
+                    path: `${frontendDir}/src/app/redux/configureStore.ts`,
+                    content: "export class configureStore { }"
+                };
+                const file3: FileOrFolder = {
+                    path: `${frontendDir}/src/app/utils/Cookie.ts`,
+                    content: "export class Cookie { }"
+                };
+                const es2016LibFile: FileOrFolder = {
+                    path: "/a/lib/lib.es2016.full.d.ts",
+                    content: libFile.content
+                };
+                const typeRoots = ["types", "node_modules/@types"];
+                const types = ["node", "jest"];
+                const tsconfigFile: FileOrFolder = {
+                    path: `${frontendDir}/tsconfig.json`,
+                    content: JSON.stringify({
+                        compilerOptions: {
+                            strict: true,
+                            strictNullChecks: true,
+                            target: "es2016",
+                            module: "commonjs",
+                            moduleResolution: "node",
+                            sourceMap: true,
+                            noEmitOnError: true,
+                            experimentalDecorators: true,
+                            emitDecoratorMetadata: true,
+                            types,
+                            noUnusedLocals: true,
+                            outDir: "./compiled",
+                            typeRoots,
+                            baseUrl: ".",
+                            paths: {
+                                "*": [
+                                    "types/*"
+                                ]
+                            }
+                        },
+                        include: [
+                            "src/**/*"
+                        ],
+                        exclude: [
+                            "node_modules",
+                            "compiled"
+                        ]
+                    })
+                };
+                const projectFiles = [file1, file2, es2016LibFile, tsconfigFile];
+                const host = createServerHost(projectFiles, { useCaseSensitiveFileNames });
+                const projectService = createProjectService(host);
+                const canonicalConfigPath = toCanonical(tsconfigFile.path);
+                const { configFileName } = projectService.openClientFile(file1.path);
+                assert.equal(configFileName, tsconfigFile.path, `should find config`);
+                checkNumberOfConfiguredProjects(projectService, 1);
+                const watchingRecursiveDirectories = [`${canonicalFrontendDir}/src`, canonicalFrontendDir].concat(getNodeModuleDirectories(getDirectoryPath(canonicalFrontendDir)));
+
+                const project = projectService.configuredProjects.get(canonicalConfigPath);
+                verifyProjectAndWatchedDirectories();
+
+                const callsTrackingHost = createCallsTrackingHost(host);
+
+                // Create file cookie.ts
+                projectFiles.push(file3);
+                host.reloadFS(projectFiles);
+                host.runQueuedTimeoutCallbacks();
+
+                const canonicalFile3Path = useCaseSensitiveFileNames ? file3.path : file3.path.toLocaleLowerCase();
+                const numberOfTimesWatchInvoked = getNumberOfWatchesInvokedForRecursiveWatches(watchingRecursiveDirectories, canonicalFile3Path);
+                callsTrackingHost.verifyCalledOnEachEntryNTimes(CalledMapsWithSingleArg.fileExists, [canonicalFile3Path], numberOfTimesWatchInvoked);
+                callsTrackingHost.verifyCalledOnEachEntryNTimes(CalledMapsWithSingleArg.directoryExists, [canonicalFile3Path], numberOfTimesWatchInvoked);
+                callsTrackingHost.verifyNoCall(CalledMapsWithSingleArg.getDirectories);
+                callsTrackingHost.verifyCalledOnEachEntryNTimes(CalledMapsWithSingleArg.readFile, [file3.path], 1);
+                callsTrackingHost.verifyNoCall(CalledMapsWithFiveArgs.readDirectory);
+
+                checkNumberOfConfiguredProjects(projectService, 1);
+                assert.strictEqual(projectService.configuredProjects.get(canonicalConfigPath), project);
+                verifyProjectAndWatchedDirectories();
+
+                callsTrackingHost.clear();
+
+                const { configFileName: configFile2 } = projectService.openClientFile(file3.path);
+                assert.equal(configFile2, configFileName);
+
+                checkNumberOfConfiguredProjects(projectService, 1);
+                assert.strictEqual(projectService.configuredProjects.get(canonicalConfigPath), project);
+                verifyProjectAndWatchedDirectories();
+                callsTrackingHost.verifyNoHostCalls();
+
+                function getFilePathIfNotOpen(f: FileOrFolder) {
+                    const path = toCanonical(f.path);
+                    const info = projectService.getScriptInfoForPath(toCanonical(f.path));
+                    return info && info.isScriptOpen() ? undefined : path;
+                }
+
+                function verifyProjectAndWatchedDirectories() {
+                    checkProjectActualFiles(project, map(projectFiles, f => f.path));
+                    checkWatchedFiles(host, mapDefined(projectFiles, getFilePathIfNotOpen));
+                    checkWatchedDirectories(host, watchingRecursiveDirectories, /*recursive*/ true);
+                    checkWatchedDirectories(host, [], /*recursive*/ false);
+                }
+            }
+
+            it("case insensitive file system", () => {
+                verifyWatchDirectoriesCaseSensitivity(/*useCaseSensitiveFileNames*/ false);
+            });
+
+            it("case sensitive file system", () => {
+                verifyWatchDirectoriesCaseSensitivity(/*useCaseSensitiveFileNames*/ true);
+            });
+        });
+
+        describe("Verify npm install in directory with tsconfig file works when", () => {
+            function verifyNpmInstall(timeoutDuringPartialInstallation: boolean) {
+                const root = "/user/username/rootfolder/otherfolder";
+                const getRootedFileOrFolder = (fileOrFolder: FileOrFolder) => {
+                    fileOrFolder.path = root + fileOrFolder.path;
+                    return fileOrFolder;
+                };
+                const app: FileOrFolder = getRootedFileOrFolder({
+                    path: "/a/b/app.ts",
+                    content: "import _ from 'lodash';"
+                });
+                const tsconfigJson: FileOrFolder = getRootedFileOrFolder({
+                    path: "/a/b/tsconfig.json",
+                    content: '{ "compilerOptions": { } }'
+                });
+                const packageJson: FileOrFolder = getRootedFileOrFolder({
+                    path: "/a/b/package.json",
+                    content: `
+{
+  "name": "test",
+  "version": "1.0.0",
+  "description": "",
+  "main": "index.js",
+  "dependencies": {
+    "lodash",
+    "rxjs"
+  },
+  "devDependencies": {
+    "@types/lodash",
+    "typescript"
+  },
+  "scripts": {
+    "test": "echo \"Error: no test specified\" && exit 1"
+  },
+  "keywords": [],
+  "author": "",
+  "license": "ISC"
+}
+`
+                });
+                const appFolder = getDirectoryPath(app.path);
+                const projectFiles = [app, libFile, tsconfigJson];
+                const typeRootDirectories = getTypeRootsFromLocation(getDirectoryPath(tsconfigJson.path));
+                const otherFiles = [packageJson];
+                const host = createServerHost(projectFiles.concat(otherFiles));
+                const projectService = createProjectService(host);
+                const { configFileName } = projectService.openClientFile(app.path);
+                assert.equal(configFileName, tsconfigJson.path, `should find config`);
+                const recursiveWatchedDirectories: string[] = [appFolder].concat(getNodeModuleDirectories(getDirectoryPath(appFolder)));
+                verifyProject();
+
+                let timeoutAfterReloadFs = timeoutDuringPartialInstallation;
+
+                // Simulate npm install
+                const filesAndFoldersToAdd: FileOrFolder[] = [
+                    { path: "/a/b/node_modules" },
+                    { path: "/a/b/node_modules/.staging/@types" },
+                    { path: "/a/b/node_modules/.staging/lodash-b0733faa" },
+                    { path: "/a/b/node_modules/.staging/@types/lodash-e56c4fe7" },
+                    { path: "/a/b/node_modules/.staging/symbol-observable-24bcbbff" },
+                    { path: "/a/b/node_modules/.staging/rxjs-22375c61" },
+                    { path: "/a/b/node_modules/.staging/typescript-8493ea5d" },
+                    { path: "/a/b/node_modules/.staging/symbol-observable-24bcbbff/package.json", content: "{\n  \"name\": \"symbol-observable\",\n  \"version\": \"1.0.4\",\n  \"description\": \"Symbol.observable ponyfill\",\n  \"license\": \"MIT\",\n  \"repository\": \"blesh/symbol-observable\",\n  \"author\": {\n    \"name\": \"Ben Lesh\",\n    \"email\": \"ben@benlesh.com\"\n  },\n  \"engines\": {\n    \"node\": \">=0.10.0\"\n  },\n  \"scripts\": {\n    \"test\": \"npm run build && mocha && tsc ./ts-test/test.ts && node ./ts-test/test.js && check-es3-syntax -p lib/ --kill\",\n    \"build\": \"babel es --out-dir lib\",\n    \"prepublish\": \"npm test\"\n  },\n  \"files\": [\n    \"" },
+                    { path: "/a/b/node_modules/.staging/lodash-b0733faa/package.json", content: "{\n  \"name\": \"lodash\",\n  \"version\": \"4.17.4\",\n  \"description\": \"Lodash modular utilities.\",\n  \"keywords\": \"modules, stdlib, util\",\n  \"homepage\": \"https://lodash.com/\",\n  \"repository\": \"lodash/lodash\",\n  \"icon\": \"https://lodash.com/icon.svg\",\n  \"license\": \"MIT\",\n  \"main\": \"lodash.js\",\n  \"author\": \"John-David Dalton <john.david.dalton@gmail.com> (http://allyoucanleet.com/)\",\n  \"contributors\": [\n    \"John-David Dalton <john.david.dalton@gmail.com> (http://allyoucanleet.com/)\",\n    \"Mathias Bynens <mathias@qiwi." },
+                    { path: "/a/b/node_modules/.staging/rxjs-22375c61/package.json", content: "{\n  \"name\": \"rxjs\",\n  \"version\": \"5.4.3\",\n  \"description\": \"Reactive Extensions for modern JavaScript\",\n  \"main\": \"Rx.js\",\n  \"config\": {\n    \"commitizen\": {\n      \"path\": \"cz-conventional-changelog\"\n    }\n  },\n  \"lint-staged\": {\n    \"*.@(js)\": [\n      \"eslint --fix\",\n      \"git add\"\n    ],\n    \"*.@(ts)\": [\n      \"tslint --fix\",\n      \"git add\"\n    ]\n  },\n  \"scripts-info\": {\n    \"info\": \"List available script\",\n    \"build_all\": \"Build all packages (ES6, CJS, UMD) and generate packages\",\n    \"build_cjs\": \"Build CJS package with clean up existing build, copy source into dist\",\n    \"build_es6\": \"Build ES6 package with clean up existing build, copy source into dist\",\n    \"build_closure_core\": \"Minify Global core build using closure compiler\",\n    \"build_global\": \"Build Global package, then minify build\",\n    \"build_perf\": \"Build CJS & Global build, run macro performance test\",\n    \"build_test\": \"Build CJS package & test spec, execute mocha test runner\",\n    \"build_cover\": \"Run lint to current code, build CJS & test spec, execute test coverage\",\n    \"build_docs\": \"Build ES6 & global package, create documentation using it\",\n    \"build_spec\": \"Build test specs\",\n    \"check_circular_dependencies\": \"Check codebase has circular dependencies\",\n    \"clean_spec\": \"Clean up existing test spec build output\",\n    \"clean_dist_cjs\": \"Clean up existing CJS package output\",\n    \"clean_dist_es6\": \"Clean up existing ES6 package output\",\n    \"clean_dist_global\": \"Clean up existing Global package output\",\n    \"commit\": \"Run git commit wizard\",\n    \"compile_dist_cjs\": \"Compile codebase into CJS module\",\n    \"compile_module_es6\": \"Compile codebase into ES6\",\n    \"cover\": \"Execute test coverage\",\n    \"lint_perf\": \"Run lint against performance test suite\",\n    \"lint_spec\": \"Run lint against test spec\",\n    \"lint_src\": \"Run lint against source\",\n    \"lint\": \"Run lint against everything\",\n    \"perf\": \"Run macro performance benchmark\",\n    \"perf_micro\": \"Run micro performance benchmark\",\n    \"test_mocha\": \"Execute mocha test runner against existing test spec build\",\n    \"test_browser\": \"Execute mocha test runner on browser against existing test spec build\",\n    \"test\": \"Clean up existing test spec build, build test spec and execute mocha test runner\",\n    \"tests2png\": \"Generate marble diagram image from test spec\",\n    \"watch\": \"Watch codebase, trigger compile when source code changes\"\n  },\n  \"repository\": {\n    \"type\": \"git\",\n    \"url\": \"git@github.com:ReactiveX/RxJS.git\"\n  },\n  \"keywords\": [\n    \"Rx\",\n    \"RxJS\",\n    \"ReactiveX\",\n    \"ReactiveExtensions\",\n    \"Streams\",\n    \"Observables\",\n    \"Observable\",\n    \"Stream\",\n    \"ES6\",\n    \"ES2015\"\n  ],\n  \"author\": \"Ben Lesh <ben@benlesh.com>\",\n  \"contributors\": [\n    {\n      \"name\": \"Ben Lesh\",\n      \"email\": \"ben@benlesh.com\"\n    },\n    {\n      \"name\": \"Paul Taylor\",\n      \"email\": \"paul.e.taylor@me.com\"\n    },\n    {\n      \"name\": \"Jeff Cross\",\n      \"email\": \"crossj@google.com\"\n    },\n    {\n      \"name\": \"Matthew Podwysocki\",\n      \"email\": \"matthewp@microsoft.com\"\n    },\n    {\n      \"name\": \"OJ Kwon\",\n      \"email\": \"kwon.ohjoong@gmail.com\"\n    },\n    {\n      \"name\": \"Andre Staltz\",\n      \"email\": \"andre@staltz.com\"\n    }\n  ],\n  \"license\": \"Apache-2.0\",\n  \"bugs\": {\n    \"url\": \"https://github.com/ReactiveX/RxJS/issues\"\n  },\n  \"homepage\": \"https://github.com/ReactiveX/RxJS\",\n  \"devDependencies\": {\n    \"babel-polyfill\": \"^6.23.0\",\n    \"benchmark\": \"^2.1.0\",\n    \"benchpress\": \"2.0.0-beta.1\",\n    \"chai\": \"^3.5.0\",\n    \"color\": \"^0.11.1\",\n    \"colors\": \"1.1.2\",\n    \"commitizen\": \"^2.8.6\",\n    \"coveralls\": \"^2.11.13\",\n    \"cz-conventional-changelog\": \"^1.2.0\",\n    \"danger\": \"^1.1.0\",\n    \"doctoc\": \"^1.0.0\",\n    \"escape-string-regexp\": \"^1.0.5 \",\n    \"esdoc\": \"^0.4.7\",\n    \"eslint\": \"^3.8.0\",\n    \"fs-extra\": \"^2.1.2\",\n    \"get-folder-size\": \"^1.0.0\",\n    \"glob\": \"^7.0.3\",\n    \"gm\": \"^1.22.0\",\n    \"google-closure-compiler-js\": \"^20170218.0.0\",\n    \"gzip-size\": \"^3.0.0\",\n    \"http-server\": \"^0.9.0\",\n    \"husky\": \"^0.13.3\",\n    \"lint-staged\": \"3.2.5\",\n    \"lodash\": \"^4.15.0\",\n    \"madge\": \"^1.4.3\",\n    \"markdown-doctest\": \"^0.9.1\",\n    \"minimist\": \"^1.2.0\",\n    \"mkdirp\": \"^0.5.1\",\n    \"mocha\": \"^3.0.2\",\n    \"mocha-in-sauce\": \"0.0.1\",\n    \"npm-run-all\": \"^4.0.2\",\n    \"npm-scripts-info\": \"^0.3.4\",\n    \"nyc\": \"^10.2.0\",\n    \"opn-cli\": \"^3.1.0\",\n    \"platform\": \"^1.3.1\",\n    \"promise\": \"^7.1.1\",\n    \"protractor\": \"^3.1.1\",\n    \"rollup\": \"0.36.3\",\n    \"rollup-plugin-inject\": \"^2.0.0\",\n    \"rollup-plugin-node-resolve\": \"^2.0.0\",\n    \"rx\": \"latest\",\n    \"rxjs\": \"latest\",\n    \"shx\": \"^0.2.2\",\n    \"sinon\": \"^2.1.0\",\n    \"sinon-chai\": \"^2.9.0\",\n    \"source-map-support\": \"^0.4.0\",\n    \"tslib\": \"^1.5.0\",\n    \"tslint\": \"^4.4.2\",\n    \"typescript\": \"~2.0.6\",\n    \"typings\": \"^2.0.0\",\n    \"validate-commit-msg\": \"^2.14.0\",\n    \"watch\": \"^1.0.1\",\n    \"webpack\": \"^1.13.1\",\n    \"xmlhttprequest\": \"1.8.0\"\n  },\n  \"engines\": {\n    \"npm\": \">=2.0.0\"\n  },\n  \"typings\": \"Rx.d.ts\",\n  \"dependencies\": {\n    \"symbol-observable\": \"^1.0.1\"\n  }\n}" },
+                    { path: "/a/b/node_modules/.staging/typescript-8493ea5d/package.json", content: "{\n    \"name\": \"typescript\",\n    \"author\": \"Microsoft Corp.\",\n    \"homepage\": \"http://typescriptlang.org/\",\n    \"version\": \"2.4.2\",\n    \"license\": \"Apache-2.0\",\n    \"description\": \"TypeScript is a language for application scale JavaScript development\",\n    \"keywords\": [\n        \"TypeScript\",\n        \"Microsoft\",\n        \"compiler\",\n        \"language\",\n        \"javascript\"\n    ],\n    \"bugs\": {\n        \"url\": \"https://github.com/Microsoft/TypeScript/issues\"\n    },\n    \"repository\": {\n        \"type\": \"git\",\n        \"url\": \"https://github.com/Microsoft/TypeScript.git\"\n    },\n    \"main\": \"./lib/typescript.js\",\n    \"typings\": \"./lib/typescript.d.ts\",\n    \"bin\": {\n        \"tsc\": \"./bin/tsc\",\n        \"tsserver\": \"./bin/tsserver\"\n    },\n    \"engines\": {\n        \"node\": \">=4.2.0\"\n    },\n    \"devDependencies\": {\n        \"@types/browserify\": \"latest\",\n        \"@types/chai\": \"latest\",\n        \"@types/convert-source-map\": \"latest\",\n        \"@types/del\": \"latest\",\n        \"@types/glob\": \"latest\",\n        \"@types/gulp\": \"latest\",\n        \"@types/gulp-concat\": \"latest\",\n        \"@types/gulp-help\": \"latest\",\n        \"@types/gulp-newer\": \"latest\",\n        \"@types/gulp-sourcemaps\": \"latest\",\n        \"@types/merge2\": \"latest\",\n        \"@types/minimatch\": \"latest\",\n        \"@types/minimist\": \"latest\",\n        \"@types/mkdirp\": \"latest\",\n        \"@types/mocha\": \"latest\",\n        \"@types/node\": \"latest\",\n        \"@types/q\": \"latest\",\n        \"@types/run-sequence\": \"latest\",\n        \"@types/through2\": \"latest\",\n        \"browserify\": \"latest\",\n        \"chai\": \"latest\",\n        \"convert-source-map\": \"latest\",\n        \"del\": \"latest\",\n        \"gulp\": \"latest\",\n        \"gulp-clone\": \"latest\",\n        \"gulp-concat\": \"latest\",\n        \"gulp-help\": \"latest\",\n        \"gulp-insert\": \"latest\",\n        \"gulp-newer\": \"latest\",\n        \"gulp-sourcemaps\": \"latest\",\n        \"gulp-typescript\": \"latest\",\n        \"into-stream\": \"latest\",\n        \"istanbul\": \"latest\",\n        \"jake\": \"latest\",\n        \"merge2\": \"latest\",\n        \"minimist\": \"latest\",\n        \"mkdirp\": \"latest\",\n        \"mocha\": \"latest\",\n        \"mocha-fivemat-progress-reporter\": \"latest\",\n        \"q\": \"latest\",\n        \"run-sequence\": \"latest\",\n        \"sorcery\": \"latest\",\n        \"through2\": \"latest\",\n        \"travis-fold\": \"latest\",\n        \"ts-node\": \"latest\",\n        \"tslint\": \"latest\",\n        \"typescript\": \"^2.4\"\n    },\n    \"scripts\": {\n        \"pretest\": \"jake tests\",\n        \"test\": \"jake runtests-parallel\",\n        \"build\": \"npm run build:compiler && npm run build:tests\",\n        \"build:compiler\": \"jake local\",\n        \"build:tests\": \"jake tests\",\n        \"start\": \"node lib/tsc\",\n        \"clean\": \"jake clean\",\n        \"gulp\": \"gulp\",\n        \"jake\": \"jake\",\n        \"lint\": \"jake lint\",\n        \"setup-hooks\": \"node scripts/link-hooks.js\"\n    },\n    \"browser\": {\n        \"buffer\": false,\n        \"fs\": false,\n        \"os\": false,\n        \"path\": false\n    }\n}" },
+                    { path: "/a/b/node_modules/.staging/symbol-observable-24bcbbff/index.js", content: "module.exports = require('./lib/index');\n" },
+                    { path: "/a/b/node_modules/.staging/symbol-observable-24bcbbff/index.d.ts", content: "declare const observableSymbol: symbol;\nexport default observableSymbol;\n" },
+                    { path: "/a/b/node_modules/.staging/symbol-observable-24bcbbff/lib" },
+                    { path: "/a/b/node_modules/.staging/symbol-observable-24bcbbff/lib/index.js", content: "'use strict';\n\nObject.defineProperty(exports, \"__esModule\", {\n  value: true\n});\n\nvar _ponyfill = require('./ponyfill');\n\nvar _ponyfill2 = _interopRequireDefault(_ponyfill);\n\nfunction _interopRequireDefault(obj) { return obj && obj.__esModule ? obj : { 'default': obj }; }\n\nvar root; /* global window */\n\n\nif (typeof self !== 'undefined') {\n  root = self;\n} else if (typeof window !== 'undefined') {\n  root = window;\n} else if (typeof global !== 'undefined') {\n  root = global;\n} else if (typeof module !== 'undefined') {\n  root = module;\n} else {\n  root = Function('return this')();\n}\n\nvar result = (0, _ponyfill2['default'])(root);\nexports['default'] = result;" },
+                ].map(getRootedFileOrFolder);
+                verifyAfterPartialOrCompleteNpmInstall(2);
+
+                filesAndFoldersToAdd.push(...[
+                    { path: "/a/b/node_modules/.staging/typescript-8493ea5d/lib" },
+                    { path: "/a/b/node_modules/.staging/rxjs-22375c61/add/operator" },
+                    { path: "/a/b/node_modules/.staging/@types/lodash-e56c4fe7/package.json", content: "{\n    \"name\": \"@types/lodash\",\n    \"version\": \"4.14.74\",\n    \"description\": \"TypeScript definitions for Lo-Dash\",\n    \"license\": \"MIT\",\n    \"contributors\": [\n        {\n            \"name\": \"Brian Zengel\",\n            \"url\": \"https://github.com/bczengel\"\n        },\n        {\n            \"name\": \"Ilya Mochalov\",\n            \"url\": \"https://github.com/chrootsu\"\n        },\n        {\n            \"name\": \"Stepan Mikhaylyuk\",\n            \"url\": \"https://github.com/stepancar\"\n        },\n        {\n            \"name\": \"Eric L Anderson\",\n            \"url\": \"https://github.com/ericanderson\"\n        },\n        {\n            \"name\": \"AJ Richardson\",\n            \"url\": \"https://github.com/aj-r\"\n        },\n        {\n            \"name\": \"Junyoung Clare Jang\",\n            \"url\": \"https://github.com/ailrun\"\n        }\n    ],\n    \"main\": \"\",\n    \"repository\": {\n        \"type\": \"git\",\n        \"url\": \"https://www.github.com/DefinitelyTyped/DefinitelyTyped.git\"\n    },\n    \"scripts\": {},\n    \"dependencies\": {},\n    \"typesPublisherContentHash\": \"12af578ffaf8d86d2df37e591857906a86b983fa9258414326544a0fe6af0de8\",\n    \"typeScriptVersion\": \"2.2\"\n}" },
+                    { path: "/a/b/node_modules/.staging/lodash-b0733faa/index.js", content: "module.exports = require('./lodash');" },
+                    { path: "/a/b/node_modules/.staging/typescript-8493ea5d/package.json.3017591594" }
+                ].map(getRootedFileOrFolder));
+                // Since we added/removed folder, scheduled project update
+                verifyAfterPartialOrCompleteNpmInstall(2);
+
+                // Remove file "/a/b/node_modules/.staging/typescript-8493ea5d/package.json.3017591594"
+                filesAndFoldersToAdd.length--;
+                verifyAfterPartialOrCompleteNpmInstall(0);
+
+                filesAndFoldersToAdd.push(...[
+                    { path: "/a/b/node_modules/.staging/rxjs-22375c61/bundles" },
+                    { path: "/a/b/node_modules/.staging/rxjs-22375c61/operator" },
+                    { path: "/a/b/node_modules/.staging/rxjs-22375c61/src/add/observable/dom" },
+                    { path: "/a/b/node_modules/.staging/@types/lodash-e56c4fe7/index.d.ts", content: "\n// Stub for lodash\nexport = _;\nexport as namespace _;\ndeclare var _: _.LoDashStatic;\ndeclare namespace _ {\n    interface LoDashStatic {\n        someProp: string;\n    }\n    class SomeClass {\n        someMethod(): void;\n    }\n}" }
+                ].map(getRootedFileOrFolder));
+                verifyAfterPartialOrCompleteNpmInstall(2);
+
+                filesAndFoldersToAdd.push(...[
+                    { path: "/a/b/node_modules/.staging/rxjs-22375c61/src/scheduler" },
+                    { path: "/a/b/node_modules/.staging/rxjs-22375c61/src/util" },
+                    { path: "/a/b/node_modules/.staging/rxjs-22375c61/symbol" },
+                    { path: "/a/b/node_modules/.staging/rxjs-22375c61/testing" },
+                    { path: "/a/b/node_modules/.staging/rxjs-22375c61/package.json.2252192041", content: "{\n  \"_args\": [\n    [\n      {\n        \"raw\": \"rxjs@^5.4.2\",\n        \"scope\": null,\n        \"escapedName\": \"rxjs\",\n        \"name\": \"rxjs\",\n        \"rawSpec\": \"^5.4.2\",\n        \"spec\": \">=5.4.2 <6.0.0\",\n        \"type\": \"range\"\n      },\n      \"C:\\\\Users\\\\shkamat\\\\Desktop\\\\app\"\n    ]\n  ],\n  \"_from\": \"rxjs@>=5.4.2 <6.0.0\",\n  \"_id\": \"rxjs@5.4.3\",\n  \"_inCache\": true,\n  \"_location\": \"/rxjs\",\n  \"_nodeVersion\": \"7.7.2\",\n  \"_npmOperationalInternal\": {\n    \"host\": \"s3://npm-registry-packages\",\n    \"tmp\": \"tmp/rxjs-5.4.3.tgz_1502407898166_0.6800217325799167\"\n  },\n  \"_npmUser\": {\n    \"name\": \"blesh\",\n    \"email\": \"ben@benlesh.com\"\n  },\n  \"_npmVersion\": \"5.3.0\",\n  \"_phantomChildren\": {},\n  \"_requested\": {\n    \"raw\": \"rxjs@^5.4.2\",\n    \"scope\": null,\n    \"escapedName\": \"rxjs\",\n    \"name\": \"rxjs\",\n    \"rawSpec\": \"^5.4.2\",\n    \"spec\": \">=5.4.2 <6.0.0\",\n    \"type\": \"range\"\n  },\n  \"_requiredBy\": [\n    \"/\"\n  ],\n  \"_resolved\": \"https://registry.npmjs.org/rxjs/-/rxjs-5.4.3.tgz\",\n  \"_shasum\": \"0758cddee6033d68e0fd53676f0f3596ce3d483f\",\n  \"_shrinkwrap\": null,\n  \"_spec\": \"rxjs@^5.4.2\",\n  \"_where\": \"C:\\\\Users\\\\shkamat\\\\Desktop\\\\app\",\n  \"author\": {\n    \"name\": \"Ben Lesh\",\n    \"email\": \"ben@benlesh.com\"\n  },\n  \"bugs\": {\n    \"url\": \"https://github.com/ReactiveX/RxJS/issues\"\n  },\n  \"config\": {\n    \"commitizen\": {\n      \"path\": \"cz-conventional-changelog\"\n    }\n  },\n  \"contributors\": [\n    {\n      \"name\": \"Ben Lesh\",\n      \"email\": \"ben@benlesh.com\"\n    },\n    {\n      \"name\": \"Paul Taylor\",\n      \"email\": \"paul.e.taylor@me.com\"\n    },\n    {\n      \"name\": \"Jeff Cross\",\n      \"email\": \"crossj@google.com\"\n    },\n    {\n      \"name\": \"Matthew Podwysocki\",\n      \"email\": \"matthewp@microsoft.com\"\n    },\n    {\n      \"name\": \"OJ Kwon\",\n      \"email\": \"kwon.ohjoong@gmail.com\"\n    },\n    {\n      \"name\": \"Andre Staltz\",\n      \"email\": \"andre@staltz.com\"\n    }\n  ],\n  \"dependencies\": {\n    \"symbol-observable\": \"^1.0.1\"\n  },\n  \"description\": \"Reactive Extensions for modern JavaScript\",\n  \"devDependencies\": {\n    \"babel-polyfill\": \"^6.23.0\",\n    \"benchmark\": \"^2.1.0\",\n    \"benchpress\": \"2.0.0-beta.1\",\n    \"chai\": \"^3.5.0\",\n    \"color\": \"^0.11.1\",\n    \"colors\": \"1.1.2\",\n    \"commitizen\": \"^2.8.6\",\n    \"coveralls\": \"^2.11.13\",\n    \"cz-conventional-changelog\": \"^1.2.0\",\n    \"danger\": \"^1.1.0\",\n    \"doctoc\": \"^1.0.0\",\n    \"escape-string-regexp\": \"^1.0.5 \",\n    \"esdoc\": \"^0.4.7\",\n    \"eslint\": \"^3.8.0\",\n    \"fs-extra\": \"^2.1.2\",\n    \"get-folder-size\": \"^1.0.0\",\n    \"glob\": \"^7.0.3\",\n    \"gm\": \"^1.22.0\",\n    \"google-closure-compiler-js\": \"^20170218.0.0\",\n    \"gzip-size\": \"^3.0.0\",\n    \"http-server\": \"^0.9.0\",\n    \"husky\": \"^0.13.3\",\n    \"lint-staged\": \"3.2.5\",\n    \"lodash\": \"^4.15.0\",\n    \"madge\": \"^1.4.3\",\n    \"markdown-doctest\": \"^0.9.1\",\n    \"minimist\": \"^1.2.0\",\n    \"mkdirp\": \"^0.5.1\",\n    \"mocha\": \"^3.0.2\",\n    \"mocha-in-sauce\": \"0.0.1\",\n    \"npm-run-all\": \"^4.0.2\",\n    \"npm-scripts-info\": \"^0.3.4\",\n    \"nyc\": \"^10.2.0\",\n    \"opn-cli\": \"^3.1.0\",\n    \"platform\": \"^1.3.1\",\n    \"promise\": \"^7.1.1\",\n    \"protractor\": \"^3.1.1\",\n    \"rollup\": \"0.36.3\",\n    \"rollup-plugin-inject\": \"^2.0.0\",\n    \"rollup-plugin-node-resolve\": \"^2.0.0\",\n    \"rx\": \"latest\",\n    \"rxjs\": \"latest\",\n    \"shx\": \"^0.2.2\",\n    \"sinon\": \"^2.1.0\",\n    \"sinon-chai\": \"^2.9.0\",\n    \"source-map-support\": \"^0.4.0\",\n    \"tslib\": \"^1.5.0\",\n    \"tslint\": \"^4.4.2\",\n    \"typescript\": \"~2.0.6\",\n    \"typings\": \"^2.0.0\",\n    \"validate-commit-msg\": \"^2.14.0\",\n    \"watch\": \"^1.0.1\",\n    \"webpack\": \"^1.13.1\",\n    \"xmlhttprequest\": \"1.8.0\"\n  },\n  \"directories\": {},\n  \"dist\": {\n    \"integrity\": \"sha512-fSNi+y+P9ss+EZuV0GcIIqPUK07DEaMRUtLJvdcvMyFjc9dizuDjere+A4V7JrLGnm9iCc+nagV/4QdMTkqC4A==\",\n    \"shasum\": \"0758cddee6033d68e0fd53676f0f3596ce3d483f\",\n    \"tarball\": \"https://registry.npmjs.org/rxjs/-/rxjs-5.4.3.tgz\"\n  },\n  \"engines\": {\n    \"npm\": \">=2.0.0\"\n  },\n  \"homepage\": \"https://github.com/ReactiveX/RxJS\",\n  \"keywords\": [\n    \"Rx\",\n    \"RxJS\",\n    \"ReactiveX\",\n    \"ReactiveExtensions\",\n    \"Streams\",\n    \"Observables\",\n    \"Observable\",\n    \"Stream\",\n    \"ES6\",\n    \"ES2015\"\n  ],\n  \"license\": \"Apache-2.0\",\n  \"lint-staged\": {\n    \"*.@(js)\": [\n      \"eslint --fix\",\n      \"git add\"\n    ],\n    \"*.@(ts)\": [\n      \"tslint --fix\",\n      \"git add\"\n    ]\n  },\n  \"main\": \"Rx.js\",\n  \"maintainers\": [\n    {\n      \"name\": \"blesh\",\n      \"email\": \"ben@benlesh.com\"\n    }\n  ],\n  \"name\": \"rxjs\",\n  \"optionalDependencies\": {},\n  \"readme\": \"ERROR: No README data found!\",\n  \"repository\": {\n    \"type\": \"git\",\n    \"url\": \"git+ssh://git@github.com/ReactiveX/RxJS.git\"\n  },\n  \"scripts-info\": {\n    \"info\": \"List available script\",\n    \"build_all\": \"Build all packages (ES6, CJS, UMD) and generate packages\",\n    \"build_cjs\": \"Build CJS package with clean up existing build, copy source into dist\",\n    \"build_es6\": \"Build ES6 package with clean up existing build, copy source into dist\",\n    \"build_closure_core\": \"Minify Global core build using closure compiler\",\n    \"build_global\": \"Build Global package, then minify build\",\n    \"build_perf\": \"Build CJS & Global build, run macro performance test\",\n    \"build_test\": \"Build CJS package & test spec, execute mocha test runner\",\n    \"build_cover\": \"Run lint to current code, build CJS & test spec, execute test coverage\",\n    \"build_docs\": \"Build ES6 & global package, create documentation using it\",\n    \"build_spec\": \"Build test specs\",\n    \"check_circular_dependencies\": \"Check codebase has circular dependencies\",\n    \"clean_spec\": \"Clean up existing test spec build output\",\n    \"clean_dist_cjs\": \"Clean up existing CJS package output\",\n    \"clean_dist_es6\": \"Clean up existing ES6 package output\",\n    \"clean_dist_global\": \"Clean up existing Global package output\",\n    \"commit\": \"Run git commit wizard\",\n    \"compile_dist_cjs\": \"Compile codebase into CJS module\",\n    \"compile_module_es6\": \"Compile codebase into ES6\",\n    \"cover\": \"Execute test coverage\",\n    \"lint_perf\": \"Run lint against performance test suite\",\n    \"lint_spec\": \"Run lint against test spec\",\n    \"lint_src\": \"Run lint against source\",\n    \"lint\": \"Run lint against everything\",\n    \"perf\": \"Run macro performance benchmark\",\n    \"perf_micro\": \"Run micro performance benchmark\",\n    \"test_mocha\": \"Execute mocha test runner against existing test spec build\",\n    \"test_browser\": \"Execute mocha test runner on browser against existing test spec build\",\n    \"test\": \"Clean up existing test spec build, build test spec and execute mocha test runner\",\n    \"tests2png\": \"Generate marble diagram image from test spec\",\n    \"watch\": \"Watch codebase, trigger compile when source code changes\"\n  },\n  \"typings\": \"Rx.d.ts\",\n  \"version\": \"5.4.3\"\n}\n" }
+                ].map(getRootedFileOrFolder));
+                verifyAfterPartialOrCompleteNpmInstall(2);
+
+                // remove /a/b/node_modules/.staging/rxjs-22375c61/package.json.2252192041
+                filesAndFoldersToAdd.length--;
+                // and add few more folders/files
+                filesAndFoldersToAdd.push(...[
+                    { path: "/a/b/node_modules/symbol-observable" },
+                    { path: "/a/b/node_modules/@types" },
+                    { path: "/a/b/node_modules/@types/lodash" },
+                    { path: "/a/b/node_modules/lodash" },
+                    { path: "/a/b/node_modules/rxjs" },
+                    { path: "/a/b/node_modules/typescript" },
+                    { path: "/a/b/node_modules/.bin" }
+                ].map(getRootedFileOrFolder));
+                // From the type root update
+                verifyAfterPartialOrCompleteNpmInstall(2);
+
+                forEach(filesAndFoldersToAdd, f => {
+                    f.path = f.path
+                        .replace("/a/b/node_modules/.staging", "/a/b/node_modules")
+                        .replace(/[\-\.][\d\w][\d\w][\d\w][\d\w][\d\w][\d\w][\d\w][\d\w]/g, "");
+                });
+
+                const lodashIndexPath = root + "/a/b/node_modules/@types/lodash/index.d.ts";
+                projectFiles.push(find(filesAndFoldersToAdd, f => f.path === lodashIndexPath));
+                // we would now not have failed lookup in the parent of appFolder since lodash is available
+                recursiveWatchedDirectories.length = 1;
+                // npm installation complete, timeout after reload fs
+                timeoutAfterReloadFs = true;
+                verifyAfterPartialOrCompleteNpmInstall(2);
+
+                function verifyAfterPartialOrCompleteNpmInstall(timeoutQueueLengthWhenRunningTimeouts: number) {
+                    host.reloadFS(projectFiles.concat(otherFiles, filesAndFoldersToAdd));
+                    if (timeoutAfterReloadFs) {
+                        host.checkTimeoutQueueLengthAndRun(timeoutQueueLengthWhenRunningTimeouts);
+                    }
+                    else {
+                        host.checkTimeoutQueueLength(2);
+                    }
+                    verifyProject();
+                }
+
+                function verifyProject() {
+                    checkNumberOfConfiguredProjects(projectService, 1);
+
+                    const project = projectService.configuredProjects.get(tsconfigJson.path);
+                    const projectFilePaths = map(projectFiles, f => f.path);
+                    checkProjectActualFiles(project, projectFilePaths);
+
+                    const filesWatched = filter(projectFilePaths, p => p !== app.path);
+                    checkWatchedFiles(host, filesWatched);
+                    checkWatchedDirectories(host, typeRootDirectories.concat(recursiveWatchedDirectories), /*recursive*/ true);
+                    checkWatchedDirectories(host, [], /*recursive*/ false);
+                }
+            }
+
+            it("timeouts occur inbetween installation", () => {
+                verifyNpmInstall(/*timeoutDuringPartialInstallation*/ true);
+            });
+
+            it("timeout occurs after installation", () => {
+                verifyNpmInstall(/*timeoutDuringPartialInstallation*/ false);
+            });
+        });
+    });
+
+    describe("tsserverProjectSystem ProjectsChangedInBackground", () => {
+        function verifyFiles(caption: string, actual: ReadonlyArray<string>, expected: ReadonlyArray<string>) {
+            assert.equal(actual.length, expected.length, `Incorrect number of ${caption}. Actual: ${actual} Expected: ${expected}`);
+            const seen = createMap<true>();
+            forEach(actual, f => {
+                assert.isFalse(seen.has(f), `${caption}: Found duplicate ${f}. Actual: ${actual} Expected: ${expected}`);
+                seen.set(f, true);
+                assert.isTrue(contains(expected, f), `${caption}: Expected not to contain ${f}. Actual: ${actual} Expected: ${expected}`);
+            });
+        }
+
+        function createVerifyInitialOpen(session: TestSession, verifyProjectsUpdatedInBackgroundEventHandler: (events: server.ProjectsUpdatedInBackgroundEvent[]) => void) {
+            return (file: FileOrFolder) => {
+                session.executeCommandSeq(<protocol.OpenRequest>{
+                    command: server.CommandNames.Open,
+                    arguments: {
+                        file: file.path
+                    }
+                });
+                verifyProjectsUpdatedInBackgroundEventHandler([]);
+            };
+        }
+
+        interface ProjectsUpdatedInBackgroundEventVerifier {
+            session: TestSession;
+            verifyProjectsUpdatedInBackgroundEventHandler(events: server.ProjectsUpdatedInBackgroundEvent[]): void;
+            verifyInitialOpen(file: FileOrFolder): void;
+        }
+
+        function verifyProjectsUpdatedInBackgroundEvent(createSession: (host: TestServerHost) => ProjectsUpdatedInBackgroundEventVerifier) {
+            it("when adding new file", () => {
+                const commonFile1: FileOrFolder = {
+                    path: "/a/b/file1.ts",
+                    content: "export var x = 10;"
+                };
+                const commonFile2: FileOrFolder = {
+                    path: "/a/b/file2.ts",
+                    content: "export var y = 10;"
+                };
+                const commonFile3: FileOrFolder = {
+                    path: "/a/b/file3.ts",
+                    content: "export var z = 10;"
+                };
+                const configFile: FileOrFolder = {
+                    path: "/a/b/tsconfig.json",
+                    content: `{}`
+                };
+                const openFiles = [commonFile1.path];
+                const host = createServerHost([commonFile1, libFile, configFile]);
+                const { verifyProjectsUpdatedInBackgroundEventHandler, verifyInitialOpen } = createSession(host);
+                verifyInitialOpen(commonFile1);
+
+                host.reloadFS([commonFile1, libFile, configFile, commonFile2]);
+                host.runQueuedTimeoutCallbacks();
+                verifyProjectsUpdatedInBackgroundEventHandler([{
+                    eventName: server.ProjectsUpdatedInBackgroundEvent,
+                    data: {
+                        openFiles
+                    }
+                }]);
+
+                host.reloadFS([commonFile1, commonFile2, libFile, configFile, commonFile3]);
+                host.runQueuedTimeoutCallbacks();
+                verifyProjectsUpdatedInBackgroundEventHandler([{
+                    eventName: server.ProjectsUpdatedInBackgroundEvent,
+                    data: {
+                        openFiles
+                    }
+                }]);
+            });
+
+            describe("with --out or --outFile setting", () => {
+                function verifyEventWithOutSettings(compilerOptions: CompilerOptions = {}) {
+                    const config: FileOrFolder = {
+                        path: "/a/tsconfig.json",
+                        content: JSON.stringify({
+                            compilerOptions
+                        })
+                    };
+
+                    const f1: FileOrFolder = {
+                        path: "/a/a.ts",
+                        content: "export let x = 1"
+                    };
+                    const f2: FileOrFolder = {
+                        path: "/a/b.ts",
+                        content: "export let y = 1"
+                    };
+
+                    const openFiles = [f1.path];
+                    const files = [f1, config, libFile];
+                    const host = createServerHost(files);
+                    const { verifyInitialOpen, verifyProjectsUpdatedInBackgroundEventHandler } = createSession(host);
+                    verifyInitialOpen(f1);
+
+                    files.push(f2);
+                    host.reloadFS(files);
+                    host.runQueuedTimeoutCallbacks();
+
+                    verifyProjectsUpdatedInBackgroundEventHandler([{
+                        eventName: server.ProjectsUpdatedInBackgroundEvent,
+                        data: {
+                            openFiles
+                        }
+                    }]);
+
+                    f2.content = "export let x = 11";
+                    host.reloadFS(files);
+                    host.runQueuedTimeoutCallbacks();
+                    verifyProjectsUpdatedInBackgroundEventHandler([{
+                        eventName: server.ProjectsUpdatedInBackgroundEvent,
+                        data: {
+                            openFiles
+                        }
+                    }]);
+                }
+
+                it("when both options are not set", () => {
+                    verifyEventWithOutSettings();
+                });
+
+                it("when --out is set", () => {
+                    const outJs = "/a/out.js";
+                    verifyEventWithOutSettings({ out: outJs });
+                });
+
+                it("when --outFile is set", () => {
+                    const outJs = "/a/out.js";
+                    verifyEventWithOutSettings({ outFile: outJs });
+                });
+            });
+
+            describe("with modules and configured project", () => {
+                const file1Consumer1Path = "/a/b/file1Consumer1.ts";
+                const moduleFile1Path = "/a/b/moduleFile1.ts";
+                const configFilePath = "/a/b/tsconfig.json";
+                interface InitialStateParams {
+                    /** custom config file options */
+                    configObj?: any;
+                    /** Additional files and folders to add */
+                    getAdditionalFileOrFolder?(): FileOrFolder[];
+                    /** initial list of files to reload in fs and first file in this list being the file to open */
+                    firstReloadFileList?: string[];
+                }
+                function getInitialState({ configObj = {}, getAdditionalFileOrFolder, firstReloadFileList }: InitialStateParams = {}) {
+                    const moduleFile1: FileOrFolder = {
+                        path: moduleFile1Path,
+                        content: "export function Foo() { };",
+                    };
+
+                    const file1Consumer1: FileOrFolder = {
+                        path: file1Consumer1Path,
+                        content: `import {Foo} from "./moduleFile1"; export var y = 10;`,
+                    };
+
+                    const file1Consumer2: FileOrFolder = {
+                        path: "/a/b/file1Consumer2.ts",
+                        content: `import {Foo} from "./moduleFile1"; let z = 10;`,
+                    };
+
+                    const moduleFile2: FileOrFolder = {
+                        path: "/a/b/moduleFile2.ts",
+                        content: `export var Foo4 = 10;`,
+                    };
+
+                    const globalFile3: FileOrFolder = {
+                        path: "/a/b/globalFile3.ts",
+                        content: `interface GlobalFoo { age: number }`
+                    };
+
+                    const additionalFiles = getAdditionalFileOrFolder ? getAdditionalFileOrFolder() : [];
+                    const configFile = {
+                        path: configFilePath,
+                        content: JSON.stringify(configObj || { compilerOptions: {} })
+                    };
+
+                    const files = [file1Consumer1, moduleFile1, file1Consumer2, moduleFile2, ...additionalFiles, globalFile3, libFile, configFile];
+
+                    const filesToReload = firstReloadFileList && getFiles(firstReloadFileList) || files;
+                    const host = createServerHost([filesToReload[0], configFile]);
+
+                    // Initial project creation
+                    const { session, verifyProjectsUpdatedInBackgroundEventHandler, verifyInitialOpen } = createSession(host);
+                    const openFiles = [filesToReload[0].path];
+                    verifyInitialOpen(filesToReload[0]);
+
+                    // Since this is first event, it will have all the files
+                    verifyProjectsUpdatedInBackgroundEvent(filesToReload);
+
+                    return {
+                        moduleFile1, file1Consumer1, file1Consumer2, moduleFile2, globalFile3, configFile,
+                        files,
+                        updateContentOfOpenFile,
+                        verifyNoProjectsUpdatedInBackgroundEvent,
+                        verifyProjectsUpdatedInBackgroundEvent
+                    };
+
+                    function getFiles(filelist: string[]) {
+                        return map(filelist, getFile);
+                    }
+
+                    function getFile(fileName: string) {
+                        return find(files, file => file.path === fileName);
+                    }
+
+                    function verifyNoProjectsUpdatedInBackgroundEvent(filesToReload?: FileOrFolder[]) {
+                        host.reloadFS(filesToReload || files);
+                        host.runQueuedTimeoutCallbacks();
+                        verifyProjectsUpdatedInBackgroundEventHandler([]);
+                    }
+
+                    function verifyProjectsUpdatedInBackgroundEvent(filesToReload?: FileOrFolder[]) {
+                        host.reloadFS(filesToReload || files);
+                        host.runQueuedTimeoutCallbacks();
+                        verifyProjectsUpdatedInBackgroundEventHandler([{
+                            eventName: server.ProjectsUpdatedInBackgroundEvent,
+                            data: {
+                                openFiles
+                            }
+                        }]);
+                    }
+
+                    function updateContentOfOpenFile(file: FileOrFolder, newContent: string) {
+                        session.executeCommandSeq<protocol.ChangeRequest>({
+                            command: server.CommandNames.Change,
+                            arguments: {
+                                file: file.path,
+                                insertString: newContent,
+                                endLine: 1,
+                                endOffset: file.content.length,
+                                line: 1,
+                                offset: 1
+                            }
+                        });
+                        file.content = newContent;
+                    }
+                }
+
+                it("should contains only itself if a module file's shape didn't change, and all files referencing it if its shape changed", () => {
+                    const { moduleFile1, verifyProjectsUpdatedInBackgroundEvent } = getInitialState();
+
+                    // Change the content of moduleFile1 to `export var T: number;export function Foo() { };`
+                    moduleFile1.content = `export var T: number;export function Foo() { };`;
+                    verifyProjectsUpdatedInBackgroundEvent();
+
+                    // Change the content of moduleFile1 to `export var T: number;export function Foo() { console.log('hi'); };`
+                    moduleFile1.content = `export var T: number;export function Foo() { console.log('hi'); };`;
+                    verifyProjectsUpdatedInBackgroundEvent();
+                });
+
+                it("should be up-to-date with the reference map changes", () => {
+                    const { moduleFile1, file1Consumer1, updateContentOfOpenFile, verifyProjectsUpdatedInBackgroundEvent, verifyNoProjectsUpdatedInBackgroundEvent } = getInitialState();
+
+                    // Change file1Consumer1 content to `export let y = Foo();`
+                    updateContentOfOpenFile(file1Consumer1, "export let y = Foo();");
+                    verifyNoProjectsUpdatedInBackgroundEvent();
+
+                    // Change the content of moduleFile1 to `export var T: number;export function Foo() { };`
+                    moduleFile1.content = `export var T: number;export function Foo() { };`;
+                    verifyProjectsUpdatedInBackgroundEvent();
+
+                    // Add the import statements back to file1Consumer1
+                    updateContentOfOpenFile(file1Consumer1, `import {Foo} from "./moduleFile1";let y = Foo();`);
+                    verifyNoProjectsUpdatedInBackgroundEvent();
+
+                    // Change the content of moduleFile1 to `export var T: number;export var T2: string;export function Foo() { };`
+                    moduleFile1.content = `export var T: number;export var T2: string;export function Foo() { };`;
+                    verifyProjectsUpdatedInBackgroundEvent();
+
+                    // Multiple file edits in one go:
+
+                    // Change file1Consumer1 content to `export let y = Foo();`
+                    // Change the content of moduleFile1 to `export var T: number;export function Foo() { };`
+                    updateContentOfOpenFile(file1Consumer1, `export let y = Foo();`);
+                    moduleFile1.content = `export var T: number;export function Foo() { };`;
+                    verifyProjectsUpdatedInBackgroundEvent();
+                });
+
+                it("should be up-to-date with deleted files", () => {
+                    const { moduleFile1, file1Consumer2, files, verifyProjectsUpdatedInBackgroundEvent } = getInitialState();
+
+                    // Change the content of moduleFile1 to `export var T: number;export function Foo() { };`
+                    moduleFile1.content = `export var T: number;export function Foo() { };`;
+
+                    // Delete file1Consumer2
+                    const filesToLoad = filter(files, file => file !== file1Consumer2);
+                    verifyProjectsUpdatedInBackgroundEvent(filesToLoad);
+                });
+
+                it("should be up-to-date with newly created files", () => {
+                    const { moduleFile1, files, verifyProjectsUpdatedInBackgroundEvent, } = getInitialState();
+
+                    const file1Consumer3: FileOrFolder = {
+                        path: "/a/b/file1Consumer3.ts",
+                        content: `import {Foo} from "./moduleFile1"; let y = Foo();`
+                    };
+                    moduleFile1.content = `export var T: number;export function Foo() { };`;
+                    verifyProjectsUpdatedInBackgroundEvent(files.concat(file1Consumer3));
+                });
+
+                it("should detect changes in non-root files", () => {
+                    const { moduleFile1, verifyProjectsUpdatedInBackgroundEvent } = getInitialState({
+                        configObj: { files: [file1Consumer1Path] },
+                    });
+
+                    moduleFile1.content = `export var T: number;export function Foo() { };`;
+                    verifyProjectsUpdatedInBackgroundEvent();
+
+                    // change file1 internal, and verify only file1 is affected
+                    moduleFile1.content += "var T1: number;";
+                    verifyProjectsUpdatedInBackgroundEvent();
+                });
+
+                it("should return all files if a global file changed shape", () => {
+                    const { globalFile3, verifyProjectsUpdatedInBackgroundEvent } = getInitialState();
+
+                    globalFile3.content += "var T2: string;";
+                    verifyProjectsUpdatedInBackgroundEvent();
+                });
+
+                it("should always return the file itself if '--isolatedModules' is specified", () => {
+                    const { moduleFile1, verifyProjectsUpdatedInBackgroundEvent } = getInitialState({
+                        configObj: { compilerOptions: { isolatedModules: true } }
+                    });
+
+                    moduleFile1.content = `export var T: number;export function Foo() { };`;
+                    verifyProjectsUpdatedInBackgroundEvent();
+                });
+
+                it("should always return the file itself if '--out' or '--outFile' is specified", () => {
+                    const outFilePath = "/a/b/out.js";
+                    const { moduleFile1, verifyProjectsUpdatedInBackgroundEvent } = getInitialState({
+                        configObj: { compilerOptions: { module: "system", outFile: outFilePath } }
+                    });
+
+                    moduleFile1.content = `export var T: number;export function Foo() { };`;
+                    verifyProjectsUpdatedInBackgroundEvent();
+                });
+
+                it("should return cascaded affected file list", () => {
+                    const file1Consumer1Consumer1: FileOrFolder = {
+                        path: "/a/b/file1Consumer1Consumer1.ts",
+                        content: `import {y} from "./file1Consumer1";`
+                    };
+                    const { moduleFile1, file1Consumer1, updateContentOfOpenFile, verifyNoProjectsUpdatedInBackgroundEvent, verifyProjectsUpdatedInBackgroundEvent } = getInitialState({
+                        getAdditionalFileOrFolder: () => [file1Consumer1Consumer1]
+                    });
+
+                    updateContentOfOpenFile(file1Consumer1, file1Consumer1.content + "export var T: number;");
+                    verifyNoProjectsUpdatedInBackgroundEvent();
+
+                    // Doesnt change the shape of file1Consumer1
+                    moduleFile1.content = `export var T: number;export function Foo() { };`;
+                    verifyProjectsUpdatedInBackgroundEvent();
+
+                    // Change both files before the timeout
+                    updateContentOfOpenFile(file1Consumer1, file1Consumer1.content + "export var T2: number;");
+                    moduleFile1.content = `export var T2: number;export function Foo() { };`;
+                    verifyProjectsUpdatedInBackgroundEvent();
+                });
+
+                it("should work fine for files with circular references", () => {
+                    const file1: FileOrFolder = {
+                        path: "/a/b/file1.ts",
+                        content: `
+                    /// <reference path="./file2.ts" />
+                    export var t1 = 10;`
+                    };
+                    const file2: FileOrFolder = {
+                        path: "/a/b/file2.ts",
+                        content: `
+                    /// <reference path="./file1.ts" />
+                    export var t2 = 10;`
+                    };
+                    const { configFile, verifyProjectsUpdatedInBackgroundEvent } = getInitialState({
+                        getAdditionalFileOrFolder: () => [file1, file2],
+                        firstReloadFileList: [file1.path, libFile.path, file2.path, configFilePath]
+                    });
+
+                    file2.content += "export var t3 = 10;";
+                    verifyProjectsUpdatedInBackgroundEvent([file1, file2, libFile, configFile]);
+                });
+
+                it("should detect removed code file", () => {
+                    const referenceFile1: FileOrFolder = {
+                        path: "/a/b/referenceFile1.ts",
+                        content: `
+                    /// <reference path="./moduleFile1.ts" />
+                    export var x = Foo();`
+                    };
+                    const { configFile, verifyProjectsUpdatedInBackgroundEvent } = getInitialState({
+                        getAdditionalFileOrFolder: () => [referenceFile1],
+                        firstReloadFileList: [referenceFile1.path, libFile.path, moduleFile1Path, configFilePath]
+                    });
+
+                    verifyProjectsUpdatedInBackgroundEvent([libFile, referenceFile1, configFile]);
+                });
+
+                it("should detect non-existing code file", () => {
+                    const referenceFile1: FileOrFolder = {
+                        path: "/a/b/referenceFile1.ts",
+                        content: `
+                    /// <reference path="./moduleFile2.ts" />
+                    export var x = Foo();`
+                    };
+                    const { configFile, moduleFile2, updateContentOfOpenFile, verifyNoProjectsUpdatedInBackgroundEvent, verifyProjectsUpdatedInBackgroundEvent } = getInitialState({
+                        getAdditionalFileOrFolder: () => [referenceFile1],
+                        firstReloadFileList: [referenceFile1.path, libFile.path, configFilePath]
+                    });
+
+                    updateContentOfOpenFile(referenceFile1, referenceFile1.content + "export var yy = Foo();");
+                    verifyNoProjectsUpdatedInBackgroundEvent([libFile, referenceFile1, configFile]);
+
+                    // Create module File2 and see both files are saved
+                    verifyProjectsUpdatedInBackgroundEvent([libFile, moduleFile2, referenceFile1, configFile]);
+                });
+            });
+
+            describe("resolution when resolution cache size", () => {
+                function verifyWithMaxCacheLimit(limitHit: boolean, useSlashRootAsSomeNotRootFolderInUserDirectory: boolean) {
+                    const rootFolder = useSlashRootAsSomeNotRootFolderInUserDirectory ? "/user/username/rootfolder/otherfolder/" : "/";
+                    const file1: FileOrFolder = {
+                        path: rootFolder + "a/b/project/file1.ts",
+                        content: 'import a from "file2"'
+                    };
+                    const file2: FileOrFolder = {
+                        path: rootFolder + "a/b/node_modules/file2/index.d.ts",
+                        content: "export class a { }"
+                    };
+                    const file3: FileOrFolder = {
+                        path: rootFolder + "a/b/project/file3.ts",
+                        content: "export class c { }"
+                    };
+                    const configFile: FileOrFolder = {
+                        path: rootFolder + "a/b/project/tsconfig.json",
+                        content: JSON.stringify({ compilerOptions: { typeRoots: [] } })
+                    };
+
+                    const projectFiles = [file1, file3, libFile, configFile];
+                    const openFiles = [file1.path];
+                    const watchedRecursiveDirectories = useSlashRootAsSomeNotRootFolderInUserDirectory ?
+                        // Folders of node_modules lookup not in changedRoot
+                        ["a/b/project", "a/b/node_modules", "a/node_modules", "node_modules"].map(v => rootFolder + v) :
+                        // Folder of tsconfig
+                        ["/a/b/project"];
+                    const host = createServerHost(projectFiles);
+                    const { session, verifyInitialOpen, verifyProjectsUpdatedInBackgroundEventHandler } = createSession(host);
+                    const projectService = session.getProjectService();
+                    verifyInitialOpen(file1);
+                    checkNumberOfProjects(projectService, { configuredProjects: 1 });
+                    const project = projectService.configuredProjects.get(configFile.path);
+                    verifyProject();
+                    if (limitHit) {
+                        (project as ResolutionCacheHost).maxNumberOfFilesToIterateForInvalidation = 1;
+                    }
+
+                    file3.content += "export class d {}";
+                    host.reloadFS(projectFiles);
+                    host.checkTimeoutQueueLengthAndRun(2);
+
+                    // Since this is first event
+                    verifyProject();
+                    verifyProjectsUpdatedInBackgroundEventHandler([{
+                        eventName: server.ProjectsUpdatedInBackgroundEvent,
+                        data: {
+                            openFiles
+                        }
+                    }]);
+
+                    projectFiles.push(file2);
+                    host.reloadFS(projectFiles);
+                    host.runQueuedTimeoutCallbacks();
+                    if (useSlashRootAsSomeNotRootFolderInUserDirectory) {
+                        watchedRecursiveDirectories.length = 2;
+                    }
+                    else {
+                        // file2 addition wont be detected
+                        projectFiles.pop();
+                        assert.isTrue(host.fileExists(file2.path));
+                    }
+                    verifyProject();
+
+                    verifyProjectsUpdatedInBackgroundEventHandler(useSlashRootAsSomeNotRootFolderInUserDirectory ? [{
+                        eventName: server.ProjectsUpdatedInBackgroundEvent,
+                        data: {
+                            openFiles
+                        }
+                    }] : []);
+
+                    function verifyProject() {
+                        checkProjectActualFiles(project, map(projectFiles, file => file.path));
+                        checkWatchedDirectories(host, [], /*recursive*/ false);
+                        checkWatchedDirectories(host, watchedRecursiveDirectories, /*recursive*/ true);
+                    }
+                }
+
+                it("limit not hit and project is not at root level", () => {
+                    verifyWithMaxCacheLimit(/*limitHit*/ false, /*useSlashRootAsSomeNotRootFolderInUserDirectory*/ true);
+                });
+
+                it("limit hit and project is not at root level", () => {
+                    verifyWithMaxCacheLimit(/*limitHit*/ true, /*useSlashRootAsSomeNotRootFolderInUserDirectory*/ true);
+                });
+
+                it("limit not hit and project is at root level", () => {
+                    verifyWithMaxCacheLimit(/*limitHit*/ false, /*useSlashRootAsSomeNotRootFolderInUserDirectory*/ false);
+                });
+
+                it("limit hit and project is at root level", () => {
+                    verifyWithMaxCacheLimit(/*limitHit*/ true, /*useSlashRootAsSomeNotRootFolderInUserDirectory*/ false);
+                });
+            });
+        }
+
+        describe("when event handler is set in the session", () => {
+            verifyProjectsUpdatedInBackgroundEvent(createSessionWithProjectChangedEventHandler);
+
+            function createSessionWithProjectChangedEventHandler(host: TestServerHost): ProjectsUpdatedInBackgroundEventVerifier {
+                const projectChangedEvents: server.ProjectsUpdatedInBackgroundEvent[] = [];
+                const session = createSession(host, {
+                    eventHandler: e => {
+                        if (e.eventName === server.ProjectsUpdatedInBackgroundEvent) {
+                            projectChangedEvents.push(e);
+                        }
+                    }
+                });
+
+                return {
+                    session,
+                    verifyProjectsUpdatedInBackgroundEventHandler,
+                    verifyInitialOpen: createVerifyInitialOpen(session, verifyProjectsUpdatedInBackgroundEventHandler)
+                };
+
+                function eventToString(event: server.ProjectsUpdatedInBackgroundEvent) {
+                    return JSON.stringify(event && { eventName: event.eventName, data: event.data });
+                }
+
+                function eventsToString(events: ReadonlyArray<server.ProjectsUpdatedInBackgroundEvent>) {
+                    return "[" + map(events, eventToString).join(",") + "]";
+                }
+
+                function verifyProjectsUpdatedInBackgroundEventHandler(expectedEvents: ReadonlyArray<server.ProjectsUpdatedInBackgroundEvent>) {
+                    assert.equal(projectChangedEvents.length, expectedEvents.length, `Incorrect number of events Actual: ${eventsToString(projectChangedEvents)} Expected: ${eventsToString(expectedEvents)}`);
+                    forEach(projectChangedEvents, (actualEvent, i) => {
+                        const expectedEvent = expectedEvents[i];
+                        assert.strictEqual(actualEvent.eventName, expectedEvent.eventName);
+                        verifyFiles("openFiles", actualEvent.data.openFiles, expectedEvent.data.openFiles);
+                    });
+
+                    // Verified the events, reset them
+                    projectChangedEvents.length = 0;
+                }
+            }
+        });
+
+        describe("when event handler is not set but session is created with canUseEvents = true", () => {
+            verifyProjectsUpdatedInBackgroundEvent(createSessionThatUsesEvents);
+
+            function createSessionThatUsesEvents(host: TestServerHost): ProjectsUpdatedInBackgroundEventVerifier {
+                const session = createSession(host, { canUseEvents: true });
+
+                return {
+                    session,
+                    verifyProjectsUpdatedInBackgroundEventHandler,
+                    verifyInitialOpen: createVerifyInitialOpen(session, verifyProjectsUpdatedInBackgroundEventHandler)
+                };
+
+                function verifyProjectsUpdatedInBackgroundEventHandler(expected: ReadonlyArray<server.ProjectsUpdatedInBackgroundEvent>) {
+                    const expectedEvents: protocol.ProjectsUpdatedInBackgroundEventBody[] = map(expected, e => {
+                        return {
+                            openFiles: e.data.openFiles
+                        };
+                    });
+                    const outputEventRegex = /Content\-Length: [\d]+\r\n\r\n/;
+                    const events: protocol.ProjectsUpdatedInBackgroundEvent[] = filter(
+                        map(
+                            host.getOutput(), s => convertToObject(
+                                ts.parseJsonText("json.json", s.replace(outputEventRegex, "")),
+                                []
+                            )
+                        ),
+                        e => e.event === server.ProjectsUpdatedInBackgroundEvent
+                    );
+                    assert.equal(events.length, expectedEvents.length, `Incorrect number of events Actual: ${map(events, e => e.body)} Expected: ${expectedEvents}`);
+                    forEach(events, (actualEvent, i) => {
+                        const expectedEvent = expectedEvents[i];
+                        verifyFiles("openFiles", actualEvent.body.openFiles, expectedEvent.openFiles);
+                    });
+
+                    // Verified the events, reset them
+                    session.clearMessages();
+                }
+            }
+        });
+    });
+
+    describe("tsserverProjectSystem Watched recursive directories with windows style file system", () => {
+        function verifyWatchedDirectories(useProjectAtRoot: boolean) {
+            const root = useProjectAtRoot ? "c:/" : "c:/myfolder/allproject/";
+            const configFile: FileOrFolder = {
+                path: root + "project/tsconfig.json",
+                content: "{}"
+            };
+            const file1: FileOrFolder = {
+                path: root + "project/file1.ts",
+                content: "let x = 10;"
+            };
+            const file2: FileOrFolder = {
+                path: root + "project/file2.ts",
+                content: "let y = 10;"
+            };
+            const files = [configFile, file1, file2, libFile];
+            const host = createServerHost(files, { useWindowsStylePaths: true });
+            const projectService = createProjectService(host);
+            projectService.openClientFile(file1.path);
+            const project = projectService.configuredProjects.get(configFile.path);
+            assert.isDefined(project);
+            const winsowsStyleLibFilePath = "c:/" + libFile.path.substring(1);
+            checkProjectActualFiles(project, files.map(f => f === libFile ? winsowsStyleLibFilePath : f.path));
+            checkWatchedFiles(host, mapDefined(files, f => f === libFile ? winsowsStyleLibFilePath : f === file1 ? undefined : f.path));
+            checkWatchedDirectories(host, [], /*recursive*/ false);
+            checkWatchedDirectories(host, [
+                root + "project",
+                root + "project/node_modules/@types"
+            ].concat(useProjectAtRoot ? [] : [root + nodeModulesAtTypes]), /*recursive*/ true);
+        }
+
+        it("When project is in rootFolder", () => {
+            verifyWatchedDirectories(/*useProjectAtRoot*/ true);
+        });
+
+        it("When files at some folder other than root", () => {
+            verifyWatchedDirectories(/*useProjectAtRoot*/ false);
+        });
+    });
+}