namespace ts {
    const isTypeNodeOrTypeParameterDeclaration = or(isTypeNode, isTypeParameterDeclaration);

    /**
     * Visits a Node using the supplied visitor, possibly returning a new Node in its place.
     *
     * @param node The Node to visit.
     * @param visitor The callback used to visit the Node.
     * @param test A callback to execute to verify the Node is valid.
     * @param lift An optional callback to execute to lift a NodeArray into a valid Node.
     */
    export function visitNode<T extends Node>(node: T, visitor: Visitor, test?: (node: Node) => boolean, lift?: (node: NodeArray<Node>) => T): T;

    /**
     * Visits a Node using the supplied visitor, possibly returning a new Node in its place.
     *
     * @param node The Node to visit.
     * @param visitor The callback used to visit the Node.
     * @param test A callback to execute to verify the Node is valid.
     * @param lift An optional callback to execute to lift a NodeArray into a valid Node.
     */
    export function visitNode<T extends Node>(node: T | undefined, visitor: Visitor, test?: (node: Node) => boolean, lift?: (node: NodeArray<Node>) => T): T | undefined;

    export function visitNode<T extends Node>(node: T | undefined, visitor: Visitor, test?: (node: Node) => boolean, lift?: (node: NodeArray<Node>) => T): T | undefined {
        if (node === undefined || visitor === undefined) {
            return node;
        }

        aggregateTransformFlags(node);
        const visited = visitor(node);
        if (visited === node) {
            return node;
        }

        let visitedNode: Node;
        if (visited === undefined) {
            return undefined;
        }
        else if (isArray(visited)) {
            visitedNode = (lift || extractSingleNode)(visited);
        }
        else {
            visitedNode = visited;
        }

        Debug.assertNode(visitedNode, test);
        aggregateTransformFlags(visitedNode);
        return <T>visitedNode;
    }

    /**
     * Visits a NodeArray using the supplied visitor, possibly returning a new NodeArray in its place.
     *
     * @param nodes The NodeArray to visit.
     * @param visitor The callback used to visit a Node.
     * @param test A node test to execute for each node.
     * @param start An optional value indicating the starting offset at which to start visiting.
     * @param count An optional value indicating the maximum number of nodes to visit.
     */
    export function visitNodes<T extends Node>(nodes: NodeArray<T>, visitor: Visitor, test?: (node: Node) => boolean, start?: number, count?: number): NodeArray<T>;

    /**
     * Visits a NodeArray using the supplied visitor, possibly returning a new NodeArray in its place.
     *
     * @param nodes The NodeArray to visit.
     * @param visitor The callback used to visit a Node.
     * @param test A node test to execute for each node.
     * @param start An optional value indicating the starting offset at which to start visiting.
     * @param count An optional value indicating the maximum number of nodes to visit.
     */
    export function visitNodes<T extends Node>(nodes: NodeArray<T> | undefined, visitor: Visitor, test?: (node: Node) => boolean, start?: number, count?: number): NodeArray<T> | undefined;

    /**
     * Visits a NodeArray using the supplied visitor, possibly returning a new NodeArray in its place.
     *
     * @param nodes The NodeArray to visit.
     * @param visitor The callback used to visit a Node.
     * @param test A node test to execute for each node.
     * @param start An optional value indicating the starting offset at which to start visiting.
     * @param count An optional value indicating the maximum number of nodes to visit.
     */
    export function visitNodes<T extends Node>(nodes: NodeArray<T> | undefined, visitor: Visitor, test?: (node: Node) => boolean, start?: number, count?: number): NodeArray<T> | undefined {
        if (nodes === undefined || visitor === undefined) {
            return nodes;
        }

        let updated: MutableNodeArray<T>;

        // Ensure start and count have valid values
        const length = nodes.length;
        if (start === undefined || start < 0) {
            start = 0;
        }

        if (count === undefined || count > length - start) {
            count = length - start;
        }

        if (start > 0 || count < length) {
            // If we are not visiting all of the original nodes, we must always create a new array.
            // Since this is a fragment of a node array, we do not copy over the previous location
            // and will only copy over `hasTrailingComma` if we are including the last element.
            updated = createNodeArray<T>([], /*hasTrailingComma*/ nodes.hasTrailingComma && start + count === length);
        }

        // Visit each original node.
        for (let i = 0; i < count; i++) {
            const node = nodes[i + start];
            aggregateTransformFlags(node);
            const visited = node !== undefined ? visitor(node) : undefined;
            if (updated !== undefined || visited === undefined || visited !== node) {
                if (updated === undefined) {
                    // Ensure we have a copy of `nodes`, up to the current index.
                    updated = createNodeArray(nodes.slice(0, i), nodes.hasTrailingComma);
                    setTextRange(updated, nodes);
                }
                if (visited) {
                    if (isArray(visited)) {
                        for (const visitedNode of visited) {
                            Debug.assertNode(visitedNode, test);
                            aggregateTransformFlags(visitedNode);
                            updated.push(<T>visitedNode);
                        }
                    }
                    else {
                        Debug.assertNode(visited, test);
                        aggregateTransformFlags(visited);
                        updated.push(<T>visited);
                    }
                }
            }
        }

        return updated || nodes;
    }

    /**
     * Starts a new lexical environment and visits a statement list, ending the lexical environment
     * and merging hoisted declarations upon completion.
     */
    export function visitLexicalEnvironment(statements: NodeArray<Statement>, visitor: Visitor, context: TransformationContext, start?: number, ensureUseStrict?: boolean) {
        context.startLexicalEnvironment();
        statements = visitNodes(statements, visitor, isStatement, start);
        if (ensureUseStrict && !startsWithUseStrict(statements)) {
            statements = setTextRange(createNodeArray([createStatement(createLiteral("use strict")), ...statements]), statements);
        }
        const declarations = context.endLexicalEnvironment();
        return setTextRange(createNodeArray(concatenate(statements, declarations)), statements);
    }

    /**
     * Starts a new lexical environment and visits a parameter list, suspending the lexical
     * environment upon completion.
     */
    export function visitParameterList(nodes: NodeArray<ParameterDeclaration>, visitor: Visitor, context: TransformationContext, nodesVisitor = visitNodes) {
        context.startLexicalEnvironment();
        const updated = nodesVisitor(nodes, visitor, isParameterDeclaration);
        context.suspendLexicalEnvironment();
        return updated;
    }

    /**
     * Resumes a suspended lexical environment and visits a function body, ending the lexical
     * environment and merging hoisted declarations upon completion.
     */
    export function visitFunctionBody(node: FunctionBody, visitor: Visitor, context: TransformationContext): FunctionBody;
    /**
     * Resumes a suspended lexical environment and visits a function body, ending the lexical
     * environment and merging hoisted declarations upon completion.
     */
    export function visitFunctionBody(node: FunctionBody | undefined, visitor: Visitor, context: TransformationContext): FunctionBody | undefined;
    /**
     * Resumes a suspended lexical environment and visits a concise body, ending the lexical
     * environment and merging hoisted declarations upon completion.
     */
    export function visitFunctionBody(node: ConciseBody, visitor: Visitor, context: TransformationContext): ConciseBody;
    export function visitFunctionBody(node: ConciseBody, visitor: Visitor, context: TransformationContext): ConciseBody {
        context.resumeLexicalEnvironment();
        const updated = visitNode(node, visitor, isConciseBody);
        const declarations = context.endLexicalEnvironment();
        if (some(declarations)) {
            const block = convertToFunctionBody(updated);
            const statements = mergeLexicalEnvironment(block.statements, declarations);
            return updateBlock(block, statements);
        }
        return updated;
    }

    /**
     * Visits each child of a Node using the supplied visitor, possibly returning a new Node of the same kind in its place.
     *
     * @param node The Node whose children will be visited.
     * @param visitor The callback used to visit each child.
     * @param context A lexical environment context for the visitor.
     */
    export function visitEachChild<T extends Node>(node: T, visitor: Visitor, context: TransformationContext): T;

    /**
     * Visits each child of a Node using the supplied visitor, possibly returning a new Node of the same kind in its place.
     *
     * @param node The Node whose children will be visited.
     * @param visitor The callback used to visit each child.
     * @param context A lexical environment context for the visitor.
     */
    export function visitEachChild<T extends Node>(node: T | undefined, visitor: Visitor, context: TransformationContext, nodesVisitor?: typeof visitNodes, tokenVisitor?: Visitor): T | undefined;

    export function visitEachChild(node: Node, visitor: Visitor, context: TransformationContext, nodesVisitor = visitNodes, tokenVisitor?: Visitor): Node {
        if (node === undefined) {
            return undefined;
        }

        const kind = node.kind;

        // No need to visit nodes with no children.
        if ((kind > SyntaxKind.FirstToken && kind <= SyntaxKind.LastToken) || kind === SyntaxKind.ThisType) {
            return node;
        }

        switch (kind) {
            // Names

            case SyntaxKind.Identifier:
                return updateIdentifier(<Identifier>node, nodesVisitor((<Identifier>node).typeArguments, visitor, isTypeNodeOrTypeParameterDeclaration));

            case SyntaxKind.QualifiedName:
                return updateQualifiedName(<QualifiedName>node,
                    visitNode((<QualifiedName>node).left, visitor, isEntityName),
                    visitNode((<QualifiedName>node).right, visitor, isIdentifier));

            case SyntaxKind.ComputedPropertyName:
                return updateComputedPropertyName(<ComputedPropertyName>node,
                    visitNode((<ComputedPropertyName>node).expression, visitor, isExpression));

            // Signature elements

            case SyntaxKind.TypeParameter:
                return updateTypeParameterDeclaration(<TypeParameterDeclaration>node,
                    visitNode((<TypeParameterDeclaration>node).name, visitor, isIdentifier),
                    visitNode((<TypeParameterDeclaration>node).constraint, visitor, isTypeNode),
                    visitNode((<TypeParameterDeclaration>node).default, visitor, isTypeNode));

            case SyntaxKind.Parameter:
                return updateParameter(<ParameterDeclaration>node,
                    nodesVisitor((<ParameterDeclaration>node).decorators, visitor, isDecorator),
                    nodesVisitor((<ParameterDeclaration>node).modifiers, visitor, isModifier),
                    visitNode((<ParameterDeclaration>node).dotDotDotToken, tokenVisitor, isToken),
                    visitNode((<ParameterDeclaration>node).name, visitor, isBindingName),
                    visitNode((<ParameterDeclaration>node).questionToken, tokenVisitor, isToken),
                    visitNode((<ParameterDeclaration>node).type, visitor, isTypeNode),
                    visitNode((<ParameterDeclaration>node).initializer, visitor, isExpression));

            case SyntaxKind.Decorator:
                return updateDecorator(<Decorator>node,
                    visitNode((<Decorator>node).expression, visitor, isExpression));

            // Type elements

            case SyntaxKind.PropertySignature:
                return updatePropertySignature((<PropertySignature>node),
                    nodesVisitor((<PropertySignature>node).modifiers, visitor, isToken),
                    visitNode((<PropertySignature>node).name, visitor, isPropertyName),
                    visitNode((<PropertySignature>node).questionToken, tokenVisitor, isToken),
                    visitNode((<PropertySignature>node).type, visitor, isTypeNode),
                    visitNode((<PropertySignature>node).initializer, visitor, isExpression));

            case SyntaxKind.PropertyDeclaration:
                return updateProperty(<PropertyDeclaration>node,
                    nodesVisitor((<PropertyDeclaration>node).decorators, visitor, isDecorator),
                    nodesVisitor((<PropertyDeclaration>node).modifiers, visitor, isModifier),
                    visitNode((<PropertyDeclaration>node).name, visitor, isPropertyName),
                    visitNode((<PropertyDeclaration>node).questionToken, tokenVisitor, isToken),
                    visitNode((<PropertyDeclaration>node).type, visitor, isTypeNode),
                    visitNode((<PropertyDeclaration>node).initializer, visitor, isExpression));

            case SyntaxKind.MethodSignature:
                return updateMethodSignature(<MethodSignature>node,
                    nodesVisitor((<MethodSignature>node).typeParameters, visitor, isTypeParameterDeclaration),
                    nodesVisitor((<MethodSignature>node).parameters, visitor, isParameterDeclaration),
                    visitNode((<MethodSignature>node).type, visitor, isTypeNode),
                    visitNode((<MethodSignature>node).name, visitor, isPropertyName),
                    visitNode((<MethodSignature>node).questionToken, tokenVisitor, isToken));

            case SyntaxKind.MethodDeclaration:
                return updateMethod(<MethodDeclaration>node,
                    nodesVisitor((<MethodDeclaration>node).decorators, visitor, isDecorator),
                    nodesVisitor((<MethodDeclaration>node).modifiers, visitor, isModifier),
                    visitNode((<MethodDeclaration>node).asteriskToken, tokenVisitor, isToken),
                    visitNode((<MethodDeclaration>node).name, visitor, isPropertyName),
                    visitNode((<MethodDeclaration>node).questionToken, tokenVisitor, isToken),
                    nodesVisitor((<MethodDeclaration>node).typeParameters, visitor, isTypeParameterDeclaration),
                    visitParameterList((<MethodDeclaration>node).parameters, visitor, context, nodesVisitor),
                    visitNode((<MethodDeclaration>node).type, visitor, isTypeNode),
                    visitFunctionBody((<MethodDeclaration>node).body, visitor, context));

            case SyntaxKind.Constructor:
                return updateConstructor(<ConstructorDeclaration>node,
                    nodesVisitor((<ConstructorDeclaration>node).decorators, visitor, isDecorator),
                    nodesVisitor((<ConstructorDeclaration>node).modifiers, visitor, isModifier),
                    visitParameterList((<ConstructorDeclaration>node).parameters, visitor, context, nodesVisitor),
                    visitFunctionBody((<ConstructorDeclaration>node).body, visitor, context));

            case SyntaxKind.GetAccessor:
                return updateGetAccessor(<GetAccessorDeclaration>node,
                    nodesVisitor((<GetAccessorDeclaration>node).decorators, visitor, isDecorator),
                    nodesVisitor((<GetAccessorDeclaration>node).modifiers, visitor, isModifier),
                    visitNode((<GetAccessorDeclaration>node).name, visitor, isPropertyName),
                    visitParameterList((<GetAccessorDeclaration>node).parameters, visitor, context, nodesVisitor),
                    visitNode((<GetAccessorDeclaration>node).type, visitor, isTypeNode),
                    visitFunctionBody((<GetAccessorDeclaration>node).body, visitor, context));

            case SyntaxKind.SetAccessor:
                return updateSetAccessor(<SetAccessorDeclaration>node,
                    nodesVisitor((<SetAccessorDeclaration>node).decorators, visitor, isDecorator),
                    nodesVisitor((<SetAccessorDeclaration>node).modifiers, visitor, isModifier),
                    visitNode((<SetAccessorDeclaration>node).name, visitor, isPropertyName),
                    visitParameterList((<SetAccessorDeclaration>node).parameters, visitor, context, nodesVisitor),
                    visitFunctionBody((<SetAccessorDeclaration>node).body, visitor, context));

            case SyntaxKind.CallSignature:
                return updateCallSignature(<CallSignatureDeclaration>node,
                    nodesVisitor((<CallSignatureDeclaration>node).typeParameters, visitor, isTypeParameterDeclaration),
                    nodesVisitor((<CallSignatureDeclaration>node).parameters, visitor, isParameterDeclaration),
                    visitNode((<CallSignatureDeclaration>node).type, visitor, isTypeNode));

            case SyntaxKind.ConstructSignature:
                return updateConstructSignature(<ConstructSignatureDeclaration>node,
                    nodesVisitor((<ConstructSignatureDeclaration>node).typeParameters, visitor, isTypeParameterDeclaration),
                    nodesVisitor((<ConstructSignatureDeclaration>node).parameters, visitor, isParameterDeclaration),
                    visitNode((<ConstructSignatureDeclaration>node).type, visitor, isTypeNode));

            case SyntaxKind.IndexSignature:
                return updateIndexSignature(<IndexSignatureDeclaration>node,
                    nodesVisitor((<IndexSignatureDeclaration>node).decorators, visitor, isDecorator),
                    nodesVisitor((<IndexSignatureDeclaration>node).modifiers, visitor, isModifier),
                    nodesVisitor((<IndexSignatureDeclaration>node).parameters, visitor, isParameterDeclaration),
                    visitNode((<IndexSignatureDeclaration>node).type, visitor, isTypeNode));

            // Types

            case SyntaxKind.TypePredicate:
                return updateTypePredicateNode(<TypePredicateNode>node,
                    visitNode((<TypePredicateNode>node).parameterName, visitor),
                    visitNode((<TypePredicateNode>node).type, visitor, isTypeNode));

            case SyntaxKind.TypeReference:
                return updateTypeReferenceNode(<TypeReferenceNode>node,
                    visitNode((<TypeReferenceNode>node).typeName, visitor, isEntityName),
                    nodesVisitor((<TypeReferenceNode>node).typeArguments, visitor, isTypeNode));

            case SyntaxKind.FunctionType:
                return updateFunctionTypeNode(<FunctionTypeNode>node,
                    nodesVisitor((<FunctionTypeNode>node).typeParameters, visitor, isTypeParameterDeclaration),
                    nodesVisitor((<FunctionTypeNode>node).parameters, visitor, isParameterDeclaration),
                    visitNode((<FunctionTypeNode>node).type, visitor, isTypeNode));

            case SyntaxKind.ConstructorType:
                return updateConstructorTypeNode(<ConstructorTypeNode>node,
                    nodesVisitor((<ConstructorTypeNode>node).typeParameters, visitor, isTypeParameterDeclaration),
                    nodesVisitor((<ConstructorTypeNode>node).parameters, visitor, isParameterDeclaration),
                    visitNode((<ConstructorTypeNode>node).type, visitor, isTypeNode));

            case SyntaxKind.TypeQuery:
                return updateTypeQueryNode((<TypeQueryNode>node),
                    visitNode((<TypeQueryNode>node).exprName, visitor, isEntityName));

            case SyntaxKind.TypeLiteral:
                return updateTypeLiteralNode((<TypeLiteralNode>node),
                    nodesVisitor((<TypeLiteralNode>node).members, visitor, isTypeElement));

            case SyntaxKind.ArrayType:
                return updateArrayTypeNode(<ArrayTypeNode>node,
                    visitNode((<ArrayTypeNode>node).elementType, visitor, isTypeNode));

            case SyntaxKind.TupleType:
                return updateTypleTypeNode((<TupleTypeNode>node),
                    nodesVisitor((<TupleTypeNode>node).elementTypes, visitor, isTypeNode));

            case SyntaxKind.UnionType:
                return updateUnionTypeNode(<UnionTypeNode>node,
                    nodesVisitor((<UnionTypeNode>node).types, visitor, isTypeNode));

            case SyntaxKind.IntersectionType:
                return updateIntersectionTypeNode(<IntersectionTypeNode>node,
                    nodesVisitor((<IntersectionTypeNode>node).types, visitor, isTypeNode));

            case SyntaxKind.ConditionalType:
                return updateConditionalTypeNode(<ConditionalTypeNode>node,
                    visitNode((<ConditionalTypeNode>node).checkType, visitor, isTypeNode),
                    visitNode((<ConditionalTypeNode>node).extendsType, visitor, isTypeNode),
                    visitNode((<ConditionalTypeNode>node).trueType, visitor, isTypeNode),
                    visitNode((<ConditionalTypeNode>node).falseType, visitor, isTypeNode));

            case SyntaxKind.InferType:
                return updateInferTypeNode(<InferTypeNode>node,
                    visitNode((<InferTypeNode>node).typeParameter, visitor, isTypeParameterDeclaration));

            case SyntaxKind.ImportType:
                return updateImportTypeNode(<ImportTypeNode>node,
                    visitNode((<ImportTypeNode>node).argument, visitor, isTypeNode),
                    visitNode((<ImportTypeNode>node).qualifier, visitor, isEntityName),
                    visitNodes((<ImportTypeNode>node).typeArguments, visitor, isTypeNode),
                    (<ImportTypeNode>node).isTypeOf
                );

            case SyntaxKind.ParenthesizedType:
                return updateParenthesizedType(<ParenthesizedTypeNode>node,
                    visitNode((<ParenthesizedTypeNode>node).type, visitor, isTypeNode));

            case SyntaxKind.TypeOperator:
                return updateTypeOperatorNode(<TypeOperatorNode>node,
                    visitNode((<TypeOperatorNode>node).type, visitor, isTypeNode));

            case SyntaxKind.IndexedAccessType:
                return updateIndexedAccessTypeNode((<IndexedAccessTypeNode>node),
                    visitNode((<IndexedAccessTypeNode>node).objectType, visitor, isTypeNode),
                    visitNode((<IndexedAccessTypeNode>node).indexType, visitor, isTypeNode));

            case SyntaxKind.MappedType:
                return updateMappedTypeNode((<MappedTypeNode>node),
                    visitNode((<MappedTypeNode>node).readonlyToken, tokenVisitor, isToken),
                    visitNode((<MappedTypeNode>node).typeParameter, visitor, isTypeParameterDeclaration),
                    visitNode((<MappedTypeNode>node).questionToken, tokenVisitor, isToken),
                    visitNode((<MappedTypeNode>node).type, visitor, isTypeNode));

            case SyntaxKind.LiteralType:
                return updateLiteralTypeNode(<LiteralTypeNode>node,
                    visitNode((<LiteralTypeNode>node).literal, visitor, isExpression));

            // Binding patterns

            case SyntaxKind.ObjectBindingPattern:
                return updateObjectBindingPattern(<ObjectBindingPattern>node,
                    nodesVisitor((<ObjectBindingPattern>node).elements, visitor, isBindingElement));

            case SyntaxKind.ArrayBindingPattern:
                return updateArrayBindingPattern(<ArrayBindingPattern>node,
                    nodesVisitor((<ArrayBindingPattern>node).elements, visitor, isArrayBindingElement));

            case SyntaxKind.BindingElement:
                return updateBindingElement(<BindingElement>node,
                    visitNode((<BindingElement>node).dotDotDotToken, tokenVisitor, isToken),
                    visitNode((<BindingElement>node).propertyName, visitor, isPropertyName),
                    visitNode((<BindingElement>node).name, visitor, isBindingName),
                    visitNode((<BindingElement>node).initializer, visitor, isExpression));

            // Expression

            case SyntaxKind.ArrayLiteralExpression:
                return updateArrayLiteral(<ArrayLiteralExpression>node,
                    nodesVisitor((<ArrayLiteralExpression>node).elements, visitor, isExpression));

            case SyntaxKind.ObjectLiteralExpression:
                return updateObjectLiteral(<ObjectLiteralExpression>node,
                    nodesVisitor((<ObjectLiteralExpression>node).properties, visitor, isObjectLiteralElementLike));

            case SyntaxKind.PropertyAccessExpression:
                return updatePropertyAccess(<PropertyAccessExpression>node,
                    visitNode((<PropertyAccessExpression>node).expression, visitor, isExpression),
                    visitNode((<PropertyAccessExpression>node).name, visitor, isIdentifier));

            case SyntaxKind.ElementAccessExpression:
                return updateElementAccess(<ElementAccessExpression>node,
                    visitNode((<ElementAccessExpression>node).expression, visitor, isExpression),
                    visitNode((<ElementAccessExpression>node).argumentExpression, visitor, isExpression));

            case SyntaxKind.CallExpression:
                return updateCall(<CallExpression>node,
                    visitNode((<CallExpression>node).expression, visitor, isExpression),
                    nodesVisitor((<CallExpression>node).typeArguments, visitor, isTypeNode),
                    nodesVisitor((<CallExpression>node).arguments, visitor, isExpression));

            case SyntaxKind.NewExpression:
                return updateNew(<NewExpression>node,
                    visitNode((<NewExpression>node).expression, visitor, isExpression),
                    nodesVisitor((<NewExpression>node).typeArguments, visitor, isTypeNode),
                    nodesVisitor((<NewExpression>node).arguments, visitor, isExpression));

            case SyntaxKind.TaggedTemplateExpression:
                return updateTaggedTemplate(<TaggedTemplateExpression>node,
                    visitNode((<TaggedTemplateExpression>node).tag, visitor, isExpression),
                    visitNode((<TaggedTemplateExpression>node).template, visitor, isTemplateLiteral));

            case SyntaxKind.TypeAssertionExpression:
                return updateTypeAssertion(<TypeAssertion>node,
                    visitNode((<TypeAssertion>node).type, visitor, isTypeNode),
                    visitNode((<TypeAssertion>node).expression, visitor, isExpression));

            case SyntaxKind.ParenthesizedExpression:
                return updateParen(<ParenthesizedExpression>node,
                    visitNode((<ParenthesizedExpression>node).expression, visitor, isExpression));

            case SyntaxKind.FunctionExpression:
                return updateFunctionExpression(<FunctionExpression>node,
                    nodesVisitor((<FunctionExpression>node).modifiers, visitor, isModifier),
                    visitNode((<FunctionExpression>node).asteriskToken, tokenVisitor, isToken),
                    visitNode((<FunctionExpression>node).name, visitor, isIdentifier),
                    nodesVisitor((<FunctionExpression>node).typeParameters, visitor, isTypeParameterDeclaration),
                    visitParameterList((<FunctionExpression>node).parameters, visitor, context, nodesVisitor),
                    visitNode((<FunctionExpression>node).type, visitor, isTypeNode),
                    visitFunctionBody((<FunctionExpression>node).body, visitor, context));

            case SyntaxKind.ArrowFunction:
                return updateArrowFunction(<ArrowFunction>node,
                    nodesVisitor((<ArrowFunction>node).modifiers, visitor, isModifier),
                    nodesVisitor((<ArrowFunction>node).typeParameters, visitor, isTypeParameterDeclaration),
                    visitParameterList((<ArrowFunction>node).parameters, visitor, context, nodesVisitor),
                    visitNode((<ArrowFunction>node).type, visitor, isTypeNode),
                    visitNode((<ArrowFunction>node).equalsGreaterThanToken, visitor, isToken),
                    visitFunctionBody((<ArrowFunction>node).body, visitor, context));

            case SyntaxKind.DeleteExpression:
                return updateDelete(<DeleteExpression>node,
                    visitNode((<DeleteExpression>node).expression, visitor, isExpression));

            case SyntaxKind.TypeOfExpression:
                return updateTypeOf(<TypeOfExpression>node,
                    visitNode((<TypeOfExpression>node).expression, visitor, isExpression));

            case SyntaxKind.VoidExpression:
                return updateVoid(<VoidExpression>node,
                    visitNode((<VoidExpression>node).expression, visitor, isExpression));

            case SyntaxKind.AwaitExpression:
                return updateAwait(<AwaitExpression>node,
                    visitNode((<AwaitExpression>node).expression, visitor, isExpression));

            case SyntaxKind.PrefixUnaryExpression:
                return updatePrefix(<PrefixUnaryExpression>node,
                    visitNode((<PrefixUnaryExpression>node).operand, visitor, isExpression));

            case SyntaxKind.PostfixUnaryExpression:
                return updatePostfix(<PostfixUnaryExpression>node,
                    visitNode((<PostfixUnaryExpression>node).operand, visitor, isExpression));

            case SyntaxKind.BinaryExpression:
                return updateBinary(<BinaryExpression>node,
                    visitNode((<BinaryExpression>node).left, visitor, isExpression),
                    visitNode((<BinaryExpression>node).right, visitor, isExpression),
                    visitNode((<BinaryExpression>node).operatorToken, visitor, isToken));

            case SyntaxKind.ConditionalExpression:
                return updateConditional(<ConditionalExpression>node,
                    visitNode((<ConditionalExpression>node).condition, visitor, isExpression),
                    visitNode((<ConditionalExpression>node).questionToken, visitor, isToken),
                    visitNode((<ConditionalExpression>node).whenTrue, visitor, isExpression),
                    visitNode((<ConditionalExpression>node).colonToken, visitor, isToken),
                    visitNode((<ConditionalExpression>node).whenFalse, visitor, isExpression));

            case SyntaxKind.TemplateExpression:
                return updateTemplateExpression(<TemplateExpression>node,
                    visitNode((<TemplateExpression>node).head, visitor, isTemplateHead),
                    nodesVisitor((<TemplateExpression>node).templateSpans, visitor, isTemplateSpan));

            case SyntaxKind.YieldExpression:
                return updateYield(<YieldExpression>node,
                    visitNode((<YieldExpression>node).asteriskToken, tokenVisitor, isToken),
                    visitNode((<YieldExpression>node).expression, visitor, isExpression));

            case SyntaxKind.SpreadElement:
                return updateSpread(<SpreadElement>node,
                    visitNode((<SpreadElement>node).expression, visitor, isExpression));

            case SyntaxKind.ClassExpression:
                return updateClassExpression(<ClassExpression>node,
                    nodesVisitor((<ClassExpression>node).modifiers, visitor, isModifier),
                    visitNode((<ClassExpression>node).name, visitor, isIdentifier),
                    nodesVisitor((<ClassExpression>node).typeParameters, visitor, isTypeParameterDeclaration),
                    nodesVisitor((<ClassExpression>node).heritageClauses, visitor, isHeritageClause),
                    nodesVisitor((<ClassExpression>node).members, visitor, isClassElement));

            case SyntaxKind.ExpressionWithTypeArguments:
                return updateExpressionWithTypeArguments(<ExpressionWithTypeArguments>node,
                    nodesVisitor((<ExpressionWithTypeArguments>node).typeArguments, visitor, isTypeNode),
                    visitNode((<ExpressionWithTypeArguments>node).expression, visitor, isExpression));

            case SyntaxKind.AsExpression:
                return updateAsExpression(<AsExpression>node,
                    visitNode((<AsExpression>node).expression, visitor, isExpression),
                    visitNode((<AsExpression>node).type, visitor, isTypeNode));

            case SyntaxKind.NonNullExpression:
                return updateNonNullExpression(<NonNullExpression>node,
                    visitNode((<NonNullExpression>node).expression, visitor, isExpression));

            case SyntaxKind.MetaProperty:
                return updateMetaProperty(<MetaProperty>node,
                    visitNode((<MetaProperty>node).name, visitor, isIdentifier));

            // Misc

            case SyntaxKind.TemplateSpan:
                return updateTemplateSpan(<TemplateSpan>node,
                    visitNode((<TemplateSpan>node).expression, visitor, isExpression),
                    visitNode((<TemplateSpan>node).literal, visitor, isTemplateMiddleOrTemplateTail));

            // Element

            case SyntaxKind.Block:
                return updateBlock(<Block>node,
                    nodesVisitor((<Block>node).statements, visitor, isStatement));

            case SyntaxKind.VariableStatement:
                return updateVariableStatement(<VariableStatement>node,
                    nodesVisitor((<VariableStatement>node).modifiers, visitor, isModifier),
                    visitNode((<VariableStatement>node).declarationList, visitor, isVariableDeclarationList));

            case SyntaxKind.ExpressionStatement:
                return updateStatement(<ExpressionStatement>node,
                    visitNode((<ExpressionStatement>node).expression, visitor, isExpression));

            case SyntaxKind.IfStatement:
                return updateIf(<IfStatement>node,
                    visitNode((<IfStatement>node).expression, visitor, isExpression),
                    visitNode((<IfStatement>node).thenStatement, visitor, isStatement, liftToBlock),
                    visitNode((<IfStatement>node).elseStatement, visitor, isStatement, liftToBlock));

            case SyntaxKind.DoStatement:
                return updateDo(<DoStatement>node,
                    visitNode((<DoStatement>node).statement, visitor, isStatement, liftToBlock),
                    visitNode((<DoStatement>node).expression, visitor, isExpression));

            case SyntaxKind.WhileStatement:
                return updateWhile(<WhileStatement>node,
                    visitNode((<WhileStatement>node).expression, visitor, isExpression),
                    visitNode((<WhileStatement>node).statement, visitor, isStatement, liftToBlock));

            case SyntaxKind.ForStatement:
                return updateFor(<ForStatement>node,
                    visitNode((<ForStatement>node).initializer, visitor, isForInitializer),
                    visitNode((<ForStatement>node).condition, visitor, isExpression),
                    visitNode((<ForStatement>node).incrementor, visitor, isExpression),
                    visitNode((<ForStatement>node).statement, visitor, isStatement, liftToBlock));

            case SyntaxKind.ForInStatement:
                return updateForIn(<ForInStatement>node,
                    visitNode((<ForInStatement>node).initializer, visitor, isForInitializer),
                    visitNode((<ForInStatement>node).expression, visitor, isExpression),
                    visitNode((<ForInStatement>node).statement, visitor, isStatement, liftToBlock));

            case SyntaxKind.ForOfStatement:
                return updateForOf(<ForOfStatement>node,
                    visitNode((<ForOfStatement>node).awaitModifier, visitor, isToken),
                    visitNode((<ForOfStatement>node).initializer, visitor, isForInitializer),
                    visitNode((<ForOfStatement>node).expression, visitor, isExpression),
                    visitNode((<ForOfStatement>node).statement, visitor, isStatement, liftToBlock));

            case SyntaxKind.ContinueStatement:
                return updateContinue(<ContinueStatement>node,
                    visitNode((<ContinueStatement>node).label, visitor, isIdentifier));

            case SyntaxKind.BreakStatement:
                return updateBreak(<BreakStatement>node,
                    visitNode((<BreakStatement>node).label, visitor, isIdentifier));

            case SyntaxKind.ReturnStatement:
                return updateReturn(<ReturnStatement>node,
                    visitNode((<ReturnStatement>node).expression, visitor, isExpression));

            case SyntaxKind.WithStatement:
                return updateWith(<WithStatement>node,
                    visitNode((<WithStatement>node).expression, visitor, isExpression),
                    visitNode((<WithStatement>node).statement, visitor, isStatement, liftToBlock));

            case SyntaxKind.SwitchStatement:
                return updateSwitch(<SwitchStatement>node,
                    visitNode((<SwitchStatement>node).expression, visitor, isExpression),
                    visitNode((<SwitchStatement>node).caseBlock, visitor, isCaseBlock));

            case SyntaxKind.LabeledStatement:
                return updateLabel(<LabeledStatement>node,
                    visitNode((<LabeledStatement>node).label, visitor, isIdentifier),
                    visitNode((<LabeledStatement>node).statement, visitor, isStatement, liftToBlock));

            case SyntaxKind.ThrowStatement:
                return updateThrow(<ThrowStatement>node,
                    visitNode((<ThrowStatement>node).expression, visitor, isExpression));

            case SyntaxKind.TryStatement:
                return updateTry(<TryStatement>node,
                    visitNode((<TryStatement>node).tryBlock, visitor, isBlock),
                    visitNode((<TryStatement>node).catchClause, visitor, isCatchClause),
                    visitNode((<TryStatement>node).finallyBlock, visitor, isBlock));

            case SyntaxKind.VariableDeclaration:
                return updateVariableDeclaration(<VariableDeclaration>node,
                    visitNode((<VariableDeclaration>node).name, visitor, isBindingName),
                    visitNode((<VariableDeclaration>node).type, visitor, isTypeNode),
                    visitNode((<VariableDeclaration>node).initializer, visitor, isExpression));

            case SyntaxKind.VariableDeclarationList:
                return updateVariableDeclarationList(<VariableDeclarationList>node,
                    nodesVisitor((<VariableDeclarationList>node).declarations, visitor, isVariableDeclaration));

            case SyntaxKind.FunctionDeclaration:
                return updateFunctionDeclaration(<FunctionDeclaration>node,
                    nodesVisitor((<FunctionDeclaration>node).decorators, visitor, isDecorator),
                    nodesVisitor((<FunctionDeclaration>node).modifiers, visitor, isModifier),
                    visitNode((<FunctionDeclaration>node).asteriskToken, tokenVisitor, isToken),
                    visitNode((<FunctionDeclaration>node).name, visitor, isIdentifier),
                    nodesVisitor((<FunctionDeclaration>node).typeParameters, visitor, isTypeParameterDeclaration),
                    visitParameterList((<FunctionDeclaration>node).parameters, visitor, context, nodesVisitor),
                    visitNode((<FunctionDeclaration>node).type, visitor, isTypeNode),
                    visitFunctionBody((<FunctionExpression>node).body, visitor, context));

            case SyntaxKind.ClassDeclaration:
                return updateClassDeclaration(<ClassDeclaration>node,
                    nodesVisitor((<ClassDeclaration>node).decorators, visitor, isDecorator),
                    nodesVisitor((<ClassDeclaration>node).modifiers, visitor, isModifier),
                    visitNode((<ClassDeclaration>node).name, visitor, isIdentifier),
                    nodesVisitor((<ClassDeclaration>node).typeParameters, visitor, isTypeParameterDeclaration),
                    nodesVisitor((<ClassDeclaration>node).heritageClauses, visitor, isHeritageClause),
                    nodesVisitor((<ClassDeclaration>node).members, visitor, isClassElement));

            case SyntaxKind.InterfaceDeclaration:
                return updateInterfaceDeclaration(<InterfaceDeclaration>node,
                    nodesVisitor((<InterfaceDeclaration>node).decorators, visitor, isDecorator),
                    nodesVisitor((<InterfaceDeclaration>node).modifiers, visitor, isModifier),
                    visitNode((<InterfaceDeclaration>node).name, visitor, isIdentifier),
                    nodesVisitor((<InterfaceDeclaration>node).typeParameters, visitor, isTypeParameterDeclaration),
                    nodesVisitor((<InterfaceDeclaration>node).heritageClauses, visitor, isHeritageClause),
                    nodesVisitor((<InterfaceDeclaration>node).members, visitor, isTypeElement));

            case SyntaxKind.TypeAliasDeclaration:
                return updateTypeAliasDeclaration(<TypeAliasDeclaration>node,
                    nodesVisitor((<TypeAliasDeclaration>node).decorators, visitor, isDecorator),
                    nodesVisitor((<TypeAliasDeclaration>node).modifiers, visitor, isModifier),
                    visitNode((<TypeAliasDeclaration>node).name, visitor, isIdentifier),
                    nodesVisitor((<TypeAliasDeclaration>node).typeParameters, visitor, isTypeParameterDeclaration),
                    visitNode((<TypeAliasDeclaration>node).type, visitor, isTypeNode));

            case SyntaxKind.EnumDeclaration:
                return updateEnumDeclaration(<EnumDeclaration>node,
                    nodesVisitor((<EnumDeclaration>node).decorators, visitor, isDecorator),
                    nodesVisitor((<EnumDeclaration>node).modifiers, visitor, isModifier),
                    visitNode((<EnumDeclaration>node).name, visitor, isIdentifier),
                    nodesVisitor((<EnumDeclaration>node).members, visitor, isEnumMember));

            case SyntaxKind.ModuleDeclaration:
                return updateModuleDeclaration(<ModuleDeclaration>node,
                    nodesVisitor((<ModuleDeclaration>node).decorators, visitor, isDecorator),
                    nodesVisitor((<ModuleDeclaration>node).modifiers, visitor, isModifier),
                    visitNode((<ModuleDeclaration>node).name, visitor, isIdentifier),
                    visitNode((<ModuleDeclaration>node).body, visitor, isModuleBody));

            case SyntaxKind.ModuleBlock:
                return updateModuleBlock(<ModuleBlock>node,
                    nodesVisitor((<ModuleBlock>node).statements, visitor, isStatement));

            case SyntaxKind.CaseBlock:
                return updateCaseBlock(<CaseBlock>node,
                    nodesVisitor((<CaseBlock>node).clauses, visitor, isCaseOrDefaultClause));

            case SyntaxKind.NamespaceExportDeclaration:
                return updateNamespaceExportDeclaration(<NamespaceExportDeclaration>node,
                    visitNode((<NamespaceExportDeclaration>node).name, visitor, isIdentifier));

            case SyntaxKind.ImportEqualsDeclaration:
                return updateImportEqualsDeclaration(<ImportEqualsDeclaration>node,
                    nodesVisitor((<ImportEqualsDeclaration>node).decorators, visitor, isDecorator),
                    nodesVisitor((<ImportEqualsDeclaration>node).modifiers, visitor, isModifier),
                    visitNode((<ImportEqualsDeclaration>node).name, visitor, isIdentifier),
                    visitNode((<ImportEqualsDeclaration>node).moduleReference, visitor, isModuleReference));

            case SyntaxKind.ImportDeclaration:
                return updateImportDeclaration(<ImportDeclaration>node,
                    nodesVisitor((<ImportDeclaration>node).decorators, visitor, isDecorator),
                    nodesVisitor((<ImportDeclaration>node).modifiers, visitor, isModifier),
                    visitNode((<ImportDeclaration>node).importClause, visitor, isImportClause),
                    visitNode((<ImportDeclaration>node).moduleSpecifier, visitor, isExpression));

            case SyntaxKind.ImportClause:
                return updateImportClause(<ImportClause>node,
                    visitNode((<ImportClause>node).name, visitor, isIdentifier),
                    visitNode((<ImportClause>node).namedBindings, visitor, isNamedImportBindings));

            case SyntaxKind.NamespaceImport:
                return updateNamespaceImport(<NamespaceImport>node,
                    visitNode((<NamespaceImport>node).name, visitor, isIdentifier));

            case SyntaxKind.NamedImports:
                return updateNamedImports(<NamedImports>node,
                    nodesVisitor((<NamedImports>node).elements, visitor, isImportSpecifier));

            case SyntaxKind.ImportSpecifier:
                return updateImportSpecifier(<ImportSpecifier>node,
                    visitNode((<ImportSpecifier>node).propertyName, visitor, isIdentifier),
                    visitNode((<ImportSpecifier>node).name, visitor, isIdentifier));

            case SyntaxKind.ExportAssignment:
                return updateExportAssignment(<ExportAssignment>node,
                    nodesVisitor((<ExportAssignment>node).decorators, visitor, isDecorator),
                    nodesVisitor((<ExportAssignment>node).modifiers, visitor, isModifier),
                    visitNode((<ExportAssignment>node).expression, visitor, isExpression));

            case SyntaxKind.ExportDeclaration:
                return updateExportDeclaration(<ExportDeclaration>node,
                    nodesVisitor((<ExportDeclaration>node).decorators, visitor, isDecorator),
                    nodesVisitor((<ExportDeclaration>node).modifiers, visitor, isModifier),
                    visitNode((<ExportDeclaration>node).exportClause, visitor, isNamedExports),
                    visitNode((<ExportDeclaration>node).moduleSpecifier, visitor, isExpression));

            case SyntaxKind.NamedExports:
                return updateNamedExports(<NamedExports>node,
                    nodesVisitor((<NamedExports>node).elements, visitor, isExportSpecifier));

            case SyntaxKind.ExportSpecifier:
                return updateExportSpecifier(<ExportSpecifier>node,
                    visitNode((<ExportSpecifier>node).propertyName, visitor, isIdentifier),
                    visitNode((<ExportSpecifier>node).name, visitor, isIdentifier));

            // Module references

            case SyntaxKind.ExternalModuleReference:
                return updateExternalModuleReference(<ExternalModuleReference>node,
                    visitNode((<ExternalModuleReference>node).expression, visitor, isExpression));

            // JSX

            case SyntaxKind.JsxElement:
                return updateJsxElement(<JsxElement>node,
                    visitNode((<JsxElement>node).openingElement, visitor, isJsxOpeningElement),
                    nodesVisitor((<JsxElement>node).children, visitor, isJsxChild),
                    visitNode((<JsxElement>node).closingElement, visitor, isJsxClosingElement));

            case SyntaxKind.JsxSelfClosingElement:
                return updateJsxSelfClosingElement(<JsxSelfClosingElement>node,
                    visitNode((<JsxSelfClosingElement>node).tagName, visitor, isJsxTagNameExpression),
                    nodesVisitor((<JsxSelfClosingElement>node).typeArguments, visitor, isTypeNode),
                    visitNode((<JsxSelfClosingElement>node).attributes, visitor, isJsxAttributes));

            case SyntaxKind.JsxOpeningElement:
                return updateJsxOpeningElement(<JsxOpeningElement>node,
                    visitNode((<JsxOpeningElement>node).tagName, visitor, isJsxTagNameExpression),
                    nodesVisitor((<JsxSelfClosingElement>node).typeArguments, visitor, isTypeNode),
                    visitNode((<JsxOpeningElement>node).attributes, visitor, isJsxAttributes));

            case SyntaxKind.JsxClosingElement:
                return updateJsxClosingElement(<JsxClosingElement>node,
                    visitNode((<JsxClosingElement>node).tagName, visitor, isJsxTagNameExpression));

            case SyntaxKind.JsxFragment:
                return updateJsxFragment(<JsxFragment>node,
                    visitNode((<JsxFragment>node).openingFragment, visitor, isJsxOpeningFragment),
                    nodesVisitor((<JsxFragment>node).children, visitor, isJsxChild),
                    visitNode((<JsxFragment>node).closingFragment, visitor, isJsxClosingFragment));

            case SyntaxKind.JsxAttribute:
                return updateJsxAttribute(<JsxAttribute>node,
                    visitNode((<JsxAttribute>node).name, visitor, isIdentifier),
                    visitNode((<JsxAttribute>node).initializer, visitor, isStringLiteralOrJsxExpression));

            case SyntaxKind.JsxAttributes:
                return updateJsxAttributes(<JsxAttributes>node,
                    nodesVisitor((<JsxAttributes>node).properties, visitor, isJsxAttributeLike));

            case SyntaxKind.JsxSpreadAttribute:
                return updateJsxSpreadAttribute(<JsxSpreadAttribute>node,
                    visitNode((<JsxSpreadAttribute>node).expression, visitor, isExpression));

            case SyntaxKind.JsxExpression:
                return updateJsxExpression(<JsxExpression>node,
                    visitNode((<JsxExpression>node).expression, visitor, isExpression));

            // Clauses

            case SyntaxKind.CaseClause:
                return updateCaseClause(<CaseClause>node,
                    visitNode((<CaseClause>node).expression, visitor, isExpression),
                    nodesVisitor((<CaseClause>node).statements, visitor, isStatement));

            case SyntaxKind.DefaultClause:
                return updateDefaultClause(<DefaultClause>node,
                    nodesVisitor((<DefaultClause>node).statements, visitor, isStatement));

            case SyntaxKind.HeritageClause:
                return updateHeritageClause(<HeritageClause>node,
                    nodesVisitor((<HeritageClause>node).types, visitor, isExpressionWithTypeArguments));

            case SyntaxKind.CatchClause:
                return updateCatchClause(<CatchClause>node,
                    visitNode((<CatchClause>node).variableDeclaration, visitor, isVariableDeclaration),
                    visitNode((<CatchClause>node).block, visitor, isBlock));

            // Property assignments

            case SyntaxKind.PropertyAssignment:
                return updatePropertyAssignment(<PropertyAssignment>node,
                    visitNode((<PropertyAssignment>node).name, visitor, isPropertyName),
                    visitNode((<PropertyAssignment>node).initializer, visitor, isExpression));

            case SyntaxKind.ShorthandPropertyAssignment:
                return updateShorthandPropertyAssignment(<ShorthandPropertyAssignment>node,
                    visitNode((<ShorthandPropertyAssignment>node).name, visitor, isIdentifier),
                    visitNode((<ShorthandPropertyAssignment>node).objectAssignmentInitializer, visitor, isExpression));

            case SyntaxKind.SpreadAssignment:
                return updateSpreadAssignment(<SpreadAssignment>node,
                    visitNode((<SpreadAssignment>node).expression, visitor, isExpression));

            // Enum
            case SyntaxKind.EnumMember:
                return updateEnumMember(<EnumMember>node,
                    visitNode((<EnumMember>node).name, visitor, isPropertyName),
                    visitNode((<EnumMember>node).initializer, visitor, isExpression));

            // Top-level nodes
            case SyntaxKind.SourceFile:
                return updateSourceFileNode(<SourceFile>node,
                    visitLexicalEnvironment((<SourceFile>node).statements, visitor, context));

            // Transformation nodes
            case SyntaxKind.PartiallyEmittedExpression:
                return updatePartiallyEmittedExpression(<PartiallyEmittedExpression>node,
                    visitNode((<PartiallyEmittedExpression>node).expression, visitor, isExpression));

            case SyntaxKind.CommaListExpression:
                return updateCommaList(<CommaListExpression>node,
                    nodesVisitor((<CommaListExpression>node).elements, visitor, isExpression));

            default:
                // No need to visit nodes with no children.
                return node;
        }

    }

    /**
     * Extracts the single node from a NodeArray.
     *
     * @param nodes The NodeArray.
     */
    function extractSingleNode(nodes: ReadonlyArray<Node>): Node {
        Debug.assert(nodes.length <= 1, "Too many nodes written to output.");
        return singleOrUndefined(nodes);
    }
}

/* @internal */
namespace ts {
    function reduceNode<T>(node: Node, f: (memo: T, node: Node) => T, initial: T) {
        return node ? f(initial, node) : initial;
    }

    function reduceNodeArray<T>(nodes: NodeArray<Node>, f: (memo: T, nodes: NodeArray<Node>) => T, initial: T) {
        return nodes ? f(initial, nodes) : initial;
    }

    /**
     * Similar to `reduceLeft`, performs a reduction against each child of a node.
     * NOTE: Unlike `forEachChild`, this does *not* visit every node.
     *
     * @param node The node containing the children to reduce.
     * @param initial The initial value to supply to the reduction.
     * @param f The callback function
     */
    export function reduceEachChild<T>(node: Node, initial: T, cbNode: (memo: T, node: Node) => T, cbNodeArray?: (memo: T, nodes: NodeArray<Node>) => T): T {
        if (node === undefined) {
            return initial;
        }

        const reduceNodes: (nodes: NodeArray<Node>, f: ((memo: T, node: Node) => T) | ((memo: T, node: NodeArray<Node>) => T), initial: T) => T = cbNodeArray ? reduceNodeArray : reduceLeft;
        const cbNodes = cbNodeArray || cbNode;
        const kind = node.kind;

        // No need to visit nodes with no children.
        if ((kind > SyntaxKind.FirstToken && kind <= SyntaxKind.LastToken)) {
            return initial;
        }

        // We do not yet support types.
        if ((kind >= SyntaxKind.TypePredicate && kind <= SyntaxKind.LiteralType)) {
            return initial;
        }

        let result = initial;
        switch (node.kind) {
            // Leaf nodes
            case SyntaxKind.SemicolonClassElement:
            case SyntaxKind.EmptyStatement:
            case SyntaxKind.OmittedExpression:
            case SyntaxKind.DebuggerStatement:
            case SyntaxKind.NotEmittedStatement:
                // No need to visit nodes with no children.
                break;

            // Names
            case SyntaxKind.QualifiedName:
                result = reduceNode((<QualifiedName>node).left, cbNode, result);
                result = reduceNode((<QualifiedName>node).right, cbNode, result);
                break;

            case SyntaxKind.ComputedPropertyName:
                result = reduceNode((<ComputedPropertyName>node).expression, cbNode, result);
                break;

            // Signature elements
            case SyntaxKind.Parameter:
                result = reduceNodes((<ParameterDeclaration>node).decorators, cbNodes, result);
                result = reduceNodes((<ParameterDeclaration>node).modifiers, cbNodes, result);
                result = reduceNode((<ParameterDeclaration>node).name, cbNode, result);
                result = reduceNode((<ParameterDeclaration>node).type, cbNode, result);
                result = reduceNode((<ParameterDeclaration>node).initializer, cbNode, result);
                break;

            case SyntaxKind.Decorator:
                result = reduceNode((<Decorator>node).expression, cbNode, result);
                break;

            // Type member

            case SyntaxKind.PropertySignature:
                result = reduceNodes((<PropertySignature>node).modifiers, cbNodes, result);
                result = reduceNode((<PropertySignature>node).name, cbNode, result);
                result = reduceNode((<PropertySignature>node).questionToken, cbNode, result);
                result = reduceNode((<PropertySignature>node).type, cbNode, result);
                result = reduceNode((<PropertySignature>node).initializer, cbNode, result);
                break;

            case SyntaxKind.PropertyDeclaration:
                result = reduceNodes((<PropertyDeclaration>node).decorators, cbNodes, result);
                result = reduceNodes((<PropertyDeclaration>node).modifiers, cbNodes, result);
                result = reduceNode((<PropertyDeclaration>node).name, cbNode, result);
                result = reduceNode((<PropertyDeclaration>node).type, cbNode, result);
                result = reduceNode((<PropertyDeclaration>node).initializer, cbNode, result);
                break;

            case SyntaxKind.MethodDeclaration:
                result = reduceNodes((<MethodDeclaration>node).decorators, cbNodes, result);
                result = reduceNodes((<MethodDeclaration>node).modifiers, cbNodes, result);
                result = reduceNode((<MethodDeclaration>node).name, cbNode, result);
                result = reduceNodes((<MethodDeclaration>node).typeParameters, cbNodes, result);
                result = reduceNodes((<MethodDeclaration>node).parameters, cbNodes, result);
                result = reduceNode((<MethodDeclaration>node).type, cbNode, result);
                result = reduceNode((<MethodDeclaration>node).body, cbNode, result);
                break;

            case SyntaxKind.Constructor:
                result = reduceNodes((<ConstructorDeclaration>node).modifiers, cbNodes, result);
                result = reduceNodes((<ConstructorDeclaration>node).parameters, cbNodes, result);
                result = reduceNode((<ConstructorDeclaration>node).body, cbNode, result);
                break;

            case SyntaxKind.GetAccessor:
                result = reduceNodes((<GetAccessorDeclaration>node).decorators, cbNodes, result);
                result = reduceNodes((<GetAccessorDeclaration>node).modifiers, cbNodes, result);
                result = reduceNode((<GetAccessorDeclaration>node).name, cbNode, result);
                result = reduceNodes((<GetAccessorDeclaration>node).parameters, cbNodes, result);
                result = reduceNode((<GetAccessorDeclaration>node).type, cbNode, result);
                result = reduceNode((<GetAccessorDeclaration>node).body, cbNode, result);
                break;

            case SyntaxKind.SetAccessor:
                result = reduceNodes((<GetAccessorDeclaration>node).decorators, cbNodes, result);
                result = reduceNodes((<GetAccessorDeclaration>node).modifiers, cbNodes, result);
                result = reduceNode((<GetAccessorDeclaration>node).name, cbNode, result);
                result = reduceNodes((<GetAccessorDeclaration>node).parameters, cbNodes, result);
                result = reduceNode((<GetAccessorDeclaration>node).body, cbNode, result);
                break;

            // Binding patterns
            case SyntaxKind.ObjectBindingPattern:
            case SyntaxKind.ArrayBindingPattern:
                result = reduceNodes((<BindingPattern>node).elements, cbNodes, result);
                break;

            case SyntaxKind.BindingElement:
                result = reduceNode((<BindingElement>node).propertyName, cbNode, result);
                result = reduceNode((<BindingElement>node).name, cbNode, result);
                result = reduceNode((<BindingElement>node).initializer, cbNode, result);
                break;

            // Expression
            case SyntaxKind.ArrayLiteralExpression:
                result = reduceNodes((<ArrayLiteralExpression>node).elements, cbNodes, result);
                break;

            case SyntaxKind.ObjectLiteralExpression:
                result = reduceNodes((<ObjectLiteralExpression>node).properties, cbNodes, result);
                break;

            case SyntaxKind.PropertyAccessExpression:
                result = reduceNode((<PropertyAccessExpression>node).expression, cbNode, result);
                result = reduceNode((<PropertyAccessExpression>node).name, cbNode, result);
                break;

            case SyntaxKind.ElementAccessExpression:
                result = reduceNode((<ElementAccessExpression>node).expression, cbNode, result);
                result = reduceNode((<ElementAccessExpression>node).argumentExpression, cbNode, result);
                break;

            case SyntaxKind.CallExpression:
                result = reduceNode((<CallExpression>node).expression, cbNode, result);
                result = reduceNodes((<CallExpression>node).typeArguments, cbNodes, result);
                result = reduceNodes((<CallExpression>node).arguments, cbNodes, result);
                break;

            case SyntaxKind.NewExpression:
                result = reduceNode((<NewExpression>node).expression, cbNode, result);
                result = reduceNodes((<NewExpression>node).typeArguments, cbNodes, result);
                result = reduceNodes((<NewExpression>node).arguments, cbNodes, result);
                break;

            case SyntaxKind.TaggedTemplateExpression:
                result = reduceNode((<TaggedTemplateExpression>node).tag, cbNode, result);
                result = reduceNode((<TaggedTemplateExpression>node).template, cbNode, result);
                break;

            case SyntaxKind.TypeAssertionExpression:
                result = reduceNode((<TypeAssertion>node).type, cbNode, result);
                result = reduceNode((<TypeAssertion>node).expression, cbNode, result);
                break;

            case SyntaxKind.FunctionExpression:
                result = reduceNodes((<FunctionExpression>node).modifiers, cbNodes, result);
                result = reduceNode((<FunctionExpression>node).name, cbNode, result);
                result = reduceNodes((<FunctionExpression>node).typeParameters, cbNodes, result);
                result = reduceNodes((<FunctionExpression>node).parameters, cbNodes, result);
                result = reduceNode((<FunctionExpression>node).type, cbNode, result);
                result = reduceNode((<FunctionExpression>node).body, cbNode, result);
                break;

            case SyntaxKind.ArrowFunction:
                result = reduceNodes((<ArrowFunction>node).modifiers, cbNodes, result);
                result = reduceNodes((<ArrowFunction>node).typeParameters, cbNodes, result);
                result = reduceNodes((<ArrowFunction>node).parameters, cbNodes, result);
                result = reduceNode((<ArrowFunction>node).type, cbNode, result);
                result = reduceNode((<ArrowFunction>node).body, cbNode, result);
                break;

            case SyntaxKind.ParenthesizedExpression:
            case SyntaxKind.DeleteExpression:
            case SyntaxKind.TypeOfExpression:
            case SyntaxKind.VoidExpression:
            case SyntaxKind.AwaitExpression:
            case SyntaxKind.YieldExpression:
            case SyntaxKind.SpreadElement:
            case SyntaxKind.NonNullExpression:
                result = reduceNode((<ParenthesizedExpression | DeleteExpression | TypeOfExpression | VoidExpression | AwaitExpression | YieldExpression | SpreadElement | NonNullExpression>node).expression, cbNode, result);
                break;

            case SyntaxKind.PrefixUnaryExpression:
            case SyntaxKind.PostfixUnaryExpression:
                result = reduceNode((<PrefixUnaryExpression | PostfixUnaryExpression>node).operand, cbNode, result);
                break;

            case SyntaxKind.BinaryExpression:
                result = reduceNode((<BinaryExpression>node).left, cbNode, result);
                result = reduceNode((<BinaryExpression>node).right, cbNode, result);
                break;

            case SyntaxKind.ConditionalExpression:
                result = reduceNode((<ConditionalExpression>node).condition, cbNode, result);
                result = reduceNode((<ConditionalExpression>node).whenTrue, cbNode, result);
                result = reduceNode((<ConditionalExpression>node).whenFalse, cbNode, result);
                break;

            case SyntaxKind.TemplateExpression:
                result = reduceNode((<TemplateExpression>node).head, cbNode, result);
                result = reduceNodes((<TemplateExpression>node).templateSpans, cbNodes, result);
                break;

            case SyntaxKind.ClassExpression:
                result = reduceNodes((<ClassExpression>node).modifiers, cbNodes, result);
                result = reduceNode((<ClassExpression>node).name, cbNode, result);
                result = reduceNodes((<ClassExpression>node).typeParameters, cbNodes, result);
                result = reduceNodes((<ClassExpression>node).heritageClauses, cbNodes, result);
                result = reduceNodes((<ClassExpression>node).members, cbNodes, result);
                break;

            case SyntaxKind.ExpressionWithTypeArguments:
                result = reduceNode((<ExpressionWithTypeArguments>node).expression, cbNode, result);
                result = reduceNodes((<ExpressionWithTypeArguments>node).typeArguments, cbNodes, result);
                break;

            case SyntaxKind.AsExpression:
                result = reduceNode((<AsExpression>node).expression, cbNode, result);
                result = reduceNode((<AsExpression>node).type, cbNode, result);
                break;

            // Misc
            case SyntaxKind.TemplateSpan:
                result = reduceNode((<TemplateSpan>node).expression, cbNode, result);
                result = reduceNode((<TemplateSpan>node).literal, cbNode, result);
                break;

            // Element
            case SyntaxKind.Block:
                result = reduceNodes((<Block>node).statements, cbNodes, result);
                break;

            case SyntaxKind.VariableStatement:
                result = reduceNodes((<VariableStatement>node).modifiers, cbNodes, result);
                result = reduceNode((<VariableStatement>node).declarationList, cbNode, result);
                break;

            case SyntaxKind.ExpressionStatement:
                result = reduceNode((<ExpressionStatement>node).expression, cbNode, result);
                break;

            case SyntaxKind.IfStatement:
                result = reduceNode((<IfStatement>node).expression, cbNode, result);
                result = reduceNode((<IfStatement>node).thenStatement, cbNode, result);
                result = reduceNode((<IfStatement>node).elseStatement, cbNode, result);
                break;

            case SyntaxKind.DoStatement:
                result = reduceNode((<DoStatement>node).statement, cbNode, result);
                result = reduceNode((<DoStatement>node).expression, cbNode, result);
                break;

            case SyntaxKind.WhileStatement:
            case SyntaxKind.WithStatement:
                result = reduceNode((<WhileStatement | WithStatement>node).expression, cbNode, result);
                result = reduceNode((<WhileStatement | WithStatement>node).statement, cbNode, result);
                break;

            case SyntaxKind.ForStatement:
                result = reduceNode((<ForStatement>node).initializer, cbNode, result);
                result = reduceNode((<ForStatement>node).condition, cbNode, result);
                result = reduceNode((<ForStatement>node).incrementor, cbNode, result);
                result = reduceNode((<ForStatement>node).statement, cbNode, result);
                break;

            case SyntaxKind.ForInStatement:
            case SyntaxKind.ForOfStatement:
                result = reduceNode((<ForInOrOfStatement>node).initializer, cbNode, result);
                result = reduceNode((<ForInOrOfStatement>node).expression, cbNode, result);
                result = reduceNode((<ForInOrOfStatement>node).statement, cbNode, result);
                break;

            case SyntaxKind.ReturnStatement:
            case SyntaxKind.ThrowStatement:
                result = reduceNode((<ReturnStatement>node).expression, cbNode, result);
                break;

            case SyntaxKind.SwitchStatement:
                result = reduceNode((<SwitchStatement>node).expression, cbNode, result);
                result = reduceNode((<SwitchStatement>node).caseBlock, cbNode, result);
                break;

            case SyntaxKind.LabeledStatement:
                result = reduceNode((<LabeledStatement>node).label, cbNode, result);
                result = reduceNode((<LabeledStatement>node).statement, cbNode, result);
                break;

            case SyntaxKind.TryStatement:
                result = reduceNode((<TryStatement>node).tryBlock, cbNode, result);
                result = reduceNode((<TryStatement>node).catchClause, cbNode, result);
                result = reduceNode((<TryStatement>node).finallyBlock, cbNode, result);
                break;

            case SyntaxKind.VariableDeclaration:
                result = reduceNode((<VariableDeclaration>node).name, cbNode, result);
                result = reduceNode((<VariableDeclaration>node).type, cbNode, result);
                result = reduceNode((<VariableDeclaration>node).initializer, cbNode, result);
                break;

            case SyntaxKind.VariableDeclarationList:
                result = reduceNodes((<VariableDeclarationList>node).declarations, cbNodes, result);
                break;

            case SyntaxKind.FunctionDeclaration:
                result = reduceNodes((<FunctionDeclaration>node).decorators, cbNodes, result);
                result = reduceNodes((<FunctionDeclaration>node).modifiers, cbNodes, result);
                result = reduceNode((<FunctionDeclaration>node).name, cbNode, result);
                result = reduceNodes((<FunctionDeclaration>node).typeParameters, cbNodes, result);
                result = reduceNodes((<FunctionDeclaration>node).parameters, cbNodes, result);
                result = reduceNode((<FunctionDeclaration>node).type, cbNode, result);
                result = reduceNode((<FunctionDeclaration>node).body, cbNode, result);
                break;

            case SyntaxKind.ClassDeclaration:
                result = reduceNodes((<ClassDeclaration>node).decorators, cbNodes, result);
                result = reduceNodes((<ClassDeclaration>node).modifiers, cbNodes, result);
                result = reduceNode((<ClassDeclaration>node).name, cbNode, result);
                result = reduceNodes((<ClassDeclaration>node).typeParameters, cbNodes, result);
                result = reduceNodes((<ClassDeclaration>node).heritageClauses, cbNodes, result);
                result = reduceNodes((<ClassDeclaration>node).members, cbNodes, result);
                break;

            case SyntaxKind.EnumDeclaration:
                result = reduceNodes((<EnumDeclaration>node).decorators, cbNodes, result);
                result = reduceNodes((<EnumDeclaration>node).modifiers, cbNodes, result);
                result = reduceNode((<EnumDeclaration>node).name, cbNode, result);
                result = reduceNodes((<EnumDeclaration>node).members, cbNodes, result);
                break;

            case SyntaxKind.ModuleDeclaration:
                result = reduceNodes((<ModuleDeclaration>node).decorators, cbNodes, result);
                result = reduceNodes((<ModuleDeclaration>node).modifiers, cbNodes, result);
                result = reduceNode((<ModuleDeclaration>node).name, cbNode, result);
                result = reduceNode((<ModuleDeclaration>node).body, cbNode, result);
                break;

            case SyntaxKind.ModuleBlock:
                result = reduceNodes((<ModuleBlock>node).statements, cbNodes, result);
                break;

            case SyntaxKind.CaseBlock:
                result = reduceNodes((<CaseBlock>node).clauses, cbNodes, result);
                break;

            case SyntaxKind.ImportEqualsDeclaration:
                result = reduceNodes((<ImportEqualsDeclaration>node).decorators, cbNodes, result);
                result = reduceNodes((<ImportEqualsDeclaration>node).modifiers, cbNodes, result);
                result = reduceNode((<ImportEqualsDeclaration>node).name, cbNode, result);
                result = reduceNode((<ImportEqualsDeclaration>node).moduleReference, cbNode, result);
                break;

            case SyntaxKind.ImportDeclaration:
                result = reduceNodes((<ImportDeclaration>node).decorators, cbNodes, result);
                result = reduceNodes((<ImportDeclaration>node).modifiers, cbNodes, result);
                result = reduceNode((<ImportDeclaration>node).importClause, cbNode, result);
                result = reduceNode((<ImportDeclaration>node).moduleSpecifier, cbNode, result);
                break;

            case SyntaxKind.ImportClause:
                result = reduceNode((<ImportClause>node).name, cbNode, result);
                result = reduceNode((<ImportClause>node).namedBindings, cbNode, result);
                break;

            case SyntaxKind.NamespaceImport:
                result = reduceNode((<NamespaceImport>node).name, cbNode, result);
                break;

            case SyntaxKind.NamedImports:
            case SyntaxKind.NamedExports:
                result = reduceNodes((<NamedImports | NamedExports>node).elements, cbNodes, result);
                break;

            case SyntaxKind.ImportSpecifier:
            case SyntaxKind.ExportSpecifier:
                result = reduceNode((<ImportSpecifier | ExportSpecifier>node).propertyName, cbNode, result);
                result = reduceNode((<ImportSpecifier | ExportSpecifier>node).name, cbNode, result);
                break;

            case SyntaxKind.ExportAssignment:
                result = reduceLeft((<ExportAssignment>node).decorators, cbNode, result);
                result = reduceLeft((<ExportAssignment>node).modifiers, cbNode, result);
                result = reduceNode((<ExportAssignment>node).expression, cbNode, result);
                break;

            case SyntaxKind.ExportDeclaration:
                result = reduceLeft((<ExportDeclaration>node).decorators, cbNode, result);
                result = reduceLeft((<ExportDeclaration>node).modifiers, cbNode, result);
                result = reduceNode((<ExportDeclaration>node).exportClause, cbNode, result);
                result = reduceNode((<ExportDeclaration>node).moduleSpecifier, cbNode, result);
                break;

            // Module references
            case SyntaxKind.ExternalModuleReference:
                result = reduceNode((<ExternalModuleReference>node).expression, cbNode, result);
                break;

            // JSX
            case SyntaxKind.JsxElement:
                result = reduceNode((<JsxElement>node).openingElement, cbNode, result);
                result = reduceLeft((<JsxElement>node).children, cbNode, result);
                result = reduceNode((<JsxElement>node).closingElement, cbNode, result);
                break;

            case SyntaxKind.JsxFragment:
                result = reduceNode((<JsxFragment>node).openingFragment, cbNode, result);
                result = reduceLeft((<JsxFragment>node).children, cbNode, result);
                result = reduceNode((<JsxFragment>node).closingFragment, cbNode, result);
                break;

            case SyntaxKind.JsxSelfClosingElement:
            case SyntaxKind.JsxOpeningElement:
                result = reduceNode((<JsxSelfClosingElement | JsxOpeningElement>node).tagName, cbNode, result);
                result = reduceNode((<JsxSelfClosingElement | JsxOpeningElement>node).attributes, cbNode, result);
                break;

            case SyntaxKind.JsxAttributes:
                result = reduceNodes((<JsxAttributes>node).properties, cbNodes, result);
                break;

            case SyntaxKind.JsxClosingElement:
                result = reduceNode((<JsxClosingElement>node).tagName, cbNode, result);
                break;

            case SyntaxKind.JsxAttribute:
                result = reduceNode((<JsxAttribute>node).name, cbNode, result);
                result = reduceNode((<JsxAttribute>node).initializer, cbNode, result);
                break;

            case SyntaxKind.JsxSpreadAttribute:
                result = reduceNode((<JsxSpreadAttribute>node).expression, cbNode, result);
                break;

            case SyntaxKind.JsxExpression:
                result = reduceNode((<JsxExpression>node).expression, cbNode, result);
                break;

            // Clauses
            case SyntaxKind.CaseClause:
                result = reduceNode((<CaseClause>node).expression, cbNode, result);
                // falls through

            case SyntaxKind.DefaultClause:
                result = reduceNodes((<CaseClause | DefaultClause>node).statements, cbNodes, result);
                break;

            case SyntaxKind.HeritageClause:
                result = reduceNodes((<HeritageClause>node).types, cbNodes, result);
                break;

            case SyntaxKind.CatchClause:
                result = reduceNode((<CatchClause>node).variableDeclaration, cbNode, result);
                result = reduceNode((<CatchClause>node).block, cbNode, result);
                break;

            // Property assignments
            case SyntaxKind.PropertyAssignment:
                result = reduceNode((<PropertyAssignment>node).name, cbNode, result);
                result = reduceNode((<PropertyAssignment>node).initializer, cbNode, result);
                break;

            case SyntaxKind.ShorthandPropertyAssignment:
                result = reduceNode((<ShorthandPropertyAssignment>node).name, cbNode, result);
                result = reduceNode((<ShorthandPropertyAssignment>node).objectAssignmentInitializer, cbNode, result);
                break;

            case SyntaxKind.SpreadAssignment:
                result = reduceNode((<SpreadAssignment>node).expression, cbNode, result);
                break;

            // Enum
            case SyntaxKind.EnumMember:
                result = reduceNode((<EnumMember>node).name, cbNode, result);
                result = reduceNode((<EnumMember>node).initializer, cbNode, result);
                break;

            // Top-level nodes
            case SyntaxKind.SourceFile:
                result = reduceNodes((<SourceFile>node).statements, cbNodes, result);
                break;

            // Transformation nodes
            case SyntaxKind.PartiallyEmittedExpression:
                result = reduceNode((<PartiallyEmittedExpression>node).expression, cbNode, result);
                break;

            case SyntaxKind.CommaListExpression:
                result = reduceNodes((<CommaListExpression>node).elements, cbNodes, result);
                break;

            default:
                break;
        }

        return result;
    }

    /**
     * Merges generated lexical declarations into a new statement list.
     */
    export function mergeLexicalEnvironment(statements: NodeArray<Statement>, declarations: ReadonlyArray<Statement>): NodeArray<Statement>;

    /**
     * Appends generated lexical declarations to an array of statements.
     */
    export function mergeLexicalEnvironment(statements: Statement[], declarations: ReadonlyArray<Statement>): Statement[];
    export function mergeLexicalEnvironment(statements: Statement[] | NodeArray<Statement>, declarations: ReadonlyArray<Statement>) {
        if (!some(declarations)) {
            return statements;
        }

        return isNodeArray(statements)
            ? setTextRange(createNodeArray(concatenate(statements, declarations)), statements)
            : addRange(statements, declarations);
    }

    /**
     * Lifts a NodeArray containing only Statement nodes to a block.
     *
     * @param nodes The NodeArray.
     */
    export function liftToBlock(nodes: ReadonlyArray<Node>): Statement {
        Debug.assert(every(nodes, isStatement), "Cannot lift nodes to a Block.");
        return <Statement>singleOrUndefined(nodes) || createBlock(<NodeArray<Statement>>nodes);
    }

    /**
     * Aggregates the TransformFlags for a Node and its subtree.
     */
    export function aggregateTransformFlags<T extends Node>(node: T): T {
        aggregateTransformFlagsForNode(node);
        return node;
    }

    /**
     * Aggregates the TransformFlags for a Node and its subtree. The flags for the subtree are
     * computed first, then the transform flags for the current node are computed from the subtree
     * flags and the state of the current node. Finally, the transform flags of the node are
     * returned, excluding any flags that should not be included in its parent node's subtree
     * flags.
     */
    function aggregateTransformFlagsForNode(node: Node): TransformFlags {
        if (node === undefined) {
            return TransformFlags.None;
        }
        if (node.transformFlags & TransformFlags.HasComputedFlags) {
            return node.transformFlags & ~getTransformFlagsSubtreeExclusions(node.kind);
        }
        const subtreeFlags = aggregateTransformFlagsForSubtree(node);
        return computeTransformFlagsForNode(node, subtreeFlags);
    }

    function aggregateTransformFlagsForNodeArray(nodes: NodeArray<Node>): TransformFlags {
        if (nodes === undefined) {
            return TransformFlags.None;
        }
        let subtreeFlags = TransformFlags.None;
        let nodeArrayFlags = TransformFlags.None;
        for (const node of nodes) {
            subtreeFlags |= aggregateTransformFlagsForNode(node);
            nodeArrayFlags |= node.transformFlags & ~TransformFlags.HasComputedFlags;
        }
        nodes.transformFlags = nodeArrayFlags | TransformFlags.HasComputedFlags;
        return subtreeFlags;
    }

    /**
     * Aggregates the transform flags for the subtree of a node.
     */
    function aggregateTransformFlagsForSubtree(node: Node): TransformFlags {
        // We do not transform ambient declarations or types, so there is no need to
        // recursively aggregate transform flags.
        if (hasModifier(node, ModifierFlags.Ambient) || (isTypeNode(node) && node.kind !== SyntaxKind.ExpressionWithTypeArguments)) {
            return TransformFlags.None;
        }

        // Aggregate the transform flags of each child.
        return reduceEachChild(node, TransformFlags.None, aggregateTransformFlagsForChildNode, aggregateTransformFlagsForChildNodes);
    }

    /**
     * Aggregates the TransformFlags of a child node with the TransformFlags of its
     * siblings.
     */
    function aggregateTransformFlagsForChildNode(transformFlags: TransformFlags, node: Node): TransformFlags {
        return transformFlags | aggregateTransformFlagsForNode(node);
    }

    function aggregateTransformFlagsForChildNodes(transformFlags: TransformFlags, nodes: NodeArray<Node>): TransformFlags {
        return transformFlags | aggregateTransformFlagsForNodeArray(nodes);
    }

    export namespace Debug {
        let isDebugInfoEnabled = false;

<<<<<<< HEAD
        export const failBadSyntaxKind = shouldAssert(AssertionLevel.Normal)
            ? (node: Node | ts.SyntaxKind, message?: string): void => fail(
                `${message || "Unexpected node."}\r\nNode ${formatSyntaxKind(typeof node === "number" ? node : node.kind)} was unexpected.`,
                failBadSyntaxKind)
            : noop;
=======
        export function failBadSyntaxKind(node: Node, message?: string): never {
            return fail(
                `${message || "Unexpected node."}\r\nNode ${formatSyntaxKind(node.kind)} was unexpected.`,
                failBadSyntaxKind);
        }
>>>>>>> c645f175

        export const assertEachNode = shouldAssert(AssertionLevel.Normal)
            ? (nodes: Node[], test: (node: Node) => boolean, message?: string): void => assert(
                test === undefined || every(nodes, test),
                message || "Unexpected node.",
                () => `Node array did not pass test '${getFunctionName(test)}'.`,
                assertEachNode)
            : noop;

        export const assertNode = shouldAssert(AssertionLevel.Normal)
            ? (node: Node, test: (node: Node) => boolean, message?: string): void => assert(
                test === undefined || test(node),
                message || "Unexpected node.",
                () => `Node ${formatSyntaxKind(node.kind)} did not pass test '${getFunctionName(test)}'.`,
                assertNode)
            : noop;

        export const assertOptionalNode = shouldAssert(AssertionLevel.Normal)
            ? (node: Node, test: (node: Node) => boolean, message?: string): void => assert(
                test === undefined || node === undefined || test(node),
                message || "Unexpected node.",
                () => `Node ${formatSyntaxKind(node.kind)} did not pass test '${getFunctionName(test)}'.`,
                assertOptionalNode)
            : noop;

        export const assertOptionalToken = shouldAssert(AssertionLevel.Normal)
            ? (node: Node, kind: SyntaxKind, message?: string): void => assert(
                kind === undefined || node === undefined || node.kind === kind,
                message || "Unexpected node.",
                () => `Node ${formatSyntaxKind(node.kind)} was not a '${formatSyntaxKind(kind)}' token.`,
                assertOptionalToken)
            : noop;

        export const assertMissingNode = shouldAssert(AssertionLevel.Normal)
            ? (node: Node, message?: string): void => assert(
                node === undefined,
                message || "Unexpected node.",
                () => `Node ${formatSyntaxKind(node.kind)} was unexpected'.`,
                assertMissingNode)
            : noop;

        /**
         * Injects debug information into frequently used types.
         */
        export function enableDebugInfo() {
            if (isDebugInfoEnabled) return;

            // Add additional properties in debug mode to assist with debugging.
            Object.defineProperties(objectAllocator.getSymbolConstructor().prototype, {
                __debugFlags: { get(this: Symbol) { return formatSymbolFlags(this.flags); } }
            });

            Object.defineProperties(objectAllocator.getTypeConstructor().prototype, {
                __debugFlags: { get(this: Type) { return formatTypeFlags(this.flags); } },
                __debugObjectFlags: { get(this: Type) { return this.flags & TypeFlags.Object ? formatObjectFlags((<ObjectType>this).objectFlags) : ""; } },
                __debugTypeToString: { value(this: Type) { return this.checker.typeToString(this); } },
            });

            const nodeConstructors = [
                objectAllocator.getNodeConstructor(),
                objectAllocator.getIdentifierConstructor(),
                objectAllocator.getTokenConstructor(),
                objectAllocator.getSourceFileConstructor()
            ];

            for (const ctor of nodeConstructors) {
                if (!ctor.prototype.hasOwnProperty("__debugKind")) {
                    Object.defineProperties(ctor.prototype, {
                        __debugKind: { get(this: Node) { return formatSyntaxKind(this.kind); } },
                        __debugModifierFlags: { get(this: Node) { return formatModifierFlags(getModifierFlagsNoCache(this)); } },
                        __debugTransformFlags: { get(this: Node) { return formatTransformFlags(this.transformFlags); } },
                        __debugEmitFlags: { get(this: Node) { return formatEmitFlags(getEmitFlags(this)); } },
                        __debugGetText: {
                            value(this: Node, includeTrivia?: boolean) {
                                if (nodeIsSynthesized(this)) return "";
                                const parseNode = getParseTreeNode(this);
                                const sourceFile = parseNode && getSourceFileOfNode(parseNode);
                                return sourceFile ? getSourceTextOfNodeFromSourceFile(sourceFile, parseNode, includeTrivia) : "";
                            }
                        }
                    });
                }
            }

            isDebugInfoEnabled = true;
        }
    }
}
<|MERGE_RESOLUTION|>--- conflicted
+++ resolved
@@ -1,1653 +1,1645 @@
-namespace ts {
-    const isTypeNodeOrTypeParameterDeclaration = or(isTypeNode, isTypeParameterDeclaration);
-
-    /**
-     * Visits a Node using the supplied visitor, possibly returning a new Node in its place.
-     *
-     * @param node The Node to visit.
-     * @param visitor The callback used to visit the Node.
-     * @param test A callback to execute to verify the Node is valid.
-     * @param lift An optional callback to execute to lift a NodeArray into a valid Node.
-     */
-    export function visitNode<T extends Node>(node: T, visitor: Visitor, test?: (node: Node) => boolean, lift?: (node: NodeArray<Node>) => T): T;
-
-    /**
-     * Visits a Node using the supplied visitor, possibly returning a new Node in its place.
-     *
-     * @param node The Node to visit.
-     * @param visitor The callback used to visit the Node.
-     * @param test A callback to execute to verify the Node is valid.
-     * @param lift An optional callback to execute to lift a NodeArray into a valid Node.
-     */
-    export function visitNode<T extends Node>(node: T | undefined, visitor: Visitor, test?: (node: Node) => boolean, lift?: (node: NodeArray<Node>) => T): T | undefined;
-
-    export function visitNode<T extends Node>(node: T | undefined, visitor: Visitor, test?: (node: Node) => boolean, lift?: (node: NodeArray<Node>) => T): T | undefined {
-        if (node === undefined || visitor === undefined) {
-            return node;
-        }
-
-        aggregateTransformFlags(node);
-        const visited = visitor(node);
-        if (visited === node) {
-            return node;
-        }
-
-        let visitedNode: Node;
-        if (visited === undefined) {
-            return undefined;
-        }
-        else if (isArray(visited)) {
-            visitedNode = (lift || extractSingleNode)(visited);
-        }
-        else {
-            visitedNode = visited;
-        }
-
-        Debug.assertNode(visitedNode, test);
-        aggregateTransformFlags(visitedNode);
-        return <T>visitedNode;
-    }
-
-    /**
-     * Visits a NodeArray using the supplied visitor, possibly returning a new NodeArray in its place.
-     *
-     * @param nodes The NodeArray to visit.
-     * @param visitor The callback used to visit a Node.
-     * @param test A node test to execute for each node.
-     * @param start An optional value indicating the starting offset at which to start visiting.
-     * @param count An optional value indicating the maximum number of nodes to visit.
-     */
-    export function visitNodes<T extends Node>(nodes: NodeArray<T>, visitor: Visitor, test?: (node: Node) => boolean, start?: number, count?: number): NodeArray<T>;
-
-    /**
-     * Visits a NodeArray using the supplied visitor, possibly returning a new NodeArray in its place.
-     *
-     * @param nodes The NodeArray to visit.
-     * @param visitor The callback used to visit a Node.
-     * @param test A node test to execute for each node.
-     * @param start An optional value indicating the starting offset at which to start visiting.
-     * @param count An optional value indicating the maximum number of nodes to visit.
-     */
-    export function visitNodes<T extends Node>(nodes: NodeArray<T> | undefined, visitor: Visitor, test?: (node: Node) => boolean, start?: number, count?: number): NodeArray<T> | undefined;
-
-    /**
-     * Visits a NodeArray using the supplied visitor, possibly returning a new NodeArray in its place.
-     *
-     * @param nodes The NodeArray to visit.
-     * @param visitor The callback used to visit a Node.
-     * @param test A node test to execute for each node.
-     * @param start An optional value indicating the starting offset at which to start visiting.
-     * @param count An optional value indicating the maximum number of nodes to visit.
-     */
-    export function visitNodes<T extends Node>(nodes: NodeArray<T> | undefined, visitor: Visitor, test?: (node: Node) => boolean, start?: number, count?: number): NodeArray<T> | undefined {
-        if (nodes === undefined || visitor === undefined) {
-            return nodes;
-        }
-
-        let updated: MutableNodeArray<T>;
-
-        // Ensure start and count have valid values
-        const length = nodes.length;
-        if (start === undefined || start < 0) {
-            start = 0;
-        }
-
-        if (count === undefined || count > length - start) {
-            count = length - start;
-        }
-
-        if (start > 0 || count < length) {
-            // If we are not visiting all of the original nodes, we must always create a new array.
-            // Since this is a fragment of a node array, we do not copy over the previous location
-            // and will only copy over `hasTrailingComma` if we are including the last element.
-            updated = createNodeArray<T>([], /*hasTrailingComma*/ nodes.hasTrailingComma && start + count === length);
-        }
-
-        // Visit each original node.
-        for (let i = 0; i < count; i++) {
-            const node = nodes[i + start];
-            aggregateTransformFlags(node);
-            const visited = node !== undefined ? visitor(node) : undefined;
-            if (updated !== undefined || visited === undefined || visited !== node) {
-                if (updated === undefined) {
-                    // Ensure we have a copy of `nodes`, up to the current index.
-                    updated = createNodeArray(nodes.slice(0, i), nodes.hasTrailingComma);
-                    setTextRange(updated, nodes);
-                }
-                if (visited) {
-                    if (isArray(visited)) {
-                        for (const visitedNode of visited) {
-                            Debug.assertNode(visitedNode, test);
-                            aggregateTransformFlags(visitedNode);
-                            updated.push(<T>visitedNode);
-                        }
-                    }
-                    else {
-                        Debug.assertNode(visited, test);
-                        aggregateTransformFlags(visited);
-                        updated.push(<T>visited);
-                    }
-                }
-            }
-        }
-
-        return updated || nodes;
-    }
-
-    /**
-     * Starts a new lexical environment and visits a statement list, ending the lexical environment
-     * and merging hoisted declarations upon completion.
-     */
-    export function visitLexicalEnvironment(statements: NodeArray<Statement>, visitor: Visitor, context: TransformationContext, start?: number, ensureUseStrict?: boolean) {
-        context.startLexicalEnvironment();
-        statements = visitNodes(statements, visitor, isStatement, start);
-        if (ensureUseStrict && !startsWithUseStrict(statements)) {
-            statements = setTextRange(createNodeArray([createStatement(createLiteral("use strict")), ...statements]), statements);
-        }
-        const declarations = context.endLexicalEnvironment();
-        return setTextRange(createNodeArray(concatenate(statements, declarations)), statements);
-    }
-
-    /**
-     * Starts a new lexical environment and visits a parameter list, suspending the lexical
-     * environment upon completion.
-     */
-    export function visitParameterList(nodes: NodeArray<ParameterDeclaration>, visitor: Visitor, context: TransformationContext, nodesVisitor = visitNodes) {
-        context.startLexicalEnvironment();
-        const updated = nodesVisitor(nodes, visitor, isParameterDeclaration);
-        context.suspendLexicalEnvironment();
-        return updated;
-    }
-
-    /**
-     * Resumes a suspended lexical environment and visits a function body, ending the lexical
-     * environment and merging hoisted declarations upon completion.
-     */
-    export function visitFunctionBody(node: FunctionBody, visitor: Visitor, context: TransformationContext): FunctionBody;
-    /**
-     * Resumes a suspended lexical environment and visits a function body, ending the lexical
-     * environment and merging hoisted declarations upon completion.
-     */
-    export function visitFunctionBody(node: FunctionBody | undefined, visitor: Visitor, context: TransformationContext): FunctionBody | undefined;
-    /**
-     * Resumes a suspended lexical environment and visits a concise body, ending the lexical
-     * environment and merging hoisted declarations upon completion.
-     */
-    export function visitFunctionBody(node: ConciseBody, visitor: Visitor, context: TransformationContext): ConciseBody;
-    export function visitFunctionBody(node: ConciseBody, visitor: Visitor, context: TransformationContext): ConciseBody {
-        context.resumeLexicalEnvironment();
-        const updated = visitNode(node, visitor, isConciseBody);
-        const declarations = context.endLexicalEnvironment();
-        if (some(declarations)) {
-            const block = convertToFunctionBody(updated);
-            const statements = mergeLexicalEnvironment(block.statements, declarations);
-            return updateBlock(block, statements);
-        }
-        return updated;
-    }
-
-    /**
-     * Visits each child of a Node using the supplied visitor, possibly returning a new Node of the same kind in its place.
-     *
-     * @param node The Node whose children will be visited.
-     * @param visitor The callback used to visit each child.
-     * @param context A lexical environment context for the visitor.
-     */
-    export function visitEachChild<T extends Node>(node: T, visitor: Visitor, context: TransformationContext): T;
-
-    /**
-     * Visits each child of a Node using the supplied visitor, possibly returning a new Node of the same kind in its place.
-     *
-     * @param node The Node whose children will be visited.
-     * @param visitor The callback used to visit each child.
-     * @param context A lexical environment context for the visitor.
-     */
-    export function visitEachChild<T extends Node>(node: T | undefined, visitor: Visitor, context: TransformationContext, nodesVisitor?: typeof visitNodes, tokenVisitor?: Visitor): T | undefined;
-
-    export function visitEachChild(node: Node, visitor: Visitor, context: TransformationContext, nodesVisitor = visitNodes, tokenVisitor?: Visitor): Node {
-        if (node === undefined) {
-            return undefined;
-        }
-
-        const kind = node.kind;
-
-        // No need to visit nodes with no children.
-        if ((kind > SyntaxKind.FirstToken && kind <= SyntaxKind.LastToken) || kind === SyntaxKind.ThisType) {
-            return node;
-        }
-
-        switch (kind) {
-            // Names
-
-            case SyntaxKind.Identifier:
-                return updateIdentifier(<Identifier>node, nodesVisitor((<Identifier>node).typeArguments, visitor, isTypeNodeOrTypeParameterDeclaration));
-
-            case SyntaxKind.QualifiedName:
-                return updateQualifiedName(<QualifiedName>node,
-                    visitNode((<QualifiedName>node).left, visitor, isEntityName),
-                    visitNode((<QualifiedName>node).right, visitor, isIdentifier));
-
-            case SyntaxKind.ComputedPropertyName:
-                return updateComputedPropertyName(<ComputedPropertyName>node,
-                    visitNode((<ComputedPropertyName>node).expression, visitor, isExpression));
-
-            // Signature elements
-
-            case SyntaxKind.TypeParameter:
-                return updateTypeParameterDeclaration(<TypeParameterDeclaration>node,
-                    visitNode((<TypeParameterDeclaration>node).name, visitor, isIdentifier),
-                    visitNode((<TypeParameterDeclaration>node).constraint, visitor, isTypeNode),
-                    visitNode((<TypeParameterDeclaration>node).default, visitor, isTypeNode));
-
-            case SyntaxKind.Parameter:
-                return updateParameter(<ParameterDeclaration>node,
-                    nodesVisitor((<ParameterDeclaration>node).decorators, visitor, isDecorator),
-                    nodesVisitor((<ParameterDeclaration>node).modifiers, visitor, isModifier),
-                    visitNode((<ParameterDeclaration>node).dotDotDotToken, tokenVisitor, isToken),
-                    visitNode((<ParameterDeclaration>node).name, visitor, isBindingName),
-                    visitNode((<ParameterDeclaration>node).questionToken, tokenVisitor, isToken),
-                    visitNode((<ParameterDeclaration>node).type, visitor, isTypeNode),
-                    visitNode((<ParameterDeclaration>node).initializer, visitor, isExpression));
-
-            case SyntaxKind.Decorator:
-                return updateDecorator(<Decorator>node,
-                    visitNode((<Decorator>node).expression, visitor, isExpression));
-
-            // Type elements
-
-            case SyntaxKind.PropertySignature:
-                return updatePropertySignature((<PropertySignature>node),
-                    nodesVisitor((<PropertySignature>node).modifiers, visitor, isToken),
-                    visitNode((<PropertySignature>node).name, visitor, isPropertyName),
-                    visitNode((<PropertySignature>node).questionToken, tokenVisitor, isToken),
-                    visitNode((<PropertySignature>node).type, visitor, isTypeNode),
-                    visitNode((<PropertySignature>node).initializer, visitor, isExpression));
-
-            case SyntaxKind.PropertyDeclaration:
-                return updateProperty(<PropertyDeclaration>node,
-                    nodesVisitor((<PropertyDeclaration>node).decorators, visitor, isDecorator),
-                    nodesVisitor((<PropertyDeclaration>node).modifiers, visitor, isModifier),
-                    visitNode((<PropertyDeclaration>node).name, visitor, isPropertyName),
-                    visitNode((<PropertyDeclaration>node).questionToken, tokenVisitor, isToken),
-                    visitNode((<PropertyDeclaration>node).type, visitor, isTypeNode),
-                    visitNode((<PropertyDeclaration>node).initializer, visitor, isExpression));
-
-            case SyntaxKind.MethodSignature:
-                return updateMethodSignature(<MethodSignature>node,
-                    nodesVisitor((<MethodSignature>node).typeParameters, visitor, isTypeParameterDeclaration),
-                    nodesVisitor((<MethodSignature>node).parameters, visitor, isParameterDeclaration),
-                    visitNode((<MethodSignature>node).type, visitor, isTypeNode),
-                    visitNode((<MethodSignature>node).name, visitor, isPropertyName),
-                    visitNode((<MethodSignature>node).questionToken, tokenVisitor, isToken));
-
-            case SyntaxKind.MethodDeclaration:
-                return updateMethod(<MethodDeclaration>node,
-                    nodesVisitor((<MethodDeclaration>node).decorators, visitor, isDecorator),
-                    nodesVisitor((<MethodDeclaration>node).modifiers, visitor, isModifier),
-                    visitNode((<MethodDeclaration>node).asteriskToken, tokenVisitor, isToken),
-                    visitNode((<MethodDeclaration>node).name, visitor, isPropertyName),
-                    visitNode((<MethodDeclaration>node).questionToken, tokenVisitor, isToken),
-                    nodesVisitor((<MethodDeclaration>node).typeParameters, visitor, isTypeParameterDeclaration),
-                    visitParameterList((<MethodDeclaration>node).parameters, visitor, context, nodesVisitor),
-                    visitNode((<MethodDeclaration>node).type, visitor, isTypeNode),
-                    visitFunctionBody((<MethodDeclaration>node).body, visitor, context));
-
-            case SyntaxKind.Constructor:
-                return updateConstructor(<ConstructorDeclaration>node,
-                    nodesVisitor((<ConstructorDeclaration>node).decorators, visitor, isDecorator),
-                    nodesVisitor((<ConstructorDeclaration>node).modifiers, visitor, isModifier),
-                    visitParameterList((<ConstructorDeclaration>node).parameters, visitor, context, nodesVisitor),
-                    visitFunctionBody((<ConstructorDeclaration>node).body, visitor, context));
-
-            case SyntaxKind.GetAccessor:
-                return updateGetAccessor(<GetAccessorDeclaration>node,
-                    nodesVisitor((<GetAccessorDeclaration>node).decorators, visitor, isDecorator),
-                    nodesVisitor((<GetAccessorDeclaration>node).modifiers, visitor, isModifier),
-                    visitNode((<GetAccessorDeclaration>node).name, visitor, isPropertyName),
-                    visitParameterList((<GetAccessorDeclaration>node).parameters, visitor, context, nodesVisitor),
-                    visitNode((<GetAccessorDeclaration>node).type, visitor, isTypeNode),
-                    visitFunctionBody((<GetAccessorDeclaration>node).body, visitor, context));
-
-            case SyntaxKind.SetAccessor:
-                return updateSetAccessor(<SetAccessorDeclaration>node,
-                    nodesVisitor((<SetAccessorDeclaration>node).decorators, visitor, isDecorator),
-                    nodesVisitor((<SetAccessorDeclaration>node).modifiers, visitor, isModifier),
-                    visitNode((<SetAccessorDeclaration>node).name, visitor, isPropertyName),
-                    visitParameterList((<SetAccessorDeclaration>node).parameters, visitor, context, nodesVisitor),
-                    visitFunctionBody((<SetAccessorDeclaration>node).body, visitor, context));
-
-            case SyntaxKind.CallSignature:
-                return updateCallSignature(<CallSignatureDeclaration>node,
-                    nodesVisitor((<CallSignatureDeclaration>node).typeParameters, visitor, isTypeParameterDeclaration),
-                    nodesVisitor((<CallSignatureDeclaration>node).parameters, visitor, isParameterDeclaration),
-                    visitNode((<CallSignatureDeclaration>node).type, visitor, isTypeNode));
-
-            case SyntaxKind.ConstructSignature:
-                return updateConstructSignature(<ConstructSignatureDeclaration>node,
-                    nodesVisitor((<ConstructSignatureDeclaration>node).typeParameters, visitor, isTypeParameterDeclaration),
-                    nodesVisitor((<ConstructSignatureDeclaration>node).parameters, visitor, isParameterDeclaration),
-                    visitNode((<ConstructSignatureDeclaration>node).type, visitor, isTypeNode));
-
-            case SyntaxKind.IndexSignature:
-                return updateIndexSignature(<IndexSignatureDeclaration>node,
-                    nodesVisitor((<IndexSignatureDeclaration>node).decorators, visitor, isDecorator),
-                    nodesVisitor((<IndexSignatureDeclaration>node).modifiers, visitor, isModifier),
-                    nodesVisitor((<IndexSignatureDeclaration>node).parameters, visitor, isParameterDeclaration),
-                    visitNode((<IndexSignatureDeclaration>node).type, visitor, isTypeNode));
-
-            // Types
-
-            case SyntaxKind.TypePredicate:
-                return updateTypePredicateNode(<TypePredicateNode>node,
-                    visitNode((<TypePredicateNode>node).parameterName, visitor),
-                    visitNode((<TypePredicateNode>node).type, visitor, isTypeNode));
-
-            case SyntaxKind.TypeReference:
-                return updateTypeReferenceNode(<TypeReferenceNode>node,
-                    visitNode((<TypeReferenceNode>node).typeName, visitor, isEntityName),
-                    nodesVisitor((<TypeReferenceNode>node).typeArguments, visitor, isTypeNode));
-
-            case SyntaxKind.FunctionType:
-                return updateFunctionTypeNode(<FunctionTypeNode>node,
-                    nodesVisitor((<FunctionTypeNode>node).typeParameters, visitor, isTypeParameterDeclaration),
-                    nodesVisitor((<FunctionTypeNode>node).parameters, visitor, isParameterDeclaration),
-                    visitNode((<FunctionTypeNode>node).type, visitor, isTypeNode));
-
-            case SyntaxKind.ConstructorType:
-                return updateConstructorTypeNode(<ConstructorTypeNode>node,
-                    nodesVisitor((<ConstructorTypeNode>node).typeParameters, visitor, isTypeParameterDeclaration),
-                    nodesVisitor((<ConstructorTypeNode>node).parameters, visitor, isParameterDeclaration),
-                    visitNode((<ConstructorTypeNode>node).type, visitor, isTypeNode));
-
-            case SyntaxKind.TypeQuery:
-                return updateTypeQueryNode((<TypeQueryNode>node),
-                    visitNode((<TypeQueryNode>node).exprName, visitor, isEntityName));
-
-            case SyntaxKind.TypeLiteral:
-                return updateTypeLiteralNode((<TypeLiteralNode>node),
-                    nodesVisitor((<TypeLiteralNode>node).members, visitor, isTypeElement));
-
-            case SyntaxKind.ArrayType:
-                return updateArrayTypeNode(<ArrayTypeNode>node,
-                    visitNode((<ArrayTypeNode>node).elementType, visitor, isTypeNode));
-
-            case SyntaxKind.TupleType:
-                return updateTypleTypeNode((<TupleTypeNode>node),
-                    nodesVisitor((<TupleTypeNode>node).elementTypes, visitor, isTypeNode));
-
-            case SyntaxKind.UnionType:
-                return updateUnionTypeNode(<UnionTypeNode>node,
-                    nodesVisitor((<UnionTypeNode>node).types, visitor, isTypeNode));
-
-            case SyntaxKind.IntersectionType:
-                return updateIntersectionTypeNode(<IntersectionTypeNode>node,
-                    nodesVisitor((<IntersectionTypeNode>node).types, visitor, isTypeNode));
-
-            case SyntaxKind.ConditionalType:
-                return updateConditionalTypeNode(<ConditionalTypeNode>node,
-                    visitNode((<ConditionalTypeNode>node).checkType, visitor, isTypeNode),
-                    visitNode((<ConditionalTypeNode>node).extendsType, visitor, isTypeNode),
-                    visitNode((<ConditionalTypeNode>node).trueType, visitor, isTypeNode),
-                    visitNode((<ConditionalTypeNode>node).falseType, visitor, isTypeNode));
-
-            case SyntaxKind.InferType:
-                return updateInferTypeNode(<InferTypeNode>node,
-                    visitNode((<InferTypeNode>node).typeParameter, visitor, isTypeParameterDeclaration));
-
-            case SyntaxKind.ImportType:
-                return updateImportTypeNode(<ImportTypeNode>node,
-                    visitNode((<ImportTypeNode>node).argument, visitor, isTypeNode),
-                    visitNode((<ImportTypeNode>node).qualifier, visitor, isEntityName),
-                    visitNodes((<ImportTypeNode>node).typeArguments, visitor, isTypeNode),
-                    (<ImportTypeNode>node).isTypeOf
-                );
-
-            case SyntaxKind.ParenthesizedType:
-                return updateParenthesizedType(<ParenthesizedTypeNode>node,
-                    visitNode((<ParenthesizedTypeNode>node).type, visitor, isTypeNode));
-
-            case SyntaxKind.TypeOperator:
-                return updateTypeOperatorNode(<TypeOperatorNode>node,
-                    visitNode((<TypeOperatorNode>node).type, visitor, isTypeNode));
-
-            case SyntaxKind.IndexedAccessType:
-                return updateIndexedAccessTypeNode((<IndexedAccessTypeNode>node),
-                    visitNode((<IndexedAccessTypeNode>node).objectType, visitor, isTypeNode),
-                    visitNode((<IndexedAccessTypeNode>node).indexType, visitor, isTypeNode));
-
-            case SyntaxKind.MappedType:
-                return updateMappedTypeNode((<MappedTypeNode>node),
-                    visitNode((<MappedTypeNode>node).readonlyToken, tokenVisitor, isToken),
-                    visitNode((<MappedTypeNode>node).typeParameter, visitor, isTypeParameterDeclaration),
-                    visitNode((<MappedTypeNode>node).questionToken, tokenVisitor, isToken),
-                    visitNode((<MappedTypeNode>node).type, visitor, isTypeNode));
-
-            case SyntaxKind.LiteralType:
-                return updateLiteralTypeNode(<LiteralTypeNode>node,
-                    visitNode((<LiteralTypeNode>node).literal, visitor, isExpression));
-
-            // Binding patterns
-
-            case SyntaxKind.ObjectBindingPattern:
-                return updateObjectBindingPattern(<ObjectBindingPattern>node,
-                    nodesVisitor((<ObjectBindingPattern>node).elements, visitor, isBindingElement));
-
-            case SyntaxKind.ArrayBindingPattern:
-                return updateArrayBindingPattern(<ArrayBindingPattern>node,
-                    nodesVisitor((<ArrayBindingPattern>node).elements, visitor, isArrayBindingElement));
-
-            case SyntaxKind.BindingElement:
-                return updateBindingElement(<BindingElement>node,
-                    visitNode((<BindingElement>node).dotDotDotToken, tokenVisitor, isToken),
-                    visitNode((<BindingElement>node).propertyName, visitor, isPropertyName),
-                    visitNode((<BindingElement>node).name, visitor, isBindingName),
-                    visitNode((<BindingElement>node).initializer, visitor, isExpression));
-
-            // Expression
-
-            case SyntaxKind.ArrayLiteralExpression:
-                return updateArrayLiteral(<ArrayLiteralExpression>node,
-                    nodesVisitor((<ArrayLiteralExpression>node).elements, visitor, isExpression));
-
-            case SyntaxKind.ObjectLiteralExpression:
-                return updateObjectLiteral(<ObjectLiteralExpression>node,
-                    nodesVisitor((<ObjectLiteralExpression>node).properties, visitor, isObjectLiteralElementLike));
-
-            case SyntaxKind.PropertyAccessExpression:
-                return updatePropertyAccess(<PropertyAccessExpression>node,
-                    visitNode((<PropertyAccessExpression>node).expression, visitor, isExpression),
-                    visitNode((<PropertyAccessExpression>node).name, visitor, isIdentifier));
-
-            case SyntaxKind.ElementAccessExpression:
-                return updateElementAccess(<ElementAccessExpression>node,
-                    visitNode((<ElementAccessExpression>node).expression, visitor, isExpression),
-                    visitNode((<ElementAccessExpression>node).argumentExpression, visitor, isExpression));
-
-            case SyntaxKind.CallExpression:
-                return updateCall(<CallExpression>node,
-                    visitNode((<CallExpression>node).expression, visitor, isExpression),
-                    nodesVisitor((<CallExpression>node).typeArguments, visitor, isTypeNode),
-                    nodesVisitor((<CallExpression>node).arguments, visitor, isExpression));
-
-            case SyntaxKind.NewExpression:
-                return updateNew(<NewExpression>node,
-                    visitNode((<NewExpression>node).expression, visitor, isExpression),
-                    nodesVisitor((<NewExpression>node).typeArguments, visitor, isTypeNode),
-                    nodesVisitor((<NewExpression>node).arguments, visitor, isExpression));
-
-            case SyntaxKind.TaggedTemplateExpression:
-                return updateTaggedTemplate(<TaggedTemplateExpression>node,
-                    visitNode((<TaggedTemplateExpression>node).tag, visitor, isExpression),
-                    visitNode((<TaggedTemplateExpression>node).template, visitor, isTemplateLiteral));
-
-            case SyntaxKind.TypeAssertionExpression:
-                return updateTypeAssertion(<TypeAssertion>node,
-                    visitNode((<TypeAssertion>node).type, visitor, isTypeNode),
-                    visitNode((<TypeAssertion>node).expression, visitor, isExpression));
-
-            case SyntaxKind.ParenthesizedExpression:
-                return updateParen(<ParenthesizedExpression>node,
-                    visitNode((<ParenthesizedExpression>node).expression, visitor, isExpression));
-
-            case SyntaxKind.FunctionExpression:
-                return updateFunctionExpression(<FunctionExpression>node,
-                    nodesVisitor((<FunctionExpression>node).modifiers, visitor, isModifier),
-                    visitNode((<FunctionExpression>node).asteriskToken, tokenVisitor, isToken),
-                    visitNode((<FunctionExpression>node).name, visitor, isIdentifier),
-                    nodesVisitor((<FunctionExpression>node).typeParameters, visitor, isTypeParameterDeclaration),
-                    visitParameterList((<FunctionExpression>node).parameters, visitor, context, nodesVisitor),
-                    visitNode((<FunctionExpression>node).type, visitor, isTypeNode),
-                    visitFunctionBody((<FunctionExpression>node).body, visitor, context));
-
-            case SyntaxKind.ArrowFunction:
-                return updateArrowFunction(<ArrowFunction>node,
-                    nodesVisitor((<ArrowFunction>node).modifiers, visitor, isModifier),
-                    nodesVisitor((<ArrowFunction>node).typeParameters, visitor, isTypeParameterDeclaration),
-                    visitParameterList((<ArrowFunction>node).parameters, visitor, context, nodesVisitor),
-                    visitNode((<ArrowFunction>node).type, visitor, isTypeNode),
-                    visitNode((<ArrowFunction>node).equalsGreaterThanToken, visitor, isToken),
-                    visitFunctionBody((<ArrowFunction>node).body, visitor, context));
-
-            case SyntaxKind.DeleteExpression:
-                return updateDelete(<DeleteExpression>node,
-                    visitNode((<DeleteExpression>node).expression, visitor, isExpression));
-
-            case SyntaxKind.TypeOfExpression:
-                return updateTypeOf(<TypeOfExpression>node,
-                    visitNode((<TypeOfExpression>node).expression, visitor, isExpression));
-
-            case SyntaxKind.VoidExpression:
-                return updateVoid(<VoidExpression>node,
-                    visitNode((<VoidExpression>node).expression, visitor, isExpression));
-
-            case SyntaxKind.AwaitExpression:
-                return updateAwait(<AwaitExpression>node,
-                    visitNode((<AwaitExpression>node).expression, visitor, isExpression));
-
-            case SyntaxKind.PrefixUnaryExpression:
-                return updatePrefix(<PrefixUnaryExpression>node,
-                    visitNode((<PrefixUnaryExpression>node).operand, visitor, isExpression));
-
-            case SyntaxKind.PostfixUnaryExpression:
-                return updatePostfix(<PostfixUnaryExpression>node,
-                    visitNode((<PostfixUnaryExpression>node).operand, visitor, isExpression));
-
-            case SyntaxKind.BinaryExpression:
-                return updateBinary(<BinaryExpression>node,
-                    visitNode((<BinaryExpression>node).left, visitor, isExpression),
-                    visitNode((<BinaryExpression>node).right, visitor, isExpression),
-                    visitNode((<BinaryExpression>node).operatorToken, visitor, isToken));
-
-            case SyntaxKind.ConditionalExpression:
-                return updateConditional(<ConditionalExpression>node,
-                    visitNode((<ConditionalExpression>node).condition, visitor, isExpression),
-                    visitNode((<ConditionalExpression>node).questionToken, visitor, isToken),
-                    visitNode((<ConditionalExpression>node).whenTrue, visitor, isExpression),
-                    visitNode((<ConditionalExpression>node).colonToken, visitor, isToken),
-                    visitNode((<ConditionalExpression>node).whenFalse, visitor, isExpression));
-
-            case SyntaxKind.TemplateExpression:
-                return updateTemplateExpression(<TemplateExpression>node,
-                    visitNode((<TemplateExpression>node).head, visitor, isTemplateHead),
-                    nodesVisitor((<TemplateExpression>node).templateSpans, visitor, isTemplateSpan));
-
-            case SyntaxKind.YieldExpression:
-                return updateYield(<YieldExpression>node,
-                    visitNode((<YieldExpression>node).asteriskToken, tokenVisitor, isToken),
-                    visitNode((<YieldExpression>node).expression, visitor, isExpression));
-
-            case SyntaxKind.SpreadElement:
-                return updateSpread(<SpreadElement>node,
-                    visitNode((<SpreadElement>node).expression, visitor, isExpression));
-
-            case SyntaxKind.ClassExpression:
-                return updateClassExpression(<ClassExpression>node,
-                    nodesVisitor((<ClassExpression>node).modifiers, visitor, isModifier),
-                    visitNode((<ClassExpression>node).name, visitor, isIdentifier),
-                    nodesVisitor((<ClassExpression>node).typeParameters, visitor, isTypeParameterDeclaration),
-                    nodesVisitor((<ClassExpression>node).heritageClauses, visitor, isHeritageClause),
-                    nodesVisitor((<ClassExpression>node).members, visitor, isClassElement));
-
-            case SyntaxKind.ExpressionWithTypeArguments:
-                return updateExpressionWithTypeArguments(<ExpressionWithTypeArguments>node,
-                    nodesVisitor((<ExpressionWithTypeArguments>node).typeArguments, visitor, isTypeNode),
-                    visitNode((<ExpressionWithTypeArguments>node).expression, visitor, isExpression));
-
-            case SyntaxKind.AsExpression:
-                return updateAsExpression(<AsExpression>node,
-                    visitNode((<AsExpression>node).expression, visitor, isExpression),
-                    visitNode((<AsExpression>node).type, visitor, isTypeNode));
-
-            case SyntaxKind.NonNullExpression:
-                return updateNonNullExpression(<NonNullExpression>node,
-                    visitNode((<NonNullExpression>node).expression, visitor, isExpression));
-
-            case SyntaxKind.MetaProperty:
-                return updateMetaProperty(<MetaProperty>node,
-                    visitNode((<MetaProperty>node).name, visitor, isIdentifier));
-
-            // Misc
-
-            case SyntaxKind.TemplateSpan:
-                return updateTemplateSpan(<TemplateSpan>node,
-                    visitNode((<TemplateSpan>node).expression, visitor, isExpression),
-                    visitNode((<TemplateSpan>node).literal, visitor, isTemplateMiddleOrTemplateTail));
-
-            // Element
-
-            case SyntaxKind.Block:
-                return updateBlock(<Block>node,
-                    nodesVisitor((<Block>node).statements, visitor, isStatement));
-
-            case SyntaxKind.VariableStatement:
-                return updateVariableStatement(<VariableStatement>node,
-                    nodesVisitor((<VariableStatement>node).modifiers, visitor, isModifier),
-                    visitNode((<VariableStatement>node).declarationList, visitor, isVariableDeclarationList));
-
-            case SyntaxKind.ExpressionStatement:
-                return updateStatement(<ExpressionStatement>node,
-                    visitNode((<ExpressionStatement>node).expression, visitor, isExpression));
-
-            case SyntaxKind.IfStatement:
-                return updateIf(<IfStatement>node,
-                    visitNode((<IfStatement>node).expression, visitor, isExpression),
-                    visitNode((<IfStatement>node).thenStatement, visitor, isStatement, liftToBlock),
-                    visitNode((<IfStatement>node).elseStatement, visitor, isStatement, liftToBlock));
-
-            case SyntaxKind.DoStatement:
-                return updateDo(<DoStatement>node,
-                    visitNode((<DoStatement>node).statement, visitor, isStatement, liftToBlock),
-                    visitNode((<DoStatement>node).expression, visitor, isExpression));
-
-            case SyntaxKind.WhileStatement:
-                return updateWhile(<WhileStatement>node,
-                    visitNode((<WhileStatement>node).expression, visitor, isExpression),
-                    visitNode((<WhileStatement>node).statement, visitor, isStatement, liftToBlock));
-
-            case SyntaxKind.ForStatement:
-                return updateFor(<ForStatement>node,
-                    visitNode((<ForStatement>node).initializer, visitor, isForInitializer),
-                    visitNode((<ForStatement>node).condition, visitor, isExpression),
-                    visitNode((<ForStatement>node).incrementor, visitor, isExpression),
-                    visitNode((<ForStatement>node).statement, visitor, isStatement, liftToBlock));
-
-            case SyntaxKind.ForInStatement:
-                return updateForIn(<ForInStatement>node,
-                    visitNode((<ForInStatement>node).initializer, visitor, isForInitializer),
-                    visitNode((<ForInStatement>node).expression, visitor, isExpression),
-                    visitNode((<ForInStatement>node).statement, visitor, isStatement, liftToBlock));
-
-            case SyntaxKind.ForOfStatement:
-                return updateForOf(<ForOfStatement>node,
-                    visitNode((<ForOfStatement>node).awaitModifier, visitor, isToken),
-                    visitNode((<ForOfStatement>node).initializer, visitor, isForInitializer),
-                    visitNode((<ForOfStatement>node).expression, visitor, isExpression),
-                    visitNode((<ForOfStatement>node).statement, visitor, isStatement, liftToBlock));
-
-            case SyntaxKind.ContinueStatement:
-                return updateContinue(<ContinueStatement>node,
-                    visitNode((<ContinueStatement>node).label, visitor, isIdentifier));
-
-            case SyntaxKind.BreakStatement:
-                return updateBreak(<BreakStatement>node,
-                    visitNode((<BreakStatement>node).label, visitor, isIdentifier));
-
-            case SyntaxKind.ReturnStatement:
-                return updateReturn(<ReturnStatement>node,
-                    visitNode((<ReturnStatement>node).expression, visitor, isExpression));
-
-            case SyntaxKind.WithStatement:
-                return updateWith(<WithStatement>node,
-                    visitNode((<WithStatement>node).expression, visitor, isExpression),
-                    visitNode((<WithStatement>node).statement, visitor, isStatement, liftToBlock));
-
-            case SyntaxKind.SwitchStatement:
-                return updateSwitch(<SwitchStatement>node,
-                    visitNode((<SwitchStatement>node).expression, visitor, isExpression),
-                    visitNode((<SwitchStatement>node).caseBlock, visitor, isCaseBlock));
-
-            case SyntaxKind.LabeledStatement:
-                return updateLabel(<LabeledStatement>node,
-                    visitNode((<LabeledStatement>node).label, visitor, isIdentifier),
-                    visitNode((<LabeledStatement>node).statement, visitor, isStatement, liftToBlock));
-
-            case SyntaxKind.ThrowStatement:
-                return updateThrow(<ThrowStatement>node,
-                    visitNode((<ThrowStatement>node).expression, visitor, isExpression));
-
-            case SyntaxKind.TryStatement:
-                return updateTry(<TryStatement>node,
-                    visitNode((<TryStatement>node).tryBlock, visitor, isBlock),
-                    visitNode((<TryStatement>node).catchClause, visitor, isCatchClause),
-                    visitNode((<TryStatement>node).finallyBlock, visitor, isBlock));
-
-            case SyntaxKind.VariableDeclaration:
-                return updateVariableDeclaration(<VariableDeclaration>node,
-                    visitNode((<VariableDeclaration>node).name, visitor, isBindingName),
-                    visitNode((<VariableDeclaration>node).type, visitor, isTypeNode),
-                    visitNode((<VariableDeclaration>node).initializer, visitor, isExpression));
-
-            case SyntaxKind.VariableDeclarationList:
-                return updateVariableDeclarationList(<VariableDeclarationList>node,
-                    nodesVisitor((<VariableDeclarationList>node).declarations, visitor, isVariableDeclaration));
-
-            case SyntaxKind.FunctionDeclaration:
-                return updateFunctionDeclaration(<FunctionDeclaration>node,
-                    nodesVisitor((<FunctionDeclaration>node).decorators, visitor, isDecorator),
-                    nodesVisitor((<FunctionDeclaration>node).modifiers, visitor, isModifier),
-                    visitNode((<FunctionDeclaration>node).asteriskToken, tokenVisitor, isToken),
-                    visitNode((<FunctionDeclaration>node).name, visitor, isIdentifier),
-                    nodesVisitor((<FunctionDeclaration>node).typeParameters, visitor, isTypeParameterDeclaration),
-                    visitParameterList((<FunctionDeclaration>node).parameters, visitor, context, nodesVisitor),
-                    visitNode((<FunctionDeclaration>node).type, visitor, isTypeNode),
-                    visitFunctionBody((<FunctionExpression>node).body, visitor, context));
-
-            case SyntaxKind.ClassDeclaration:
-                return updateClassDeclaration(<ClassDeclaration>node,
-                    nodesVisitor((<ClassDeclaration>node).decorators, visitor, isDecorator),
-                    nodesVisitor((<ClassDeclaration>node).modifiers, visitor, isModifier),
-                    visitNode((<ClassDeclaration>node).name, visitor, isIdentifier),
-                    nodesVisitor((<ClassDeclaration>node).typeParameters, visitor, isTypeParameterDeclaration),
-                    nodesVisitor((<ClassDeclaration>node).heritageClauses, visitor, isHeritageClause),
-                    nodesVisitor((<ClassDeclaration>node).members, visitor, isClassElement));
-
-            case SyntaxKind.InterfaceDeclaration:
-                return updateInterfaceDeclaration(<InterfaceDeclaration>node,
-                    nodesVisitor((<InterfaceDeclaration>node).decorators, visitor, isDecorator),
-                    nodesVisitor((<InterfaceDeclaration>node).modifiers, visitor, isModifier),
-                    visitNode((<InterfaceDeclaration>node).name, visitor, isIdentifier),
-                    nodesVisitor((<InterfaceDeclaration>node).typeParameters, visitor, isTypeParameterDeclaration),
-                    nodesVisitor((<InterfaceDeclaration>node).heritageClauses, visitor, isHeritageClause),
-                    nodesVisitor((<InterfaceDeclaration>node).members, visitor, isTypeElement));
-
-            case SyntaxKind.TypeAliasDeclaration:
-                return updateTypeAliasDeclaration(<TypeAliasDeclaration>node,
-                    nodesVisitor((<TypeAliasDeclaration>node).decorators, visitor, isDecorator),
-                    nodesVisitor((<TypeAliasDeclaration>node).modifiers, visitor, isModifier),
-                    visitNode((<TypeAliasDeclaration>node).name, visitor, isIdentifier),
-                    nodesVisitor((<TypeAliasDeclaration>node).typeParameters, visitor, isTypeParameterDeclaration),
-                    visitNode((<TypeAliasDeclaration>node).type, visitor, isTypeNode));
-
-            case SyntaxKind.EnumDeclaration:
-                return updateEnumDeclaration(<EnumDeclaration>node,
-                    nodesVisitor((<EnumDeclaration>node).decorators, visitor, isDecorator),
-                    nodesVisitor((<EnumDeclaration>node).modifiers, visitor, isModifier),
-                    visitNode((<EnumDeclaration>node).name, visitor, isIdentifier),
-                    nodesVisitor((<EnumDeclaration>node).members, visitor, isEnumMember));
-
-            case SyntaxKind.ModuleDeclaration:
-                return updateModuleDeclaration(<ModuleDeclaration>node,
-                    nodesVisitor((<ModuleDeclaration>node).decorators, visitor, isDecorator),
-                    nodesVisitor((<ModuleDeclaration>node).modifiers, visitor, isModifier),
-                    visitNode((<ModuleDeclaration>node).name, visitor, isIdentifier),
-                    visitNode((<ModuleDeclaration>node).body, visitor, isModuleBody));
-
-            case SyntaxKind.ModuleBlock:
-                return updateModuleBlock(<ModuleBlock>node,
-                    nodesVisitor((<ModuleBlock>node).statements, visitor, isStatement));
-
-            case SyntaxKind.CaseBlock:
-                return updateCaseBlock(<CaseBlock>node,
-                    nodesVisitor((<CaseBlock>node).clauses, visitor, isCaseOrDefaultClause));
-
-            case SyntaxKind.NamespaceExportDeclaration:
-                return updateNamespaceExportDeclaration(<NamespaceExportDeclaration>node,
-                    visitNode((<NamespaceExportDeclaration>node).name, visitor, isIdentifier));
-
-            case SyntaxKind.ImportEqualsDeclaration:
-                return updateImportEqualsDeclaration(<ImportEqualsDeclaration>node,
-                    nodesVisitor((<ImportEqualsDeclaration>node).decorators, visitor, isDecorator),
-                    nodesVisitor((<ImportEqualsDeclaration>node).modifiers, visitor, isModifier),
-                    visitNode((<ImportEqualsDeclaration>node).name, visitor, isIdentifier),
-                    visitNode((<ImportEqualsDeclaration>node).moduleReference, visitor, isModuleReference));
-
-            case SyntaxKind.ImportDeclaration:
-                return updateImportDeclaration(<ImportDeclaration>node,
-                    nodesVisitor((<ImportDeclaration>node).decorators, visitor, isDecorator),
-                    nodesVisitor((<ImportDeclaration>node).modifiers, visitor, isModifier),
-                    visitNode((<ImportDeclaration>node).importClause, visitor, isImportClause),
-                    visitNode((<ImportDeclaration>node).moduleSpecifier, visitor, isExpression));
-
-            case SyntaxKind.ImportClause:
-                return updateImportClause(<ImportClause>node,
-                    visitNode((<ImportClause>node).name, visitor, isIdentifier),
-                    visitNode((<ImportClause>node).namedBindings, visitor, isNamedImportBindings));
-
-            case SyntaxKind.NamespaceImport:
-                return updateNamespaceImport(<NamespaceImport>node,
-                    visitNode((<NamespaceImport>node).name, visitor, isIdentifier));
-
-            case SyntaxKind.NamedImports:
-                return updateNamedImports(<NamedImports>node,
-                    nodesVisitor((<NamedImports>node).elements, visitor, isImportSpecifier));
-
-            case SyntaxKind.ImportSpecifier:
-                return updateImportSpecifier(<ImportSpecifier>node,
-                    visitNode((<ImportSpecifier>node).propertyName, visitor, isIdentifier),
-                    visitNode((<ImportSpecifier>node).name, visitor, isIdentifier));
-
-            case SyntaxKind.ExportAssignment:
-                return updateExportAssignment(<ExportAssignment>node,
-                    nodesVisitor((<ExportAssignment>node).decorators, visitor, isDecorator),
-                    nodesVisitor((<ExportAssignment>node).modifiers, visitor, isModifier),
-                    visitNode((<ExportAssignment>node).expression, visitor, isExpression));
-
-            case SyntaxKind.ExportDeclaration:
-                return updateExportDeclaration(<ExportDeclaration>node,
-                    nodesVisitor((<ExportDeclaration>node).decorators, visitor, isDecorator),
-                    nodesVisitor((<ExportDeclaration>node).modifiers, visitor, isModifier),
-                    visitNode((<ExportDeclaration>node).exportClause, visitor, isNamedExports),
-                    visitNode((<ExportDeclaration>node).moduleSpecifier, visitor, isExpression));
-
-            case SyntaxKind.NamedExports:
-                return updateNamedExports(<NamedExports>node,
-                    nodesVisitor((<NamedExports>node).elements, visitor, isExportSpecifier));
-
-            case SyntaxKind.ExportSpecifier:
-                return updateExportSpecifier(<ExportSpecifier>node,
-                    visitNode((<ExportSpecifier>node).propertyName, visitor, isIdentifier),
-                    visitNode((<ExportSpecifier>node).name, visitor, isIdentifier));
-
-            // Module references
-
-            case SyntaxKind.ExternalModuleReference:
-                return updateExternalModuleReference(<ExternalModuleReference>node,
-                    visitNode((<ExternalModuleReference>node).expression, visitor, isExpression));
-
-            // JSX
-
-            case SyntaxKind.JsxElement:
-                return updateJsxElement(<JsxElement>node,
-                    visitNode((<JsxElement>node).openingElement, visitor, isJsxOpeningElement),
-                    nodesVisitor((<JsxElement>node).children, visitor, isJsxChild),
-                    visitNode((<JsxElement>node).closingElement, visitor, isJsxClosingElement));
-
-            case SyntaxKind.JsxSelfClosingElement:
-                return updateJsxSelfClosingElement(<JsxSelfClosingElement>node,
-                    visitNode((<JsxSelfClosingElement>node).tagName, visitor, isJsxTagNameExpression),
-                    nodesVisitor((<JsxSelfClosingElement>node).typeArguments, visitor, isTypeNode),
-                    visitNode((<JsxSelfClosingElement>node).attributes, visitor, isJsxAttributes));
-
-            case SyntaxKind.JsxOpeningElement:
-                return updateJsxOpeningElement(<JsxOpeningElement>node,
-                    visitNode((<JsxOpeningElement>node).tagName, visitor, isJsxTagNameExpression),
-                    nodesVisitor((<JsxSelfClosingElement>node).typeArguments, visitor, isTypeNode),
-                    visitNode((<JsxOpeningElement>node).attributes, visitor, isJsxAttributes));
-
-            case SyntaxKind.JsxClosingElement:
-                return updateJsxClosingElement(<JsxClosingElement>node,
-                    visitNode((<JsxClosingElement>node).tagName, visitor, isJsxTagNameExpression));
-
-            case SyntaxKind.JsxFragment:
-                return updateJsxFragment(<JsxFragment>node,
-                    visitNode((<JsxFragment>node).openingFragment, visitor, isJsxOpeningFragment),
-                    nodesVisitor((<JsxFragment>node).children, visitor, isJsxChild),
-                    visitNode((<JsxFragment>node).closingFragment, visitor, isJsxClosingFragment));
-
-            case SyntaxKind.JsxAttribute:
-                return updateJsxAttribute(<JsxAttribute>node,
-                    visitNode((<JsxAttribute>node).name, visitor, isIdentifier),
-                    visitNode((<JsxAttribute>node).initializer, visitor, isStringLiteralOrJsxExpression));
-
-            case SyntaxKind.JsxAttributes:
-                return updateJsxAttributes(<JsxAttributes>node,
-                    nodesVisitor((<JsxAttributes>node).properties, visitor, isJsxAttributeLike));
-
-            case SyntaxKind.JsxSpreadAttribute:
-                return updateJsxSpreadAttribute(<JsxSpreadAttribute>node,
-                    visitNode((<JsxSpreadAttribute>node).expression, visitor, isExpression));
-
-            case SyntaxKind.JsxExpression:
-                return updateJsxExpression(<JsxExpression>node,
-                    visitNode((<JsxExpression>node).expression, visitor, isExpression));
-
-            // Clauses
-
-            case SyntaxKind.CaseClause:
-                return updateCaseClause(<CaseClause>node,
-                    visitNode((<CaseClause>node).expression, visitor, isExpression),
-                    nodesVisitor((<CaseClause>node).statements, visitor, isStatement));
-
-            case SyntaxKind.DefaultClause:
-                return updateDefaultClause(<DefaultClause>node,
-                    nodesVisitor((<DefaultClause>node).statements, visitor, isStatement));
-
-            case SyntaxKind.HeritageClause:
-                return updateHeritageClause(<HeritageClause>node,
-                    nodesVisitor((<HeritageClause>node).types, visitor, isExpressionWithTypeArguments));
-
-            case SyntaxKind.CatchClause:
-                return updateCatchClause(<CatchClause>node,
-                    visitNode((<CatchClause>node).variableDeclaration, visitor, isVariableDeclaration),
-                    visitNode((<CatchClause>node).block, visitor, isBlock));
-
-            // Property assignments
-
-            case SyntaxKind.PropertyAssignment:
-                return updatePropertyAssignment(<PropertyAssignment>node,
-                    visitNode((<PropertyAssignment>node).name, visitor, isPropertyName),
-                    visitNode((<PropertyAssignment>node).initializer, visitor, isExpression));
-
-            case SyntaxKind.ShorthandPropertyAssignment:
-                return updateShorthandPropertyAssignment(<ShorthandPropertyAssignment>node,
-                    visitNode((<ShorthandPropertyAssignment>node).name, visitor, isIdentifier),
-                    visitNode((<ShorthandPropertyAssignment>node).objectAssignmentInitializer, visitor, isExpression));
-
-            case SyntaxKind.SpreadAssignment:
-                return updateSpreadAssignment(<SpreadAssignment>node,
-                    visitNode((<SpreadAssignment>node).expression, visitor, isExpression));
-
-            // Enum
-            case SyntaxKind.EnumMember:
-                return updateEnumMember(<EnumMember>node,
-                    visitNode((<EnumMember>node).name, visitor, isPropertyName),
-                    visitNode((<EnumMember>node).initializer, visitor, isExpression));
-
-            // Top-level nodes
-            case SyntaxKind.SourceFile:
-                return updateSourceFileNode(<SourceFile>node,
-                    visitLexicalEnvironment((<SourceFile>node).statements, visitor, context));
-
-            // Transformation nodes
-            case SyntaxKind.PartiallyEmittedExpression:
-                return updatePartiallyEmittedExpression(<PartiallyEmittedExpression>node,
-                    visitNode((<PartiallyEmittedExpression>node).expression, visitor, isExpression));
-
-            case SyntaxKind.CommaListExpression:
-                return updateCommaList(<CommaListExpression>node,
-                    nodesVisitor((<CommaListExpression>node).elements, visitor, isExpression));
-
-            default:
-                // No need to visit nodes with no children.
-                return node;
-        }
-
-    }
-
-    /**
-     * Extracts the single node from a NodeArray.
-     *
-     * @param nodes The NodeArray.
-     */
-    function extractSingleNode(nodes: ReadonlyArray<Node>): Node {
-        Debug.assert(nodes.length <= 1, "Too many nodes written to output.");
-        return singleOrUndefined(nodes);
-    }
-}
-
-/* @internal */
-namespace ts {
-    function reduceNode<T>(node: Node, f: (memo: T, node: Node) => T, initial: T) {
-        return node ? f(initial, node) : initial;
-    }
-
-    function reduceNodeArray<T>(nodes: NodeArray<Node>, f: (memo: T, nodes: NodeArray<Node>) => T, initial: T) {
-        return nodes ? f(initial, nodes) : initial;
-    }
-
-    /**
-     * Similar to `reduceLeft`, performs a reduction against each child of a node.
-     * NOTE: Unlike `forEachChild`, this does *not* visit every node.
-     *
-     * @param node The node containing the children to reduce.
-     * @param initial The initial value to supply to the reduction.
-     * @param f The callback function
-     */
-    export function reduceEachChild<T>(node: Node, initial: T, cbNode: (memo: T, node: Node) => T, cbNodeArray?: (memo: T, nodes: NodeArray<Node>) => T): T {
-        if (node === undefined) {
-            return initial;
-        }
-
-        const reduceNodes: (nodes: NodeArray<Node>, f: ((memo: T, node: Node) => T) | ((memo: T, node: NodeArray<Node>) => T), initial: T) => T = cbNodeArray ? reduceNodeArray : reduceLeft;
-        const cbNodes = cbNodeArray || cbNode;
-        const kind = node.kind;
-
-        // No need to visit nodes with no children.
-        if ((kind > SyntaxKind.FirstToken && kind <= SyntaxKind.LastToken)) {
-            return initial;
-        }
-
-        // We do not yet support types.
-        if ((kind >= SyntaxKind.TypePredicate && kind <= SyntaxKind.LiteralType)) {
-            return initial;
-        }
-
-        let result = initial;
-        switch (node.kind) {
-            // Leaf nodes
-            case SyntaxKind.SemicolonClassElement:
-            case SyntaxKind.EmptyStatement:
-            case SyntaxKind.OmittedExpression:
-            case SyntaxKind.DebuggerStatement:
-            case SyntaxKind.NotEmittedStatement:
-                // No need to visit nodes with no children.
-                break;
-
-            // Names
-            case SyntaxKind.QualifiedName:
-                result = reduceNode((<QualifiedName>node).left, cbNode, result);
-                result = reduceNode((<QualifiedName>node).right, cbNode, result);
-                break;
-
-            case SyntaxKind.ComputedPropertyName:
-                result = reduceNode((<ComputedPropertyName>node).expression, cbNode, result);
-                break;
-
-            // Signature elements
-            case SyntaxKind.Parameter:
-                result = reduceNodes((<ParameterDeclaration>node).decorators, cbNodes, result);
-                result = reduceNodes((<ParameterDeclaration>node).modifiers, cbNodes, result);
-                result = reduceNode((<ParameterDeclaration>node).name, cbNode, result);
-                result = reduceNode((<ParameterDeclaration>node).type, cbNode, result);
-                result = reduceNode((<ParameterDeclaration>node).initializer, cbNode, result);
-                break;
-
-            case SyntaxKind.Decorator:
-                result = reduceNode((<Decorator>node).expression, cbNode, result);
-                break;
-
-            // Type member
-
-            case SyntaxKind.PropertySignature:
-                result = reduceNodes((<PropertySignature>node).modifiers, cbNodes, result);
-                result = reduceNode((<PropertySignature>node).name, cbNode, result);
-                result = reduceNode((<PropertySignature>node).questionToken, cbNode, result);
-                result = reduceNode((<PropertySignature>node).type, cbNode, result);
-                result = reduceNode((<PropertySignature>node).initializer, cbNode, result);
-                break;
-
-            case SyntaxKind.PropertyDeclaration:
-                result = reduceNodes((<PropertyDeclaration>node).decorators, cbNodes, result);
-                result = reduceNodes((<PropertyDeclaration>node).modifiers, cbNodes, result);
-                result = reduceNode((<PropertyDeclaration>node).name, cbNode, result);
-                result = reduceNode((<PropertyDeclaration>node).type, cbNode, result);
-                result = reduceNode((<PropertyDeclaration>node).initializer, cbNode, result);
-                break;
-
-            case SyntaxKind.MethodDeclaration:
-                result = reduceNodes((<MethodDeclaration>node).decorators, cbNodes, result);
-                result = reduceNodes((<MethodDeclaration>node).modifiers, cbNodes, result);
-                result = reduceNode((<MethodDeclaration>node).name, cbNode, result);
-                result = reduceNodes((<MethodDeclaration>node).typeParameters, cbNodes, result);
-                result = reduceNodes((<MethodDeclaration>node).parameters, cbNodes, result);
-                result = reduceNode((<MethodDeclaration>node).type, cbNode, result);
-                result = reduceNode((<MethodDeclaration>node).body, cbNode, result);
-                break;
-
-            case SyntaxKind.Constructor:
-                result = reduceNodes((<ConstructorDeclaration>node).modifiers, cbNodes, result);
-                result = reduceNodes((<ConstructorDeclaration>node).parameters, cbNodes, result);
-                result = reduceNode((<ConstructorDeclaration>node).body, cbNode, result);
-                break;
-
-            case SyntaxKind.GetAccessor:
-                result = reduceNodes((<GetAccessorDeclaration>node).decorators, cbNodes, result);
-                result = reduceNodes((<GetAccessorDeclaration>node).modifiers, cbNodes, result);
-                result = reduceNode((<GetAccessorDeclaration>node).name, cbNode, result);
-                result = reduceNodes((<GetAccessorDeclaration>node).parameters, cbNodes, result);
-                result = reduceNode((<GetAccessorDeclaration>node).type, cbNode, result);
-                result = reduceNode((<GetAccessorDeclaration>node).body, cbNode, result);
-                break;
-
-            case SyntaxKind.SetAccessor:
-                result = reduceNodes((<GetAccessorDeclaration>node).decorators, cbNodes, result);
-                result = reduceNodes((<GetAccessorDeclaration>node).modifiers, cbNodes, result);
-                result = reduceNode((<GetAccessorDeclaration>node).name, cbNode, result);
-                result = reduceNodes((<GetAccessorDeclaration>node).parameters, cbNodes, result);
-                result = reduceNode((<GetAccessorDeclaration>node).body, cbNode, result);
-                break;
-
-            // Binding patterns
-            case SyntaxKind.ObjectBindingPattern:
-            case SyntaxKind.ArrayBindingPattern:
-                result = reduceNodes((<BindingPattern>node).elements, cbNodes, result);
-                break;
-
-            case SyntaxKind.BindingElement:
-                result = reduceNode((<BindingElement>node).propertyName, cbNode, result);
-                result = reduceNode((<BindingElement>node).name, cbNode, result);
-                result = reduceNode((<BindingElement>node).initializer, cbNode, result);
-                break;
-
-            // Expression
-            case SyntaxKind.ArrayLiteralExpression:
-                result = reduceNodes((<ArrayLiteralExpression>node).elements, cbNodes, result);
-                break;
-
-            case SyntaxKind.ObjectLiteralExpression:
-                result = reduceNodes((<ObjectLiteralExpression>node).properties, cbNodes, result);
-                break;
-
-            case SyntaxKind.PropertyAccessExpression:
-                result = reduceNode((<PropertyAccessExpression>node).expression, cbNode, result);
-                result = reduceNode((<PropertyAccessExpression>node).name, cbNode, result);
-                break;
-
-            case SyntaxKind.ElementAccessExpression:
-                result = reduceNode((<ElementAccessExpression>node).expression, cbNode, result);
-                result = reduceNode((<ElementAccessExpression>node).argumentExpression, cbNode, result);
-                break;
-
-            case SyntaxKind.CallExpression:
-                result = reduceNode((<CallExpression>node).expression, cbNode, result);
-                result = reduceNodes((<CallExpression>node).typeArguments, cbNodes, result);
-                result = reduceNodes((<CallExpression>node).arguments, cbNodes, result);
-                break;
-
-            case SyntaxKind.NewExpression:
-                result = reduceNode((<NewExpression>node).expression, cbNode, result);
-                result = reduceNodes((<NewExpression>node).typeArguments, cbNodes, result);
-                result = reduceNodes((<NewExpression>node).arguments, cbNodes, result);
-                break;
-
-            case SyntaxKind.TaggedTemplateExpression:
-                result = reduceNode((<TaggedTemplateExpression>node).tag, cbNode, result);
-                result = reduceNode((<TaggedTemplateExpression>node).template, cbNode, result);
-                break;
-
-            case SyntaxKind.TypeAssertionExpression:
-                result = reduceNode((<TypeAssertion>node).type, cbNode, result);
-                result = reduceNode((<TypeAssertion>node).expression, cbNode, result);
-                break;
-
-            case SyntaxKind.FunctionExpression:
-                result = reduceNodes((<FunctionExpression>node).modifiers, cbNodes, result);
-                result = reduceNode((<FunctionExpression>node).name, cbNode, result);
-                result = reduceNodes((<FunctionExpression>node).typeParameters, cbNodes, result);
-                result = reduceNodes((<FunctionExpression>node).parameters, cbNodes, result);
-                result = reduceNode((<FunctionExpression>node).type, cbNode, result);
-                result = reduceNode((<FunctionExpression>node).body, cbNode, result);
-                break;
-
-            case SyntaxKind.ArrowFunction:
-                result = reduceNodes((<ArrowFunction>node).modifiers, cbNodes, result);
-                result = reduceNodes((<ArrowFunction>node).typeParameters, cbNodes, result);
-                result = reduceNodes((<ArrowFunction>node).parameters, cbNodes, result);
-                result = reduceNode((<ArrowFunction>node).type, cbNode, result);
-                result = reduceNode((<ArrowFunction>node).body, cbNode, result);
-                break;
-
-            case SyntaxKind.ParenthesizedExpression:
-            case SyntaxKind.DeleteExpression:
-            case SyntaxKind.TypeOfExpression:
-            case SyntaxKind.VoidExpression:
-            case SyntaxKind.AwaitExpression:
-            case SyntaxKind.YieldExpression:
-            case SyntaxKind.SpreadElement:
-            case SyntaxKind.NonNullExpression:
-                result = reduceNode((<ParenthesizedExpression | DeleteExpression | TypeOfExpression | VoidExpression | AwaitExpression | YieldExpression | SpreadElement | NonNullExpression>node).expression, cbNode, result);
-                break;
-
-            case SyntaxKind.PrefixUnaryExpression:
-            case SyntaxKind.PostfixUnaryExpression:
-                result = reduceNode((<PrefixUnaryExpression | PostfixUnaryExpression>node).operand, cbNode, result);
-                break;
-
-            case SyntaxKind.BinaryExpression:
-                result = reduceNode((<BinaryExpression>node).left, cbNode, result);
-                result = reduceNode((<BinaryExpression>node).right, cbNode, result);
-                break;
-
-            case SyntaxKind.ConditionalExpression:
-                result = reduceNode((<ConditionalExpression>node).condition, cbNode, result);
-                result = reduceNode((<ConditionalExpression>node).whenTrue, cbNode, result);
-                result = reduceNode((<ConditionalExpression>node).whenFalse, cbNode, result);
-                break;
-
-            case SyntaxKind.TemplateExpression:
-                result = reduceNode((<TemplateExpression>node).head, cbNode, result);
-                result = reduceNodes((<TemplateExpression>node).templateSpans, cbNodes, result);
-                break;
-
-            case SyntaxKind.ClassExpression:
-                result = reduceNodes((<ClassExpression>node).modifiers, cbNodes, result);
-                result = reduceNode((<ClassExpression>node).name, cbNode, result);
-                result = reduceNodes((<ClassExpression>node).typeParameters, cbNodes, result);
-                result = reduceNodes((<ClassExpression>node).heritageClauses, cbNodes, result);
-                result = reduceNodes((<ClassExpression>node).members, cbNodes, result);
-                break;
-
-            case SyntaxKind.ExpressionWithTypeArguments:
-                result = reduceNode((<ExpressionWithTypeArguments>node).expression, cbNode, result);
-                result = reduceNodes((<ExpressionWithTypeArguments>node).typeArguments, cbNodes, result);
-                break;
-
-            case SyntaxKind.AsExpression:
-                result = reduceNode((<AsExpression>node).expression, cbNode, result);
-                result = reduceNode((<AsExpression>node).type, cbNode, result);
-                break;
-
-            // Misc
-            case SyntaxKind.TemplateSpan:
-                result = reduceNode((<TemplateSpan>node).expression, cbNode, result);
-                result = reduceNode((<TemplateSpan>node).literal, cbNode, result);
-                break;
-
-            // Element
-            case SyntaxKind.Block:
-                result = reduceNodes((<Block>node).statements, cbNodes, result);
-                break;
-
-            case SyntaxKind.VariableStatement:
-                result = reduceNodes((<VariableStatement>node).modifiers, cbNodes, result);
-                result = reduceNode((<VariableStatement>node).declarationList, cbNode, result);
-                break;
-
-            case SyntaxKind.ExpressionStatement:
-                result = reduceNode((<ExpressionStatement>node).expression, cbNode, result);
-                break;
-
-            case SyntaxKind.IfStatement:
-                result = reduceNode((<IfStatement>node).expression, cbNode, result);
-                result = reduceNode((<IfStatement>node).thenStatement, cbNode, result);
-                result = reduceNode((<IfStatement>node).elseStatement, cbNode, result);
-                break;
-
-            case SyntaxKind.DoStatement:
-                result = reduceNode((<DoStatement>node).statement, cbNode, result);
-                result = reduceNode((<DoStatement>node).expression, cbNode, result);
-                break;
-
-            case SyntaxKind.WhileStatement:
-            case SyntaxKind.WithStatement:
-                result = reduceNode((<WhileStatement | WithStatement>node).expression, cbNode, result);
-                result = reduceNode((<WhileStatement | WithStatement>node).statement, cbNode, result);
-                break;
-
-            case SyntaxKind.ForStatement:
-                result = reduceNode((<ForStatement>node).initializer, cbNode, result);
-                result = reduceNode((<ForStatement>node).condition, cbNode, result);
-                result = reduceNode((<ForStatement>node).incrementor, cbNode, result);
-                result = reduceNode((<ForStatement>node).statement, cbNode, result);
-                break;
-
-            case SyntaxKind.ForInStatement:
-            case SyntaxKind.ForOfStatement:
-                result = reduceNode((<ForInOrOfStatement>node).initializer, cbNode, result);
-                result = reduceNode((<ForInOrOfStatement>node).expression, cbNode, result);
-                result = reduceNode((<ForInOrOfStatement>node).statement, cbNode, result);
-                break;
-
-            case SyntaxKind.ReturnStatement:
-            case SyntaxKind.ThrowStatement:
-                result = reduceNode((<ReturnStatement>node).expression, cbNode, result);
-                break;
-
-            case SyntaxKind.SwitchStatement:
-                result = reduceNode((<SwitchStatement>node).expression, cbNode, result);
-                result = reduceNode((<SwitchStatement>node).caseBlock, cbNode, result);
-                break;
-
-            case SyntaxKind.LabeledStatement:
-                result = reduceNode((<LabeledStatement>node).label, cbNode, result);
-                result = reduceNode((<LabeledStatement>node).statement, cbNode, result);
-                break;
-
-            case SyntaxKind.TryStatement:
-                result = reduceNode((<TryStatement>node).tryBlock, cbNode, result);
-                result = reduceNode((<TryStatement>node).catchClause, cbNode, result);
-                result = reduceNode((<TryStatement>node).finallyBlock, cbNode, result);
-                break;
-
-            case SyntaxKind.VariableDeclaration:
-                result = reduceNode((<VariableDeclaration>node).name, cbNode, result);
-                result = reduceNode((<VariableDeclaration>node).type, cbNode, result);
-                result = reduceNode((<VariableDeclaration>node).initializer, cbNode, result);
-                break;
-
-            case SyntaxKind.VariableDeclarationList:
-                result = reduceNodes((<VariableDeclarationList>node).declarations, cbNodes, result);
-                break;
-
-            case SyntaxKind.FunctionDeclaration:
-                result = reduceNodes((<FunctionDeclaration>node).decorators, cbNodes, result);
-                result = reduceNodes((<FunctionDeclaration>node).modifiers, cbNodes, result);
-                result = reduceNode((<FunctionDeclaration>node).name, cbNode, result);
-                result = reduceNodes((<FunctionDeclaration>node).typeParameters, cbNodes, result);
-                result = reduceNodes((<FunctionDeclaration>node).parameters, cbNodes, result);
-                result = reduceNode((<FunctionDeclaration>node).type, cbNode, result);
-                result = reduceNode((<FunctionDeclaration>node).body, cbNode, result);
-                break;
-
-            case SyntaxKind.ClassDeclaration:
-                result = reduceNodes((<ClassDeclaration>node).decorators, cbNodes, result);
-                result = reduceNodes((<ClassDeclaration>node).modifiers, cbNodes, result);
-                result = reduceNode((<ClassDeclaration>node).name, cbNode, result);
-                result = reduceNodes((<ClassDeclaration>node).typeParameters, cbNodes, result);
-                result = reduceNodes((<ClassDeclaration>node).heritageClauses, cbNodes, result);
-                result = reduceNodes((<ClassDeclaration>node).members, cbNodes, result);
-                break;
-
-            case SyntaxKind.EnumDeclaration:
-                result = reduceNodes((<EnumDeclaration>node).decorators, cbNodes, result);
-                result = reduceNodes((<EnumDeclaration>node).modifiers, cbNodes, result);
-                result = reduceNode((<EnumDeclaration>node).name, cbNode, result);
-                result = reduceNodes((<EnumDeclaration>node).members, cbNodes, result);
-                break;
-
-            case SyntaxKind.ModuleDeclaration:
-                result = reduceNodes((<ModuleDeclaration>node).decorators, cbNodes, result);
-                result = reduceNodes((<ModuleDeclaration>node).modifiers, cbNodes, result);
-                result = reduceNode((<ModuleDeclaration>node).name, cbNode, result);
-                result = reduceNode((<ModuleDeclaration>node).body, cbNode, result);
-                break;
-
-            case SyntaxKind.ModuleBlock:
-                result = reduceNodes((<ModuleBlock>node).statements, cbNodes, result);
-                break;
-
-            case SyntaxKind.CaseBlock:
-                result = reduceNodes((<CaseBlock>node).clauses, cbNodes, result);
-                break;
-
-            case SyntaxKind.ImportEqualsDeclaration:
-                result = reduceNodes((<ImportEqualsDeclaration>node).decorators, cbNodes, result);
-                result = reduceNodes((<ImportEqualsDeclaration>node).modifiers, cbNodes, result);
-                result = reduceNode((<ImportEqualsDeclaration>node).name, cbNode, result);
-                result = reduceNode((<ImportEqualsDeclaration>node).moduleReference, cbNode, result);
-                break;
-
-            case SyntaxKind.ImportDeclaration:
-                result = reduceNodes((<ImportDeclaration>node).decorators, cbNodes, result);
-                result = reduceNodes((<ImportDeclaration>node).modifiers, cbNodes, result);
-                result = reduceNode((<ImportDeclaration>node).importClause, cbNode, result);
-                result = reduceNode((<ImportDeclaration>node).moduleSpecifier, cbNode, result);
-                break;
-
-            case SyntaxKind.ImportClause:
-                result = reduceNode((<ImportClause>node).name, cbNode, result);
-                result = reduceNode((<ImportClause>node).namedBindings, cbNode, result);
-                break;
-
-            case SyntaxKind.NamespaceImport:
-                result = reduceNode((<NamespaceImport>node).name, cbNode, result);
-                break;
-
-            case SyntaxKind.NamedImports:
-            case SyntaxKind.NamedExports:
-                result = reduceNodes((<NamedImports | NamedExports>node).elements, cbNodes, result);
-                break;
-
-            case SyntaxKind.ImportSpecifier:
-            case SyntaxKind.ExportSpecifier:
-                result = reduceNode((<ImportSpecifier | ExportSpecifier>node).propertyName, cbNode, result);
-                result = reduceNode((<ImportSpecifier | ExportSpecifier>node).name, cbNode, result);
-                break;
-
-            case SyntaxKind.ExportAssignment:
-                result = reduceLeft((<ExportAssignment>node).decorators, cbNode, result);
-                result = reduceLeft((<ExportAssignment>node).modifiers, cbNode, result);
-                result = reduceNode((<ExportAssignment>node).expression, cbNode, result);
-                break;
-
-            case SyntaxKind.ExportDeclaration:
-                result = reduceLeft((<ExportDeclaration>node).decorators, cbNode, result);
-                result = reduceLeft((<ExportDeclaration>node).modifiers, cbNode, result);
-                result = reduceNode((<ExportDeclaration>node).exportClause, cbNode, result);
-                result = reduceNode((<ExportDeclaration>node).moduleSpecifier, cbNode, result);
-                break;
-
-            // Module references
-            case SyntaxKind.ExternalModuleReference:
-                result = reduceNode((<ExternalModuleReference>node).expression, cbNode, result);
-                break;
-
-            // JSX
-            case SyntaxKind.JsxElement:
-                result = reduceNode((<JsxElement>node).openingElement, cbNode, result);
-                result = reduceLeft((<JsxElement>node).children, cbNode, result);
-                result = reduceNode((<JsxElement>node).closingElement, cbNode, result);
-                break;
-
-            case SyntaxKind.JsxFragment:
-                result = reduceNode((<JsxFragment>node).openingFragment, cbNode, result);
-                result = reduceLeft((<JsxFragment>node).children, cbNode, result);
-                result = reduceNode((<JsxFragment>node).closingFragment, cbNode, result);
-                break;
-
-            case SyntaxKind.JsxSelfClosingElement:
-            case SyntaxKind.JsxOpeningElement:
-                result = reduceNode((<JsxSelfClosingElement | JsxOpeningElement>node).tagName, cbNode, result);
-                result = reduceNode((<JsxSelfClosingElement | JsxOpeningElement>node).attributes, cbNode, result);
-                break;
-
-            case SyntaxKind.JsxAttributes:
-                result = reduceNodes((<JsxAttributes>node).properties, cbNodes, result);
-                break;
-
-            case SyntaxKind.JsxClosingElement:
-                result = reduceNode((<JsxClosingElement>node).tagName, cbNode, result);
-                break;
-
-            case SyntaxKind.JsxAttribute:
-                result = reduceNode((<JsxAttribute>node).name, cbNode, result);
-                result = reduceNode((<JsxAttribute>node).initializer, cbNode, result);
-                break;
-
-            case SyntaxKind.JsxSpreadAttribute:
-                result = reduceNode((<JsxSpreadAttribute>node).expression, cbNode, result);
-                break;
-
-            case SyntaxKind.JsxExpression:
-                result = reduceNode((<JsxExpression>node).expression, cbNode, result);
-                break;
-
-            // Clauses
-            case SyntaxKind.CaseClause:
-                result = reduceNode((<CaseClause>node).expression, cbNode, result);
-                // falls through
-
-            case SyntaxKind.DefaultClause:
-                result = reduceNodes((<CaseClause | DefaultClause>node).statements, cbNodes, result);
-                break;
-
-            case SyntaxKind.HeritageClause:
-                result = reduceNodes((<HeritageClause>node).types, cbNodes, result);
-                break;
-
-            case SyntaxKind.CatchClause:
-                result = reduceNode((<CatchClause>node).variableDeclaration, cbNode, result);
-                result = reduceNode((<CatchClause>node).block, cbNode, result);
-                break;
-
-            // Property assignments
-            case SyntaxKind.PropertyAssignment:
-                result = reduceNode((<PropertyAssignment>node).name, cbNode, result);
-                result = reduceNode((<PropertyAssignment>node).initializer, cbNode, result);
-                break;
-
-            case SyntaxKind.ShorthandPropertyAssignment:
-                result = reduceNode((<ShorthandPropertyAssignment>node).name, cbNode, result);
-                result = reduceNode((<ShorthandPropertyAssignment>node).objectAssignmentInitializer, cbNode, result);
-                break;
-
-            case SyntaxKind.SpreadAssignment:
-                result = reduceNode((<SpreadAssignment>node).expression, cbNode, result);
-                break;
-
-            // Enum
-            case SyntaxKind.EnumMember:
-                result = reduceNode((<EnumMember>node).name, cbNode, result);
-                result = reduceNode((<EnumMember>node).initializer, cbNode, result);
-                break;
-
-            // Top-level nodes
-            case SyntaxKind.SourceFile:
-                result = reduceNodes((<SourceFile>node).statements, cbNodes, result);
-                break;
-
-            // Transformation nodes
-            case SyntaxKind.PartiallyEmittedExpression:
-                result = reduceNode((<PartiallyEmittedExpression>node).expression, cbNode, result);
-                break;
-
-            case SyntaxKind.CommaListExpression:
-                result = reduceNodes((<CommaListExpression>node).elements, cbNodes, result);
-                break;
-
-            default:
-                break;
-        }
-
-        return result;
-    }
-
-    /**
-     * Merges generated lexical declarations into a new statement list.
-     */
-    export function mergeLexicalEnvironment(statements: NodeArray<Statement>, declarations: ReadonlyArray<Statement>): NodeArray<Statement>;
-
-    /**
-     * Appends generated lexical declarations to an array of statements.
-     */
-    export function mergeLexicalEnvironment(statements: Statement[], declarations: ReadonlyArray<Statement>): Statement[];
-    export function mergeLexicalEnvironment(statements: Statement[] | NodeArray<Statement>, declarations: ReadonlyArray<Statement>) {
-        if (!some(declarations)) {
-            return statements;
-        }
-
-        return isNodeArray(statements)
-            ? setTextRange(createNodeArray(concatenate(statements, declarations)), statements)
-            : addRange(statements, declarations);
-    }
-
-    /**
-     * Lifts a NodeArray containing only Statement nodes to a block.
-     *
-     * @param nodes The NodeArray.
-     */
-    export function liftToBlock(nodes: ReadonlyArray<Node>): Statement {
-        Debug.assert(every(nodes, isStatement), "Cannot lift nodes to a Block.");
-        return <Statement>singleOrUndefined(nodes) || createBlock(<NodeArray<Statement>>nodes);
-    }
-
-    /**
-     * Aggregates the TransformFlags for a Node and its subtree.
-     */
-    export function aggregateTransformFlags<T extends Node>(node: T): T {
-        aggregateTransformFlagsForNode(node);
-        return node;
-    }
-
-    /**
-     * Aggregates the TransformFlags for a Node and its subtree. The flags for the subtree are
-     * computed first, then the transform flags for the current node are computed from the subtree
-     * flags and the state of the current node. Finally, the transform flags of the node are
-     * returned, excluding any flags that should not be included in its parent node's subtree
-     * flags.
-     */
-    function aggregateTransformFlagsForNode(node: Node): TransformFlags {
-        if (node === undefined) {
-            return TransformFlags.None;
-        }
-        if (node.transformFlags & TransformFlags.HasComputedFlags) {
-            return node.transformFlags & ~getTransformFlagsSubtreeExclusions(node.kind);
-        }
-        const subtreeFlags = aggregateTransformFlagsForSubtree(node);
-        return computeTransformFlagsForNode(node, subtreeFlags);
-    }
-
-    function aggregateTransformFlagsForNodeArray(nodes: NodeArray<Node>): TransformFlags {
-        if (nodes === undefined) {
-            return TransformFlags.None;
-        }
-        let subtreeFlags = TransformFlags.None;
-        let nodeArrayFlags = TransformFlags.None;
-        for (const node of nodes) {
-            subtreeFlags |= aggregateTransformFlagsForNode(node);
-            nodeArrayFlags |= node.transformFlags & ~TransformFlags.HasComputedFlags;
-        }
-        nodes.transformFlags = nodeArrayFlags | TransformFlags.HasComputedFlags;
-        return subtreeFlags;
-    }
-
-    /**
-     * Aggregates the transform flags for the subtree of a node.
-     */
-    function aggregateTransformFlagsForSubtree(node: Node): TransformFlags {
-        // We do not transform ambient declarations or types, so there is no need to
-        // recursively aggregate transform flags.
-        if (hasModifier(node, ModifierFlags.Ambient) || (isTypeNode(node) && node.kind !== SyntaxKind.ExpressionWithTypeArguments)) {
-            return TransformFlags.None;
-        }
-
-        // Aggregate the transform flags of each child.
-        return reduceEachChild(node, TransformFlags.None, aggregateTransformFlagsForChildNode, aggregateTransformFlagsForChildNodes);
-    }
-
-    /**
-     * Aggregates the TransformFlags of a child node with the TransformFlags of its
-     * siblings.
-     */
-    function aggregateTransformFlagsForChildNode(transformFlags: TransformFlags, node: Node): TransformFlags {
-        return transformFlags | aggregateTransformFlagsForNode(node);
-    }
-
-    function aggregateTransformFlagsForChildNodes(transformFlags: TransformFlags, nodes: NodeArray<Node>): TransformFlags {
-        return transformFlags | aggregateTransformFlagsForNodeArray(nodes);
-    }
-
-    export namespace Debug {
-        let isDebugInfoEnabled = false;
-
-<<<<<<< HEAD
-        export const failBadSyntaxKind = shouldAssert(AssertionLevel.Normal)
-            ? (node: Node | ts.SyntaxKind, message?: string): void => fail(
-                `${message || "Unexpected node."}\r\nNode ${formatSyntaxKind(typeof node === "number" ? node : node.kind)} was unexpected.`,
-                failBadSyntaxKind)
-            : noop;
-=======
-        export function failBadSyntaxKind(node: Node, message?: string): never {
-            return fail(
-                `${message || "Unexpected node."}\r\nNode ${formatSyntaxKind(node.kind)} was unexpected.`,
-                failBadSyntaxKind);
-        }
->>>>>>> c645f175
-
-        export const assertEachNode = shouldAssert(AssertionLevel.Normal)
-            ? (nodes: Node[], test: (node: Node) => boolean, message?: string): void => assert(
-                test === undefined || every(nodes, test),
-                message || "Unexpected node.",
-                () => `Node array did not pass test '${getFunctionName(test)}'.`,
-                assertEachNode)
-            : noop;
-
-        export const assertNode = shouldAssert(AssertionLevel.Normal)
-            ? (node: Node, test: (node: Node) => boolean, message?: string): void => assert(
-                test === undefined || test(node),
-                message || "Unexpected node.",
-                () => `Node ${formatSyntaxKind(node.kind)} did not pass test '${getFunctionName(test)}'.`,
-                assertNode)
-            : noop;
-
-        export const assertOptionalNode = shouldAssert(AssertionLevel.Normal)
-            ? (node: Node, test: (node: Node) => boolean, message?: string): void => assert(
-                test === undefined || node === undefined || test(node),
-                message || "Unexpected node.",
-                () => `Node ${formatSyntaxKind(node.kind)} did not pass test '${getFunctionName(test)}'.`,
-                assertOptionalNode)
-            : noop;
-
-        export const assertOptionalToken = shouldAssert(AssertionLevel.Normal)
-            ? (node: Node, kind: SyntaxKind, message?: string): void => assert(
-                kind === undefined || node === undefined || node.kind === kind,
-                message || "Unexpected node.",
-                () => `Node ${formatSyntaxKind(node.kind)} was not a '${formatSyntaxKind(kind)}' token.`,
-                assertOptionalToken)
-            : noop;
-
-        export const assertMissingNode = shouldAssert(AssertionLevel.Normal)
-            ? (node: Node, message?: string): void => assert(
-                node === undefined,
-                message || "Unexpected node.",
-                () => `Node ${formatSyntaxKind(node.kind)} was unexpected'.`,
-                assertMissingNode)
-            : noop;
-
-        /**
-         * Injects debug information into frequently used types.
-         */
-        export function enableDebugInfo() {
-            if (isDebugInfoEnabled) return;
-
-            // Add additional properties in debug mode to assist with debugging.
-            Object.defineProperties(objectAllocator.getSymbolConstructor().prototype, {
-                __debugFlags: { get(this: Symbol) { return formatSymbolFlags(this.flags); } }
-            });
-
-            Object.defineProperties(objectAllocator.getTypeConstructor().prototype, {
-                __debugFlags: { get(this: Type) { return formatTypeFlags(this.flags); } },
-                __debugObjectFlags: { get(this: Type) { return this.flags & TypeFlags.Object ? formatObjectFlags((<ObjectType>this).objectFlags) : ""; } },
-                __debugTypeToString: { value(this: Type) { return this.checker.typeToString(this); } },
-            });
-
-            const nodeConstructors = [
-                objectAllocator.getNodeConstructor(),
-                objectAllocator.getIdentifierConstructor(),
-                objectAllocator.getTokenConstructor(),
-                objectAllocator.getSourceFileConstructor()
-            ];
-
-            for (const ctor of nodeConstructors) {
-                if (!ctor.prototype.hasOwnProperty("__debugKind")) {
-                    Object.defineProperties(ctor.prototype, {
-                        __debugKind: { get(this: Node) { return formatSyntaxKind(this.kind); } },
-                        __debugModifierFlags: { get(this: Node) { return formatModifierFlags(getModifierFlagsNoCache(this)); } },
-                        __debugTransformFlags: { get(this: Node) { return formatTransformFlags(this.transformFlags); } },
-                        __debugEmitFlags: { get(this: Node) { return formatEmitFlags(getEmitFlags(this)); } },
-                        __debugGetText: {
-                            value(this: Node, includeTrivia?: boolean) {
-                                if (nodeIsSynthesized(this)) return "";
-                                const parseNode = getParseTreeNode(this);
-                                const sourceFile = parseNode && getSourceFileOfNode(parseNode);
-                                return sourceFile ? getSourceTextOfNodeFromSourceFile(sourceFile, parseNode, includeTrivia) : "";
-                            }
-                        }
-                    });
-                }
-            }
-
-            isDebugInfoEnabled = true;
-        }
-    }
-}
+namespace ts {
+    const isTypeNodeOrTypeParameterDeclaration = or(isTypeNode, isTypeParameterDeclaration);
+
+    /**
+     * Visits a Node using the supplied visitor, possibly returning a new Node in its place.
+     *
+     * @param node The Node to visit.
+     * @param visitor The callback used to visit the Node.
+     * @param test A callback to execute to verify the Node is valid.
+     * @param lift An optional callback to execute to lift a NodeArray into a valid Node.
+     */
+    export function visitNode<T extends Node>(node: T, visitor: Visitor, test?: (node: Node) => boolean, lift?: (node: NodeArray<Node>) => T): T;
+
+    /**
+     * Visits a Node using the supplied visitor, possibly returning a new Node in its place.
+     *
+     * @param node The Node to visit.
+     * @param visitor The callback used to visit the Node.
+     * @param test A callback to execute to verify the Node is valid.
+     * @param lift An optional callback to execute to lift a NodeArray into a valid Node.
+     */
+    export function visitNode<T extends Node>(node: T | undefined, visitor: Visitor, test?: (node: Node) => boolean, lift?: (node: NodeArray<Node>) => T): T | undefined;
+
+    export function visitNode<T extends Node>(node: T | undefined, visitor: Visitor, test?: (node: Node) => boolean, lift?: (node: NodeArray<Node>) => T): T | undefined {
+        if (node === undefined || visitor === undefined) {
+            return node;
+        }
+
+        aggregateTransformFlags(node);
+        const visited = visitor(node);
+        if (visited === node) {
+            return node;
+        }
+
+        let visitedNode: Node;
+        if (visited === undefined) {
+            return undefined;
+        }
+        else if (isArray(visited)) {
+            visitedNode = (lift || extractSingleNode)(visited);
+        }
+        else {
+            visitedNode = visited;
+        }
+
+        Debug.assertNode(visitedNode, test);
+        aggregateTransformFlags(visitedNode);
+        return <T>visitedNode;
+    }
+
+    /**
+     * Visits a NodeArray using the supplied visitor, possibly returning a new NodeArray in its place.
+     *
+     * @param nodes The NodeArray to visit.
+     * @param visitor The callback used to visit a Node.
+     * @param test A node test to execute for each node.
+     * @param start An optional value indicating the starting offset at which to start visiting.
+     * @param count An optional value indicating the maximum number of nodes to visit.
+     */
+    export function visitNodes<T extends Node>(nodes: NodeArray<T>, visitor: Visitor, test?: (node: Node) => boolean, start?: number, count?: number): NodeArray<T>;
+
+    /**
+     * Visits a NodeArray using the supplied visitor, possibly returning a new NodeArray in its place.
+     *
+     * @param nodes The NodeArray to visit.
+     * @param visitor The callback used to visit a Node.
+     * @param test A node test to execute for each node.
+     * @param start An optional value indicating the starting offset at which to start visiting.
+     * @param count An optional value indicating the maximum number of nodes to visit.
+     */
+    export function visitNodes<T extends Node>(nodes: NodeArray<T> | undefined, visitor: Visitor, test?: (node: Node) => boolean, start?: number, count?: number): NodeArray<T> | undefined;
+
+    /**
+     * Visits a NodeArray using the supplied visitor, possibly returning a new NodeArray in its place.
+     *
+     * @param nodes The NodeArray to visit.
+     * @param visitor The callback used to visit a Node.
+     * @param test A node test to execute for each node.
+     * @param start An optional value indicating the starting offset at which to start visiting.
+     * @param count An optional value indicating the maximum number of nodes to visit.
+     */
+    export function visitNodes<T extends Node>(nodes: NodeArray<T> | undefined, visitor: Visitor, test?: (node: Node) => boolean, start?: number, count?: number): NodeArray<T> | undefined {
+        if (nodes === undefined || visitor === undefined) {
+            return nodes;
+        }
+
+        let updated: MutableNodeArray<T>;
+
+        // Ensure start and count have valid values
+        const length = nodes.length;
+        if (start === undefined || start < 0) {
+            start = 0;
+        }
+
+        if (count === undefined || count > length - start) {
+            count = length - start;
+        }
+
+        if (start > 0 || count < length) {
+            // If we are not visiting all of the original nodes, we must always create a new array.
+            // Since this is a fragment of a node array, we do not copy over the previous location
+            // and will only copy over `hasTrailingComma` if we are including the last element.
+            updated = createNodeArray<T>([], /*hasTrailingComma*/ nodes.hasTrailingComma && start + count === length);
+        }
+
+        // Visit each original node.
+        for (let i = 0; i < count; i++) {
+            const node = nodes[i + start];
+            aggregateTransformFlags(node);
+            const visited = node !== undefined ? visitor(node) : undefined;
+            if (updated !== undefined || visited === undefined || visited !== node) {
+                if (updated === undefined) {
+                    // Ensure we have a copy of `nodes`, up to the current index.
+                    updated = createNodeArray(nodes.slice(0, i), nodes.hasTrailingComma);
+                    setTextRange(updated, nodes);
+                }
+                if (visited) {
+                    if (isArray(visited)) {
+                        for (const visitedNode of visited) {
+                            Debug.assertNode(visitedNode, test);
+                            aggregateTransformFlags(visitedNode);
+                            updated.push(<T>visitedNode);
+                        }
+                    }
+                    else {
+                        Debug.assertNode(visited, test);
+                        aggregateTransformFlags(visited);
+                        updated.push(<T>visited);
+                    }
+                }
+            }
+        }
+
+        return updated || nodes;
+    }
+
+    /**
+     * Starts a new lexical environment and visits a statement list, ending the lexical environment
+     * and merging hoisted declarations upon completion.
+     */
+    export function visitLexicalEnvironment(statements: NodeArray<Statement>, visitor: Visitor, context: TransformationContext, start?: number, ensureUseStrict?: boolean) {
+        context.startLexicalEnvironment();
+        statements = visitNodes(statements, visitor, isStatement, start);
+        if (ensureUseStrict && !startsWithUseStrict(statements)) {
+            statements = setTextRange(createNodeArray([createStatement(createLiteral("use strict")), ...statements]), statements);
+        }
+        const declarations = context.endLexicalEnvironment();
+        return setTextRange(createNodeArray(concatenate(statements, declarations)), statements);
+    }
+
+    /**
+     * Starts a new lexical environment and visits a parameter list, suspending the lexical
+     * environment upon completion.
+     */
+    export function visitParameterList(nodes: NodeArray<ParameterDeclaration>, visitor: Visitor, context: TransformationContext, nodesVisitor = visitNodes) {
+        context.startLexicalEnvironment();
+        const updated = nodesVisitor(nodes, visitor, isParameterDeclaration);
+        context.suspendLexicalEnvironment();
+        return updated;
+    }
+
+    /**
+     * Resumes a suspended lexical environment and visits a function body, ending the lexical
+     * environment and merging hoisted declarations upon completion.
+     */
+    export function visitFunctionBody(node: FunctionBody, visitor: Visitor, context: TransformationContext): FunctionBody;
+    /**
+     * Resumes a suspended lexical environment and visits a function body, ending the lexical
+     * environment and merging hoisted declarations upon completion.
+     */
+    export function visitFunctionBody(node: FunctionBody | undefined, visitor: Visitor, context: TransformationContext): FunctionBody | undefined;
+    /**
+     * Resumes a suspended lexical environment and visits a concise body, ending the lexical
+     * environment and merging hoisted declarations upon completion.
+     */
+    export function visitFunctionBody(node: ConciseBody, visitor: Visitor, context: TransformationContext): ConciseBody;
+    export function visitFunctionBody(node: ConciseBody, visitor: Visitor, context: TransformationContext): ConciseBody {
+        context.resumeLexicalEnvironment();
+        const updated = visitNode(node, visitor, isConciseBody);
+        const declarations = context.endLexicalEnvironment();
+        if (some(declarations)) {
+            const block = convertToFunctionBody(updated);
+            const statements = mergeLexicalEnvironment(block.statements, declarations);
+            return updateBlock(block, statements);
+        }
+        return updated;
+    }
+
+    /**
+     * Visits each child of a Node using the supplied visitor, possibly returning a new Node of the same kind in its place.
+     *
+     * @param node The Node whose children will be visited.
+     * @param visitor The callback used to visit each child.
+     * @param context A lexical environment context for the visitor.
+     */
+    export function visitEachChild<T extends Node>(node: T, visitor: Visitor, context: TransformationContext): T;
+
+    /**
+     * Visits each child of a Node using the supplied visitor, possibly returning a new Node of the same kind in its place.
+     *
+     * @param node The Node whose children will be visited.
+     * @param visitor The callback used to visit each child.
+     * @param context A lexical environment context for the visitor.
+     */
+    export function visitEachChild<T extends Node>(node: T | undefined, visitor: Visitor, context: TransformationContext, nodesVisitor?: typeof visitNodes, tokenVisitor?: Visitor): T | undefined;
+
+    export function visitEachChild(node: Node, visitor: Visitor, context: TransformationContext, nodesVisitor = visitNodes, tokenVisitor?: Visitor): Node {
+        if (node === undefined) {
+            return undefined;
+        }
+
+        const kind = node.kind;
+
+        // No need to visit nodes with no children.
+        if ((kind > SyntaxKind.FirstToken && kind <= SyntaxKind.LastToken) || kind === SyntaxKind.ThisType) {
+            return node;
+        }
+
+        switch (kind) {
+            // Names
+
+            case SyntaxKind.Identifier:
+                return updateIdentifier(<Identifier>node, nodesVisitor((<Identifier>node).typeArguments, visitor, isTypeNodeOrTypeParameterDeclaration));
+
+            case SyntaxKind.QualifiedName:
+                return updateQualifiedName(<QualifiedName>node,
+                    visitNode((<QualifiedName>node).left, visitor, isEntityName),
+                    visitNode((<QualifiedName>node).right, visitor, isIdentifier));
+
+            case SyntaxKind.ComputedPropertyName:
+                return updateComputedPropertyName(<ComputedPropertyName>node,
+                    visitNode((<ComputedPropertyName>node).expression, visitor, isExpression));
+
+            // Signature elements
+
+            case SyntaxKind.TypeParameter:
+                return updateTypeParameterDeclaration(<TypeParameterDeclaration>node,
+                    visitNode((<TypeParameterDeclaration>node).name, visitor, isIdentifier),
+                    visitNode((<TypeParameterDeclaration>node).constraint, visitor, isTypeNode),
+                    visitNode((<TypeParameterDeclaration>node).default, visitor, isTypeNode));
+
+            case SyntaxKind.Parameter:
+                return updateParameter(<ParameterDeclaration>node,
+                    nodesVisitor((<ParameterDeclaration>node).decorators, visitor, isDecorator),
+                    nodesVisitor((<ParameterDeclaration>node).modifiers, visitor, isModifier),
+                    visitNode((<ParameterDeclaration>node).dotDotDotToken, tokenVisitor, isToken),
+                    visitNode((<ParameterDeclaration>node).name, visitor, isBindingName),
+                    visitNode((<ParameterDeclaration>node).questionToken, tokenVisitor, isToken),
+                    visitNode((<ParameterDeclaration>node).type, visitor, isTypeNode),
+                    visitNode((<ParameterDeclaration>node).initializer, visitor, isExpression));
+
+            case SyntaxKind.Decorator:
+                return updateDecorator(<Decorator>node,
+                    visitNode((<Decorator>node).expression, visitor, isExpression));
+
+            // Type elements
+
+            case SyntaxKind.PropertySignature:
+                return updatePropertySignature((<PropertySignature>node),
+                    nodesVisitor((<PropertySignature>node).modifiers, visitor, isToken),
+                    visitNode((<PropertySignature>node).name, visitor, isPropertyName),
+                    visitNode((<PropertySignature>node).questionToken, tokenVisitor, isToken),
+                    visitNode((<PropertySignature>node).type, visitor, isTypeNode),
+                    visitNode((<PropertySignature>node).initializer, visitor, isExpression));
+
+            case SyntaxKind.PropertyDeclaration:
+                return updateProperty(<PropertyDeclaration>node,
+                    nodesVisitor((<PropertyDeclaration>node).decorators, visitor, isDecorator),
+                    nodesVisitor((<PropertyDeclaration>node).modifiers, visitor, isModifier),
+                    visitNode((<PropertyDeclaration>node).name, visitor, isPropertyName),
+                    visitNode((<PropertyDeclaration>node).questionToken, tokenVisitor, isToken),
+                    visitNode((<PropertyDeclaration>node).type, visitor, isTypeNode),
+                    visitNode((<PropertyDeclaration>node).initializer, visitor, isExpression));
+
+            case SyntaxKind.MethodSignature:
+                return updateMethodSignature(<MethodSignature>node,
+                    nodesVisitor((<MethodSignature>node).typeParameters, visitor, isTypeParameterDeclaration),
+                    nodesVisitor((<MethodSignature>node).parameters, visitor, isParameterDeclaration),
+                    visitNode((<MethodSignature>node).type, visitor, isTypeNode),
+                    visitNode((<MethodSignature>node).name, visitor, isPropertyName),
+                    visitNode((<MethodSignature>node).questionToken, tokenVisitor, isToken));
+
+            case SyntaxKind.MethodDeclaration:
+                return updateMethod(<MethodDeclaration>node,
+                    nodesVisitor((<MethodDeclaration>node).decorators, visitor, isDecorator),
+                    nodesVisitor((<MethodDeclaration>node).modifiers, visitor, isModifier),
+                    visitNode((<MethodDeclaration>node).asteriskToken, tokenVisitor, isToken),
+                    visitNode((<MethodDeclaration>node).name, visitor, isPropertyName),
+                    visitNode((<MethodDeclaration>node).questionToken, tokenVisitor, isToken),
+                    nodesVisitor((<MethodDeclaration>node).typeParameters, visitor, isTypeParameterDeclaration),
+                    visitParameterList((<MethodDeclaration>node).parameters, visitor, context, nodesVisitor),
+                    visitNode((<MethodDeclaration>node).type, visitor, isTypeNode),
+                    visitFunctionBody((<MethodDeclaration>node).body, visitor, context));
+
+            case SyntaxKind.Constructor:
+                return updateConstructor(<ConstructorDeclaration>node,
+                    nodesVisitor((<ConstructorDeclaration>node).decorators, visitor, isDecorator),
+                    nodesVisitor((<ConstructorDeclaration>node).modifiers, visitor, isModifier),
+                    visitParameterList((<ConstructorDeclaration>node).parameters, visitor, context, nodesVisitor),
+                    visitFunctionBody((<ConstructorDeclaration>node).body, visitor, context));
+
+            case SyntaxKind.GetAccessor:
+                return updateGetAccessor(<GetAccessorDeclaration>node,
+                    nodesVisitor((<GetAccessorDeclaration>node).decorators, visitor, isDecorator),
+                    nodesVisitor((<GetAccessorDeclaration>node).modifiers, visitor, isModifier),
+                    visitNode((<GetAccessorDeclaration>node).name, visitor, isPropertyName),
+                    visitParameterList((<GetAccessorDeclaration>node).parameters, visitor, context, nodesVisitor),
+                    visitNode((<GetAccessorDeclaration>node).type, visitor, isTypeNode),
+                    visitFunctionBody((<GetAccessorDeclaration>node).body, visitor, context));
+
+            case SyntaxKind.SetAccessor:
+                return updateSetAccessor(<SetAccessorDeclaration>node,
+                    nodesVisitor((<SetAccessorDeclaration>node).decorators, visitor, isDecorator),
+                    nodesVisitor((<SetAccessorDeclaration>node).modifiers, visitor, isModifier),
+                    visitNode((<SetAccessorDeclaration>node).name, visitor, isPropertyName),
+                    visitParameterList((<SetAccessorDeclaration>node).parameters, visitor, context, nodesVisitor),
+                    visitFunctionBody((<SetAccessorDeclaration>node).body, visitor, context));
+
+            case SyntaxKind.CallSignature:
+                return updateCallSignature(<CallSignatureDeclaration>node,
+                    nodesVisitor((<CallSignatureDeclaration>node).typeParameters, visitor, isTypeParameterDeclaration),
+                    nodesVisitor((<CallSignatureDeclaration>node).parameters, visitor, isParameterDeclaration),
+                    visitNode((<CallSignatureDeclaration>node).type, visitor, isTypeNode));
+
+            case SyntaxKind.ConstructSignature:
+                return updateConstructSignature(<ConstructSignatureDeclaration>node,
+                    nodesVisitor((<ConstructSignatureDeclaration>node).typeParameters, visitor, isTypeParameterDeclaration),
+                    nodesVisitor((<ConstructSignatureDeclaration>node).parameters, visitor, isParameterDeclaration),
+                    visitNode((<ConstructSignatureDeclaration>node).type, visitor, isTypeNode));
+
+            case SyntaxKind.IndexSignature:
+                return updateIndexSignature(<IndexSignatureDeclaration>node,
+                    nodesVisitor((<IndexSignatureDeclaration>node).decorators, visitor, isDecorator),
+                    nodesVisitor((<IndexSignatureDeclaration>node).modifiers, visitor, isModifier),
+                    nodesVisitor((<IndexSignatureDeclaration>node).parameters, visitor, isParameterDeclaration),
+                    visitNode((<IndexSignatureDeclaration>node).type, visitor, isTypeNode));
+
+            // Types
+
+            case SyntaxKind.TypePredicate:
+                return updateTypePredicateNode(<TypePredicateNode>node,
+                    visitNode((<TypePredicateNode>node).parameterName, visitor),
+                    visitNode((<TypePredicateNode>node).type, visitor, isTypeNode));
+
+            case SyntaxKind.TypeReference:
+                return updateTypeReferenceNode(<TypeReferenceNode>node,
+                    visitNode((<TypeReferenceNode>node).typeName, visitor, isEntityName),
+                    nodesVisitor((<TypeReferenceNode>node).typeArguments, visitor, isTypeNode));
+
+            case SyntaxKind.FunctionType:
+                return updateFunctionTypeNode(<FunctionTypeNode>node,
+                    nodesVisitor((<FunctionTypeNode>node).typeParameters, visitor, isTypeParameterDeclaration),
+                    nodesVisitor((<FunctionTypeNode>node).parameters, visitor, isParameterDeclaration),
+                    visitNode((<FunctionTypeNode>node).type, visitor, isTypeNode));
+
+            case SyntaxKind.ConstructorType:
+                return updateConstructorTypeNode(<ConstructorTypeNode>node,
+                    nodesVisitor((<ConstructorTypeNode>node).typeParameters, visitor, isTypeParameterDeclaration),
+                    nodesVisitor((<ConstructorTypeNode>node).parameters, visitor, isParameterDeclaration),
+                    visitNode((<ConstructorTypeNode>node).type, visitor, isTypeNode));
+
+            case SyntaxKind.TypeQuery:
+                return updateTypeQueryNode((<TypeQueryNode>node),
+                    visitNode((<TypeQueryNode>node).exprName, visitor, isEntityName));
+
+            case SyntaxKind.TypeLiteral:
+                return updateTypeLiteralNode((<TypeLiteralNode>node),
+                    nodesVisitor((<TypeLiteralNode>node).members, visitor, isTypeElement));
+
+            case SyntaxKind.ArrayType:
+                return updateArrayTypeNode(<ArrayTypeNode>node,
+                    visitNode((<ArrayTypeNode>node).elementType, visitor, isTypeNode));
+
+            case SyntaxKind.TupleType:
+                return updateTypleTypeNode((<TupleTypeNode>node),
+                    nodesVisitor((<TupleTypeNode>node).elementTypes, visitor, isTypeNode));
+
+            case SyntaxKind.UnionType:
+                return updateUnionTypeNode(<UnionTypeNode>node,
+                    nodesVisitor((<UnionTypeNode>node).types, visitor, isTypeNode));
+
+            case SyntaxKind.IntersectionType:
+                return updateIntersectionTypeNode(<IntersectionTypeNode>node,
+                    nodesVisitor((<IntersectionTypeNode>node).types, visitor, isTypeNode));
+
+            case SyntaxKind.ConditionalType:
+                return updateConditionalTypeNode(<ConditionalTypeNode>node,
+                    visitNode((<ConditionalTypeNode>node).checkType, visitor, isTypeNode),
+                    visitNode((<ConditionalTypeNode>node).extendsType, visitor, isTypeNode),
+                    visitNode((<ConditionalTypeNode>node).trueType, visitor, isTypeNode),
+                    visitNode((<ConditionalTypeNode>node).falseType, visitor, isTypeNode));
+
+            case SyntaxKind.InferType:
+                return updateInferTypeNode(<InferTypeNode>node,
+                    visitNode((<InferTypeNode>node).typeParameter, visitor, isTypeParameterDeclaration));
+
+            case SyntaxKind.ImportType:
+                return updateImportTypeNode(<ImportTypeNode>node,
+                    visitNode((<ImportTypeNode>node).argument, visitor, isTypeNode),
+                    visitNode((<ImportTypeNode>node).qualifier, visitor, isEntityName),
+                    visitNodes((<ImportTypeNode>node).typeArguments, visitor, isTypeNode),
+                    (<ImportTypeNode>node).isTypeOf
+                );
+
+            case SyntaxKind.ParenthesizedType:
+                return updateParenthesizedType(<ParenthesizedTypeNode>node,
+                    visitNode((<ParenthesizedTypeNode>node).type, visitor, isTypeNode));
+
+            case SyntaxKind.TypeOperator:
+                return updateTypeOperatorNode(<TypeOperatorNode>node,
+                    visitNode((<TypeOperatorNode>node).type, visitor, isTypeNode));
+
+            case SyntaxKind.IndexedAccessType:
+                return updateIndexedAccessTypeNode((<IndexedAccessTypeNode>node),
+                    visitNode((<IndexedAccessTypeNode>node).objectType, visitor, isTypeNode),
+                    visitNode((<IndexedAccessTypeNode>node).indexType, visitor, isTypeNode));
+
+            case SyntaxKind.MappedType:
+                return updateMappedTypeNode((<MappedTypeNode>node),
+                    visitNode((<MappedTypeNode>node).readonlyToken, tokenVisitor, isToken),
+                    visitNode((<MappedTypeNode>node).typeParameter, visitor, isTypeParameterDeclaration),
+                    visitNode((<MappedTypeNode>node).questionToken, tokenVisitor, isToken),
+                    visitNode((<MappedTypeNode>node).type, visitor, isTypeNode));
+
+            case SyntaxKind.LiteralType:
+                return updateLiteralTypeNode(<LiteralTypeNode>node,
+                    visitNode((<LiteralTypeNode>node).literal, visitor, isExpression));
+
+            // Binding patterns
+
+            case SyntaxKind.ObjectBindingPattern:
+                return updateObjectBindingPattern(<ObjectBindingPattern>node,
+                    nodesVisitor((<ObjectBindingPattern>node).elements, visitor, isBindingElement));
+
+            case SyntaxKind.ArrayBindingPattern:
+                return updateArrayBindingPattern(<ArrayBindingPattern>node,
+                    nodesVisitor((<ArrayBindingPattern>node).elements, visitor, isArrayBindingElement));
+
+            case SyntaxKind.BindingElement:
+                return updateBindingElement(<BindingElement>node,
+                    visitNode((<BindingElement>node).dotDotDotToken, tokenVisitor, isToken),
+                    visitNode((<BindingElement>node).propertyName, visitor, isPropertyName),
+                    visitNode((<BindingElement>node).name, visitor, isBindingName),
+                    visitNode((<BindingElement>node).initializer, visitor, isExpression));
+
+            // Expression
+
+            case SyntaxKind.ArrayLiteralExpression:
+                return updateArrayLiteral(<ArrayLiteralExpression>node,
+                    nodesVisitor((<ArrayLiteralExpression>node).elements, visitor, isExpression));
+
+            case SyntaxKind.ObjectLiteralExpression:
+                return updateObjectLiteral(<ObjectLiteralExpression>node,
+                    nodesVisitor((<ObjectLiteralExpression>node).properties, visitor, isObjectLiteralElementLike));
+
+            case SyntaxKind.PropertyAccessExpression:
+                return updatePropertyAccess(<PropertyAccessExpression>node,
+                    visitNode((<PropertyAccessExpression>node).expression, visitor, isExpression),
+                    visitNode((<PropertyAccessExpression>node).name, visitor, isIdentifier));
+
+            case SyntaxKind.ElementAccessExpression:
+                return updateElementAccess(<ElementAccessExpression>node,
+                    visitNode((<ElementAccessExpression>node).expression, visitor, isExpression),
+                    visitNode((<ElementAccessExpression>node).argumentExpression, visitor, isExpression));
+
+            case SyntaxKind.CallExpression:
+                return updateCall(<CallExpression>node,
+                    visitNode((<CallExpression>node).expression, visitor, isExpression),
+                    nodesVisitor((<CallExpression>node).typeArguments, visitor, isTypeNode),
+                    nodesVisitor((<CallExpression>node).arguments, visitor, isExpression));
+
+            case SyntaxKind.NewExpression:
+                return updateNew(<NewExpression>node,
+                    visitNode((<NewExpression>node).expression, visitor, isExpression),
+                    nodesVisitor((<NewExpression>node).typeArguments, visitor, isTypeNode),
+                    nodesVisitor((<NewExpression>node).arguments, visitor, isExpression));
+
+            case SyntaxKind.TaggedTemplateExpression:
+                return updateTaggedTemplate(<TaggedTemplateExpression>node,
+                    visitNode((<TaggedTemplateExpression>node).tag, visitor, isExpression),
+                    visitNode((<TaggedTemplateExpression>node).template, visitor, isTemplateLiteral));
+
+            case SyntaxKind.TypeAssertionExpression:
+                return updateTypeAssertion(<TypeAssertion>node,
+                    visitNode((<TypeAssertion>node).type, visitor, isTypeNode),
+                    visitNode((<TypeAssertion>node).expression, visitor, isExpression));
+
+            case SyntaxKind.ParenthesizedExpression:
+                return updateParen(<ParenthesizedExpression>node,
+                    visitNode((<ParenthesizedExpression>node).expression, visitor, isExpression));
+
+            case SyntaxKind.FunctionExpression:
+                return updateFunctionExpression(<FunctionExpression>node,
+                    nodesVisitor((<FunctionExpression>node).modifiers, visitor, isModifier),
+                    visitNode((<FunctionExpression>node).asteriskToken, tokenVisitor, isToken),
+                    visitNode((<FunctionExpression>node).name, visitor, isIdentifier),
+                    nodesVisitor((<FunctionExpression>node).typeParameters, visitor, isTypeParameterDeclaration),
+                    visitParameterList((<FunctionExpression>node).parameters, visitor, context, nodesVisitor),
+                    visitNode((<FunctionExpression>node).type, visitor, isTypeNode),
+                    visitFunctionBody((<FunctionExpression>node).body, visitor, context));
+
+            case SyntaxKind.ArrowFunction:
+                return updateArrowFunction(<ArrowFunction>node,
+                    nodesVisitor((<ArrowFunction>node).modifiers, visitor, isModifier),
+                    nodesVisitor((<ArrowFunction>node).typeParameters, visitor, isTypeParameterDeclaration),
+                    visitParameterList((<ArrowFunction>node).parameters, visitor, context, nodesVisitor),
+                    visitNode((<ArrowFunction>node).type, visitor, isTypeNode),
+                    visitNode((<ArrowFunction>node).equalsGreaterThanToken, visitor, isToken),
+                    visitFunctionBody((<ArrowFunction>node).body, visitor, context));
+
+            case SyntaxKind.DeleteExpression:
+                return updateDelete(<DeleteExpression>node,
+                    visitNode((<DeleteExpression>node).expression, visitor, isExpression));
+
+            case SyntaxKind.TypeOfExpression:
+                return updateTypeOf(<TypeOfExpression>node,
+                    visitNode((<TypeOfExpression>node).expression, visitor, isExpression));
+
+            case SyntaxKind.VoidExpression:
+                return updateVoid(<VoidExpression>node,
+                    visitNode((<VoidExpression>node).expression, visitor, isExpression));
+
+            case SyntaxKind.AwaitExpression:
+                return updateAwait(<AwaitExpression>node,
+                    visitNode((<AwaitExpression>node).expression, visitor, isExpression));
+
+            case SyntaxKind.PrefixUnaryExpression:
+                return updatePrefix(<PrefixUnaryExpression>node,
+                    visitNode((<PrefixUnaryExpression>node).operand, visitor, isExpression));
+
+            case SyntaxKind.PostfixUnaryExpression:
+                return updatePostfix(<PostfixUnaryExpression>node,
+                    visitNode((<PostfixUnaryExpression>node).operand, visitor, isExpression));
+
+            case SyntaxKind.BinaryExpression:
+                return updateBinary(<BinaryExpression>node,
+                    visitNode((<BinaryExpression>node).left, visitor, isExpression),
+                    visitNode((<BinaryExpression>node).right, visitor, isExpression),
+                    visitNode((<BinaryExpression>node).operatorToken, visitor, isToken));
+
+            case SyntaxKind.ConditionalExpression:
+                return updateConditional(<ConditionalExpression>node,
+                    visitNode((<ConditionalExpression>node).condition, visitor, isExpression),
+                    visitNode((<ConditionalExpression>node).questionToken, visitor, isToken),
+                    visitNode((<ConditionalExpression>node).whenTrue, visitor, isExpression),
+                    visitNode((<ConditionalExpression>node).colonToken, visitor, isToken),
+                    visitNode((<ConditionalExpression>node).whenFalse, visitor, isExpression));
+
+            case SyntaxKind.TemplateExpression:
+                return updateTemplateExpression(<TemplateExpression>node,
+                    visitNode((<TemplateExpression>node).head, visitor, isTemplateHead),
+                    nodesVisitor((<TemplateExpression>node).templateSpans, visitor, isTemplateSpan));
+
+            case SyntaxKind.YieldExpression:
+                return updateYield(<YieldExpression>node,
+                    visitNode((<YieldExpression>node).asteriskToken, tokenVisitor, isToken),
+                    visitNode((<YieldExpression>node).expression, visitor, isExpression));
+
+            case SyntaxKind.SpreadElement:
+                return updateSpread(<SpreadElement>node,
+                    visitNode((<SpreadElement>node).expression, visitor, isExpression));
+
+            case SyntaxKind.ClassExpression:
+                return updateClassExpression(<ClassExpression>node,
+                    nodesVisitor((<ClassExpression>node).modifiers, visitor, isModifier),
+                    visitNode((<ClassExpression>node).name, visitor, isIdentifier),
+                    nodesVisitor((<ClassExpression>node).typeParameters, visitor, isTypeParameterDeclaration),
+                    nodesVisitor((<ClassExpression>node).heritageClauses, visitor, isHeritageClause),
+                    nodesVisitor((<ClassExpression>node).members, visitor, isClassElement));
+
+            case SyntaxKind.ExpressionWithTypeArguments:
+                return updateExpressionWithTypeArguments(<ExpressionWithTypeArguments>node,
+                    nodesVisitor((<ExpressionWithTypeArguments>node).typeArguments, visitor, isTypeNode),
+                    visitNode((<ExpressionWithTypeArguments>node).expression, visitor, isExpression));
+
+            case SyntaxKind.AsExpression:
+                return updateAsExpression(<AsExpression>node,
+                    visitNode((<AsExpression>node).expression, visitor, isExpression),
+                    visitNode((<AsExpression>node).type, visitor, isTypeNode));
+
+            case SyntaxKind.NonNullExpression:
+                return updateNonNullExpression(<NonNullExpression>node,
+                    visitNode((<NonNullExpression>node).expression, visitor, isExpression));
+
+            case SyntaxKind.MetaProperty:
+                return updateMetaProperty(<MetaProperty>node,
+                    visitNode((<MetaProperty>node).name, visitor, isIdentifier));
+
+            // Misc
+
+            case SyntaxKind.TemplateSpan:
+                return updateTemplateSpan(<TemplateSpan>node,
+                    visitNode((<TemplateSpan>node).expression, visitor, isExpression),
+                    visitNode((<TemplateSpan>node).literal, visitor, isTemplateMiddleOrTemplateTail));
+
+            // Element
+
+            case SyntaxKind.Block:
+                return updateBlock(<Block>node,
+                    nodesVisitor((<Block>node).statements, visitor, isStatement));
+
+            case SyntaxKind.VariableStatement:
+                return updateVariableStatement(<VariableStatement>node,
+                    nodesVisitor((<VariableStatement>node).modifiers, visitor, isModifier),
+                    visitNode((<VariableStatement>node).declarationList, visitor, isVariableDeclarationList));
+
+            case SyntaxKind.ExpressionStatement:
+                return updateStatement(<ExpressionStatement>node,
+                    visitNode((<ExpressionStatement>node).expression, visitor, isExpression));
+
+            case SyntaxKind.IfStatement:
+                return updateIf(<IfStatement>node,
+                    visitNode((<IfStatement>node).expression, visitor, isExpression),
+                    visitNode((<IfStatement>node).thenStatement, visitor, isStatement, liftToBlock),
+                    visitNode((<IfStatement>node).elseStatement, visitor, isStatement, liftToBlock));
+
+            case SyntaxKind.DoStatement:
+                return updateDo(<DoStatement>node,
+                    visitNode((<DoStatement>node).statement, visitor, isStatement, liftToBlock),
+                    visitNode((<DoStatement>node).expression, visitor, isExpression));
+
+            case SyntaxKind.WhileStatement:
+                return updateWhile(<WhileStatement>node,
+                    visitNode((<WhileStatement>node).expression, visitor, isExpression),
+                    visitNode((<WhileStatement>node).statement, visitor, isStatement, liftToBlock));
+
+            case SyntaxKind.ForStatement:
+                return updateFor(<ForStatement>node,
+                    visitNode((<ForStatement>node).initializer, visitor, isForInitializer),
+                    visitNode((<ForStatement>node).condition, visitor, isExpression),
+                    visitNode((<ForStatement>node).incrementor, visitor, isExpression),
+                    visitNode((<ForStatement>node).statement, visitor, isStatement, liftToBlock));
+
+            case SyntaxKind.ForInStatement:
+                return updateForIn(<ForInStatement>node,
+                    visitNode((<ForInStatement>node).initializer, visitor, isForInitializer),
+                    visitNode((<ForInStatement>node).expression, visitor, isExpression),
+                    visitNode((<ForInStatement>node).statement, visitor, isStatement, liftToBlock));
+
+            case SyntaxKind.ForOfStatement:
+                return updateForOf(<ForOfStatement>node,
+                    visitNode((<ForOfStatement>node).awaitModifier, visitor, isToken),
+                    visitNode((<ForOfStatement>node).initializer, visitor, isForInitializer),
+                    visitNode((<ForOfStatement>node).expression, visitor, isExpression),
+                    visitNode((<ForOfStatement>node).statement, visitor, isStatement, liftToBlock));
+
+            case SyntaxKind.ContinueStatement:
+                return updateContinue(<ContinueStatement>node,
+                    visitNode((<ContinueStatement>node).label, visitor, isIdentifier));
+
+            case SyntaxKind.BreakStatement:
+                return updateBreak(<BreakStatement>node,
+                    visitNode((<BreakStatement>node).label, visitor, isIdentifier));
+
+            case SyntaxKind.ReturnStatement:
+                return updateReturn(<ReturnStatement>node,
+                    visitNode((<ReturnStatement>node).expression, visitor, isExpression));
+
+            case SyntaxKind.WithStatement:
+                return updateWith(<WithStatement>node,
+                    visitNode((<WithStatement>node).expression, visitor, isExpression),
+                    visitNode((<WithStatement>node).statement, visitor, isStatement, liftToBlock));
+
+            case SyntaxKind.SwitchStatement:
+                return updateSwitch(<SwitchStatement>node,
+                    visitNode((<SwitchStatement>node).expression, visitor, isExpression),
+                    visitNode((<SwitchStatement>node).caseBlock, visitor, isCaseBlock));
+
+            case SyntaxKind.LabeledStatement:
+                return updateLabel(<LabeledStatement>node,
+                    visitNode((<LabeledStatement>node).label, visitor, isIdentifier),
+                    visitNode((<LabeledStatement>node).statement, visitor, isStatement, liftToBlock));
+
+            case SyntaxKind.ThrowStatement:
+                return updateThrow(<ThrowStatement>node,
+                    visitNode((<ThrowStatement>node).expression, visitor, isExpression));
+
+            case SyntaxKind.TryStatement:
+                return updateTry(<TryStatement>node,
+                    visitNode((<TryStatement>node).tryBlock, visitor, isBlock),
+                    visitNode((<TryStatement>node).catchClause, visitor, isCatchClause),
+                    visitNode((<TryStatement>node).finallyBlock, visitor, isBlock));
+
+            case SyntaxKind.VariableDeclaration:
+                return updateVariableDeclaration(<VariableDeclaration>node,
+                    visitNode((<VariableDeclaration>node).name, visitor, isBindingName),
+                    visitNode((<VariableDeclaration>node).type, visitor, isTypeNode),
+                    visitNode((<VariableDeclaration>node).initializer, visitor, isExpression));
+
+            case SyntaxKind.VariableDeclarationList:
+                return updateVariableDeclarationList(<VariableDeclarationList>node,
+                    nodesVisitor((<VariableDeclarationList>node).declarations, visitor, isVariableDeclaration));
+
+            case SyntaxKind.FunctionDeclaration:
+                return updateFunctionDeclaration(<FunctionDeclaration>node,
+                    nodesVisitor((<FunctionDeclaration>node).decorators, visitor, isDecorator),
+                    nodesVisitor((<FunctionDeclaration>node).modifiers, visitor, isModifier),
+                    visitNode((<FunctionDeclaration>node).asteriskToken, tokenVisitor, isToken),
+                    visitNode((<FunctionDeclaration>node).name, visitor, isIdentifier),
+                    nodesVisitor((<FunctionDeclaration>node).typeParameters, visitor, isTypeParameterDeclaration),
+                    visitParameterList((<FunctionDeclaration>node).parameters, visitor, context, nodesVisitor),
+                    visitNode((<FunctionDeclaration>node).type, visitor, isTypeNode),
+                    visitFunctionBody((<FunctionExpression>node).body, visitor, context));
+
+            case SyntaxKind.ClassDeclaration:
+                return updateClassDeclaration(<ClassDeclaration>node,
+                    nodesVisitor((<ClassDeclaration>node).decorators, visitor, isDecorator),
+                    nodesVisitor((<ClassDeclaration>node).modifiers, visitor, isModifier),
+                    visitNode((<ClassDeclaration>node).name, visitor, isIdentifier),
+                    nodesVisitor((<ClassDeclaration>node).typeParameters, visitor, isTypeParameterDeclaration),
+                    nodesVisitor((<ClassDeclaration>node).heritageClauses, visitor, isHeritageClause),
+                    nodesVisitor((<ClassDeclaration>node).members, visitor, isClassElement));
+
+            case SyntaxKind.InterfaceDeclaration:
+                return updateInterfaceDeclaration(<InterfaceDeclaration>node,
+                    nodesVisitor((<InterfaceDeclaration>node).decorators, visitor, isDecorator),
+                    nodesVisitor((<InterfaceDeclaration>node).modifiers, visitor, isModifier),
+                    visitNode((<InterfaceDeclaration>node).name, visitor, isIdentifier),
+                    nodesVisitor((<InterfaceDeclaration>node).typeParameters, visitor, isTypeParameterDeclaration),
+                    nodesVisitor((<InterfaceDeclaration>node).heritageClauses, visitor, isHeritageClause),
+                    nodesVisitor((<InterfaceDeclaration>node).members, visitor, isTypeElement));
+
+            case SyntaxKind.TypeAliasDeclaration:
+                return updateTypeAliasDeclaration(<TypeAliasDeclaration>node,
+                    nodesVisitor((<TypeAliasDeclaration>node).decorators, visitor, isDecorator),
+                    nodesVisitor((<TypeAliasDeclaration>node).modifiers, visitor, isModifier),
+                    visitNode((<TypeAliasDeclaration>node).name, visitor, isIdentifier),
+                    nodesVisitor((<TypeAliasDeclaration>node).typeParameters, visitor, isTypeParameterDeclaration),
+                    visitNode((<TypeAliasDeclaration>node).type, visitor, isTypeNode));
+
+            case SyntaxKind.EnumDeclaration:
+                return updateEnumDeclaration(<EnumDeclaration>node,
+                    nodesVisitor((<EnumDeclaration>node).decorators, visitor, isDecorator),
+                    nodesVisitor((<EnumDeclaration>node).modifiers, visitor, isModifier),
+                    visitNode((<EnumDeclaration>node).name, visitor, isIdentifier),
+                    nodesVisitor((<EnumDeclaration>node).members, visitor, isEnumMember));
+
+            case SyntaxKind.ModuleDeclaration:
+                return updateModuleDeclaration(<ModuleDeclaration>node,
+                    nodesVisitor((<ModuleDeclaration>node).decorators, visitor, isDecorator),
+                    nodesVisitor((<ModuleDeclaration>node).modifiers, visitor, isModifier),
+                    visitNode((<ModuleDeclaration>node).name, visitor, isIdentifier),
+                    visitNode((<ModuleDeclaration>node).body, visitor, isModuleBody));
+
+            case SyntaxKind.ModuleBlock:
+                return updateModuleBlock(<ModuleBlock>node,
+                    nodesVisitor((<ModuleBlock>node).statements, visitor, isStatement));
+
+            case SyntaxKind.CaseBlock:
+                return updateCaseBlock(<CaseBlock>node,
+                    nodesVisitor((<CaseBlock>node).clauses, visitor, isCaseOrDefaultClause));
+
+            case SyntaxKind.NamespaceExportDeclaration:
+                return updateNamespaceExportDeclaration(<NamespaceExportDeclaration>node,
+                    visitNode((<NamespaceExportDeclaration>node).name, visitor, isIdentifier));
+
+            case SyntaxKind.ImportEqualsDeclaration:
+                return updateImportEqualsDeclaration(<ImportEqualsDeclaration>node,
+                    nodesVisitor((<ImportEqualsDeclaration>node).decorators, visitor, isDecorator),
+                    nodesVisitor((<ImportEqualsDeclaration>node).modifiers, visitor, isModifier),
+                    visitNode((<ImportEqualsDeclaration>node).name, visitor, isIdentifier),
+                    visitNode((<ImportEqualsDeclaration>node).moduleReference, visitor, isModuleReference));
+
+            case SyntaxKind.ImportDeclaration:
+                return updateImportDeclaration(<ImportDeclaration>node,
+                    nodesVisitor((<ImportDeclaration>node).decorators, visitor, isDecorator),
+                    nodesVisitor((<ImportDeclaration>node).modifiers, visitor, isModifier),
+                    visitNode((<ImportDeclaration>node).importClause, visitor, isImportClause),
+                    visitNode((<ImportDeclaration>node).moduleSpecifier, visitor, isExpression));
+
+            case SyntaxKind.ImportClause:
+                return updateImportClause(<ImportClause>node,
+                    visitNode((<ImportClause>node).name, visitor, isIdentifier),
+                    visitNode((<ImportClause>node).namedBindings, visitor, isNamedImportBindings));
+
+            case SyntaxKind.NamespaceImport:
+                return updateNamespaceImport(<NamespaceImport>node,
+                    visitNode((<NamespaceImport>node).name, visitor, isIdentifier));
+
+            case SyntaxKind.NamedImports:
+                return updateNamedImports(<NamedImports>node,
+                    nodesVisitor((<NamedImports>node).elements, visitor, isImportSpecifier));
+
+            case SyntaxKind.ImportSpecifier:
+                return updateImportSpecifier(<ImportSpecifier>node,
+                    visitNode((<ImportSpecifier>node).propertyName, visitor, isIdentifier),
+                    visitNode((<ImportSpecifier>node).name, visitor, isIdentifier));
+
+            case SyntaxKind.ExportAssignment:
+                return updateExportAssignment(<ExportAssignment>node,
+                    nodesVisitor((<ExportAssignment>node).decorators, visitor, isDecorator),
+                    nodesVisitor((<ExportAssignment>node).modifiers, visitor, isModifier),
+                    visitNode((<ExportAssignment>node).expression, visitor, isExpression));
+
+            case SyntaxKind.ExportDeclaration:
+                return updateExportDeclaration(<ExportDeclaration>node,
+                    nodesVisitor((<ExportDeclaration>node).decorators, visitor, isDecorator),
+                    nodesVisitor((<ExportDeclaration>node).modifiers, visitor, isModifier),
+                    visitNode((<ExportDeclaration>node).exportClause, visitor, isNamedExports),
+                    visitNode((<ExportDeclaration>node).moduleSpecifier, visitor, isExpression));
+
+            case SyntaxKind.NamedExports:
+                return updateNamedExports(<NamedExports>node,
+                    nodesVisitor((<NamedExports>node).elements, visitor, isExportSpecifier));
+
+            case SyntaxKind.ExportSpecifier:
+                return updateExportSpecifier(<ExportSpecifier>node,
+                    visitNode((<ExportSpecifier>node).propertyName, visitor, isIdentifier),
+                    visitNode((<ExportSpecifier>node).name, visitor, isIdentifier));
+
+            // Module references
+
+            case SyntaxKind.ExternalModuleReference:
+                return updateExternalModuleReference(<ExternalModuleReference>node,
+                    visitNode((<ExternalModuleReference>node).expression, visitor, isExpression));
+
+            // JSX
+
+            case SyntaxKind.JsxElement:
+                return updateJsxElement(<JsxElement>node,
+                    visitNode((<JsxElement>node).openingElement, visitor, isJsxOpeningElement),
+                    nodesVisitor((<JsxElement>node).children, visitor, isJsxChild),
+                    visitNode((<JsxElement>node).closingElement, visitor, isJsxClosingElement));
+
+            case SyntaxKind.JsxSelfClosingElement:
+                return updateJsxSelfClosingElement(<JsxSelfClosingElement>node,
+                    visitNode((<JsxSelfClosingElement>node).tagName, visitor, isJsxTagNameExpression),
+                    nodesVisitor((<JsxSelfClosingElement>node).typeArguments, visitor, isTypeNode),
+                    visitNode((<JsxSelfClosingElement>node).attributes, visitor, isJsxAttributes));
+
+            case SyntaxKind.JsxOpeningElement:
+                return updateJsxOpeningElement(<JsxOpeningElement>node,
+                    visitNode((<JsxOpeningElement>node).tagName, visitor, isJsxTagNameExpression),
+                    nodesVisitor((<JsxSelfClosingElement>node).typeArguments, visitor, isTypeNode),
+                    visitNode((<JsxOpeningElement>node).attributes, visitor, isJsxAttributes));
+
+            case SyntaxKind.JsxClosingElement:
+                return updateJsxClosingElement(<JsxClosingElement>node,
+                    visitNode((<JsxClosingElement>node).tagName, visitor, isJsxTagNameExpression));
+
+            case SyntaxKind.JsxFragment:
+                return updateJsxFragment(<JsxFragment>node,
+                    visitNode((<JsxFragment>node).openingFragment, visitor, isJsxOpeningFragment),
+                    nodesVisitor((<JsxFragment>node).children, visitor, isJsxChild),
+                    visitNode((<JsxFragment>node).closingFragment, visitor, isJsxClosingFragment));
+
+            case SyntaxKind.JsxAttribute:
+                return updateJsxAttribute(<JsxAttribute>node,
+                    visitNode((<JsxAttribute>node).name, visitor, isIdentifier),
+                    visitNode((<JsxAttribute>node).initializer, visitor, isStringLiteralOrJsxExpression));
+
+            case SyntaxKind.JsxAttributes:
+                return updateJsxAttributes(<JsxAttributes>node,
+                    nodesVisitor((<JsxAttributes>node).properties, visitor, isJsxAttributeLike));
+
+            case SyntaxKind.JsxSpreadAttribute:
+                return updateJsxSpreadAttribute(<JsxSpreadAttribute>node,
+                    visitNode((<JsxSpreadAttribute>node).expression, visitor, isExpression));
+
+            case SyntaxKind.JsxExpression:
+                return updateJsxExpression(<JsxExpression>node,
+                    visitNode((<JsxExpression>node).expression, visitor, isExpression));
+
+            // Clauses
+
+            case SyntaxKind.CaseClause:
+                return updateCaseClause(<CaseClause>node,
+                    visitNode((<CaseClause>node).expression, visitor, isExpression),
+                    nodesVisitor((<CaseClause>node).statements, visitor, isStatement));
+
+            case SyntaxKind.DefaultClause:
+                return updateDefaultClause(<DefaultClause>node,
+                    nodesVisitor((<DefaultClause>node).statements, visitor, isStatement));
+
+            case SyntaxKind.HeritageClause:
+                return updateHeritageClause(<HeritageClause>node,
+                    nodesVisitor((<HeritageClause>node).types, visitor, isExpressionWithTypeArguments));
+
+            case SyntaxKind.CatchClause:
+                return updateCatchClause(<CatchClause>node,
+                    visitNode((<CatchClause>node).variableDeclaration, visitor, isVariableDeclaration),
+                    visitNode((<CatchClause>node).block, visitor, isBlock));
+
+            // Property assignments
+
+            case SyntaxKind.PropertyAssignment:
+                return updatePropertyAssignment(<PropertyAssignment>node,
+                    visitNode((<PropertyAssignment>node).name, visitor, isPropertyName),
+                    visitNode((<PropertyAssignment>node).initializer, visitor, isExpression));
+
+            case SyntaxKind.ShorthandPropertyAssignment:
+                return updateShorthandPropertyAssignment(<ShorthandPropertyAssignment>node,
+                    visitNode((<ShorthandPropertyAssignment>node).name, visitor, isIdentifier),
+                    visitNode((<ShorthandPropertyAssignment>node).objectAssignmentInitializer, visitor, isExpression));
+
+            case SyntaxKind.SpreadAssignment:
+                return updateSpreadAssignment(<SpreadAssignment>node,
+                    visitNode((<SpreadAssignment>node).expression, visitor, isExpression));
+
+            // Enum
+            case SyntaxKind.EnumMember:
+                return updateEnumMember(<EnumMember>node,
+                    visitNode((<EnumMember>node).name, visitor, isPropertyName),
+                    visitNode((<EnumMember>node).initializer, visitor, isExpression));
+
+            // Top-level nodes
+            case SyntaxKind.SourceFile:
+                return updateSourceFileNode(<SourceFile>node,
+                    visitLexicalEnvironment((<SourceFile>node).statements, visitor, context));
+
+            // Transformation nodes
+            case SyntaxKind.PartiallyEmittedExpression:
+                return updatePartiallyEmittedExpression(<PartiallyEmittedExpression>node,
+                    visitNode((<PartiallyEmittedExpression>node).expression, visitor, isExpression));
+
+            case SyntaxKind.CommaListExpression:
+                return updateCommaList(<CommaListExpression>node,
+                    nodesVisitor((<CommaListExpression>node).elements, visitor, isExpression));
+
+            default:
+                // No need to visit nodes with no children.
+                return node;
+        }
+
+    }
+
+    /**
+     * Extracts the single node from a NodeArray.
+     *
+     * @param nodes The NodeArray.
+     */
+    function extractSingleNode(nodes: ReadonlyArray<Node>): Node {
+        Debug.assert(nodes.length <= 1, "Too many nodes written to output.");
+        return singleOrUndefined(nodes);
+    }
+}
+
+/* @internal */
+namespace ts {
+    function reduceNode<T>(node: Node, f: (memo: T, node: Node) => T, initial: T) {
+        return node ? f(initial, node) : initial;
+    }
+
+    function reduceNodeArray<T>(nodes: NodeArray<Node>, f: (memo: T, nodes: NodeArray<Node>) => T, initial: T) {
+        return nodes ? f(initial, nodes) : initial;
+    }
+
+    /**
+     * Similar to `reduceLeft`, performs a reduction against each child of a node.
+     * NOTE: Unlike `forEachChild`, this does *not* visit every node.
+     *
+     * @param node The node containing the children to reduce.
+     * @param initial The initial value to supply to the reduction.
+     * @param f The callback function
+     */
+    export function reduceEachChild<T>(node: Node, initial: T, cbNode: (memo: T, node: Node) => T, cbNodeArray?: (memo: T, nodes: NodeArray<Node>) => T): T {
+        if (node === undefined) {
+            return initial;
+        }
+
+        const reduceNodes: (nodes: NodeArray<Node>, f: ((memo: T, node: Node) => T) | ((memo: T, node: NodeArray<Node>) => T), initial: T) => T = cbNodeArray ? reduceNodeArray : reduceLeft;
+        const cbNodes = cbNodeArray || cbNode;
+        const kind = node.kind;
+
+        // No need to visit nodes with no children.
+        if ((kind > SyntaxKind.FirstToken && kind <= SyntaxKind.LastToken)) {
+            return initial;
+        }
+
+        // We do not yet support types.
+        if ((kind >= SyntaxKind.TypePredicate && kind <= SyntaxKind.LiteralType)) {
+            return initial;
+        }
+
+        let result = initial;
+        switch (node.kind) {
+            // Leaf nodes
+            case SyntaxKind.SemicolonClassElement:
+            case SyntaxKind.EmptyStatement:
+            case SyntaxKind.OmittedExpression:
+            case SyntaxKind.DebuggerStatement:
+            case SyntaxKind.NotEmittedStatement:
+                // No need to visit nodes with no children.
+                break;
+
+            // Names
+            case SyntaxKind.QualifiedName:
+                result = reduceNode((<QualifiedName>node).left, cbNode, result);
+                result = reduceNode((<QualifiedName>node).right, cbNode, result);
+                break;
+
+            case SyntaxKind.ComputedPropertyName:
+                result = reduceNode((<ComputedPropertyName>node).expression, cbNode, result);
+                break;
+
+            // Signature elements
+            case SyntaxKind.Parameter:
+                result = reduceNodes((<ParameterDeclaration>node).decorators, cbNodes, result);
+                result = reduceNodes((<ParameterDeclaration>node).modifiers, cbNodes, result);
+                result = reduceNode((<ParameterDeclaration>node).name, cbNode, result);
+                result = reduceNode((<ParameterDeclaration>node).type, cbNode, result);
+                result = reduceNode((<ParameterDeclaration>node).initializer, cbNode, result);
+                break;
+
+            case SyntaxKind.Decorator:
+                result = reduceNode((<Decorator>node).expression, cbNode, result);
+                break;
+
+            // Type member
+
+            case SyntaxKind.PropertySignature:
+                result = reduceNodes((<PropertySignature>node).modifiers, cbNodes, result);
+                result = reduceNode((<PropertySignature>node).name, cbNode, result);
+                result = reduceNode((<PropertySignature>node).questionToken, cbNode, result);
+                result = reduceNode((<PropertySignature>node).type, cbNode, result);
+                result = reduceNode((<PropertySignature>node).initializer, cbNode, result);
+                break;
+
+            case SyntaxKind.PropertyDeclaration:
+                result = reduceNodes((<PropertyDeclaration>node).decorators, cbNodes, result);
+                result = reduceNodes((<PropertyDeclaration>node).modifiers, cbNodes, result);
+                result = reduceNode((<PropertyDeclaration>node).name, cbNode, result);
+                result = reduceNode((<PropertyDeclaration>node).type, cbNode, result);
+                result = reduceNode((<PropertyDeclaration>node).initializer, cbNode, result);
+                break;
+
+            case SyntaxKind.MethodDeclaration:
+                result = reduceNodes((<MethodDeclaration>node).decorators, cbNodes, result);
+                result = reduceNodes((<MethodDeclaration>node).modifiers, cbNodes, result);
+                result = reduceNode((<MethodDeclaration>node).name, cbNode, result);
+                result = reduceNodes((<MethodDeclaration>node).typeParameters, cbNodes, result);
+                result = reduceNodes((<MethodDeclaration>node).parameters, cbNodes, result);
+                result = reduceNode((<MethodDeclaration>node).type, cbNode, result);
+                result = reduceNode((<MethodDeclaration>node).body, cbNode, result);
+                break;
+
+            case SyntaxKind.Constructor:
+                result = reduceNodes((<ConstructorDeclaration>node).modifiers, cbNodes, result);
+                result = reduceNodes((<ConstructorDeclaration>node).parameters, cbNodes, result);
+                result = reduceNode((<ConstructorDeclaration>node).body, cbNode, result);
+                break;
+
+            case SyntaxKind.GetAccessor:
+                result = reduceNodes((<GetAccessorDeclaration>node).decorators, cbNodes, result);
+                result = reduceNodes((<GetAccessorDeclaration>node).modifiers, cbNodes, result);
+                result = reduceNode((<GetAccessorDeclaration>node).name, cbNode, result);
+                result = reduceNodes((<GetAccessorDeclaration>node).parameters, cbNodes, result);
+                result = reduceNode((<GetAccessorDeclaration>node).type, cbNode, result);
+                result = reduceNode((<GetAccessorDeclaration>node).body, cbNode, result);
+                break;
+
+            case SyntaxKind.SetAccessor:
+                result = reduceNodes((<GetAccessorDeclaration>node).decorators, cbNodes, result);
+                result = reduceNodes((<GetAccessorDeclaration>node).modifiers, cbNodes, result);
+                result = reduceNode((<GetAccessorDeclaration>node).name, cbNode, result);
+                result = reduceNodes((<GetAccessorDeclaration>node).parameters, cbNodes, result);
+                result = reduceNode((<GetAccessorDeclaration>node).body, cbNode, result);
+                break;
+
+            // Binding patterns
+            case SyntaxKind.ObjectBindingPattern:
+            case SyntaxKind.ArrayBindingPattern:
+                result = reduceNodes((<BindingPattern>node).elements, cbNodes, result);
+                break;
+
+            case SyntaxKind.BindingElement:
+                result = reduceNode((<BindingElement>node).propertyName, cbNode, result);
+                result = reduceNode((<BindingElement>node).name, cbNode, result);
+                result = reduceNode((<BindingElement>node).initializer, cbNode, result);
+                break;
+
+            // Expression
+            case SyntaxKind.ArrayLiteralExpression:
+                result = reduceNodes((<ArrayLiteralExpression>node).elements, cbNodes, result);
+                break;
+
+            case SyntaxKind.ObjectLiteralExpression:
+                result = reduceNodes((<ObjectLiteralExpression>node).properties, cbNodes, result);
+                break;
+
+            case SyntaxKind.PropertyAccessExpression:
+                result = reduceNode((<PropertyAccessExpression>node).expression, cbNode, result);
+                result = reduceNode((<PropertyAccessExpression>node).name, cbNode, result);
+                break;
+
+            case SyntaxKind.ElementAccessExpression:
+                result = reduceNode((<ElementAccessExpression>node).expression, cbNode, result);
+                result = reduceNode((<ElementAccessExpression>node).argumentExpression, cbNode, result);
+                break;
+
+            case SyntaxKind.CallExpression:
+                result = reduceNode((<CallExpression>node).expression, cbNode, result);
+                result = reduceNodes((<CallExpression>node).typeArguments, cbNodes, result);
+                result = reduceNodes((<CallExpression>node).arguments, cbNodes, result);
+                break;
+
+            case SyntaxKind.NewExpression:
+                result = reduceNode((<NewExpression>node).expression, cbNode, result);
+                result = reduceNodes((<NewExpression>node).typeArguments, cbNodes, result);
+                result = reduceNodes((<NewExpression>node).arguments, cbNodes, result);
+                break;
+
+            case SyntaxKind.TaggedTemplateExpression:
+                result = reduceNode((<TaggedTemplateExpression>node).tag, cbNode, result);
+                result = reduceNode((<TaggedTemplateExpression>node).template, cbNode, result);
+                break;
+
+            case SyntaxKind.TypeAssertionExpression:
+                result = reduceNode((<TypeAssertion>node).type, cbNode, result);
+                result = reduceNode((<TypeAssertion>node).expression, cbNode, result);
+                break;
+
+            case SyntaxKind.FunctionExpression:
+                result = reduceNodes((<FunctionExpression>node).modifiers, cbNodes, result);
+                result = reduceNode((<FunctionExpression>node).name, cbNode, result);
+                result = reduceNodes((<FunctionExpression>node).typeParameters, cbNodes, result);
+                result = reduceNodes((<FunctionExpression>node).parameters, cbNodes, result);
+                result = reduceNode((<FunctionExpression>node).type, cbNode, result);
+                result = reduceNode((<FunctionExpression>node).body, cbNode, result);
+                break;
+
+            case SyntaxKind.ArrowFunction:
+                result = reduceNodes((<ArrowFunction>node).modifiers, cbNodes, result);
+                result = reduceNodes((<ArrowFunction>node).typeParameters, cbNodes, result);
+                result = reduceNodes((<ArrowFunction>node).parameters, cbNodes, result);
+                result = reduceNode((<ArrowFunction>node).type, cbNode, result);
+                result = reduceNode((<ArrowFunction>node).body, cbNode, result);
+                break;
+
+            case SyntaxKind.ParenthesizedExpression:
+            case SyntaxKind.DeleteExpression:
+            case SyntaxKind.TypeOfExpression:
+            case SyntaxKind.VoidExpression:
+            case SyntaxKind.AwaitExpression:
+            case SyntaxKind.YieldExpression:
+            case SyntaxKind.SpreadElement:
+            case SyntaxKind.NonNullExpression:
+                result = reduceNode((<ParenthesizedExpression | DeleteExpression | TypeOfExpression | VoidExpression | AwaitExpression | YieldExpression | SpreadElement | NonNullExpression>node).expression, cbNode, result);
+                break;
+
+            case SyntaxKind.PrefixUnaryExpression:
+            case SyntaxKind.PostfixUnaryExpression:
+                result = reduceNode((<PrefixUnaryExpression | PostfixUnaryExpression>node).operand, cbNode, result);
+                break;
+
+            case SyntaxKind.BinaryExpression:
+                result = reduceNode((<BinaryExpression>node).left, cbNode, result);
+                result = reduceNode((<BinaryExpression>node).right, cbNode, result);
+                break;
+
+            case SyntaxKind.ConditionalExpression:
+                result = reduceNode((<ConditionalExpression>node).condition, cbNode, result);
+                result = reduceNode((<ConditionalExpression>node).whenTrue, cbNode, result);
+                result = reduceNode((<ConditionalExpression>node).whenFalse, cbNode, result);
+                break;
+
+            case SyntaxKind.TemplateExpression:
+                result = reduceNode((<TemplateExpression>node).head, cbNode, result);
+                result = reduceNodes((<TemplateExpression>node).templateSpans, cbNodes, result);
+                break;
+
+            case SyntaxKind.ClassExpression:
+                result = reduceNodes((<ClassExpression>node).modifiers, cbNodes, result);
+                result = reduceNode((<ClassExpression>node).name, cbNode, result);
+                result = reduceNodes((<ClassExpression>node).typeParameters, cbNodes, result);
+                result = reduceNodes((<ClassExpression>node).heritageClauses, cbNodes, result);
+                result = reduceNodes((<ClassExpression>node).members, cbNodes, result);
+                break;
+
+            case SyntaxKind.ExpressionWithTypeArguments:
+                result = reduceNode((<ExpressionWithTypeArguments>node).expression, cbNode, result);
+                result = reduceNodes((<ExpressionWithTypeArguments>node).typeArguments, cbNodes, result);
+                break;
+
+            case SyntaxKind.AsExpression:
+                result = reduceNode((<AsExpression>node).expression, cbNode, result);
+                result = reduceNode((<AsExpression>node).type, cbNode, result);
+                break;
+
+            // Misc
+            case SyntaxKind.TemplateSpan:
+                result = reduceNode((<TemplateSpan>node).expression, cbNode, result);
+                result = reduceNode((<TemplateSpan>node).literal, cbNode, result);
+                break;
+
+            // Element
+            case SyntaxKind.Block:
+                result = reduceNodes((<Block>node).statements, cbNodes, result);
+                break;
+
+            case SyntaxKind.VariableStatement:
+                result = reduceNodes((<VariableStatement>node).modifiers, cbNodes, result);
+                result = reduceNode((<VariableStatement>node).declarationList, cbNode, result);
+                break;
+
+            case SyntaxKind.ExpressionStatement:
+                result = reduceNode((<ExpressionStatement>node).expression, cbNode, result);
+                break;
+
+            case SyntaxKind.IfStatement:
+                result = reduceNode((<IfStatement>node).expression, cbNode, result);
+                result = reduceNode((<IfStatement>node).thenStatement, cbNode, result);
+                result = reduceNode((<IfStatement>node).elseStatement, cbNode, result);
+                break;
+
+            case SyntaxKind.DoStatement:
+                result = reduceNode((<DoStatement>node).statement, cbNode, result);
+                result = reduceNode((<DoStatement>node).expression, cbNode, result);
+                break;
+
+            case SyntaxKind.WhileStatement:
+            case SyntaxKind.WithStatement:
+                result = reduceNode((<WhileStatement | WithStatement>node).expression, cbNode, result);
+                result = reduceNode((<WhileStatement | WithStatement>node).statement, cbNode, result);
+                break;
+
+            case SyntaxKind.ForStatement:
+                result = reduceNode((<ForStatement>node).initializer, cbNode, result);
+                result = reduceNode((<ForStatement>node).condition, cbNode, result);
+                result = reduceNode((<ForStatement>node).incrementor, cbNode, result);
+                result = reduceNode((<ForStatement>node).statement, cbNode, result);
+                break;
+
+            case SyntaxKind.ForInStatement:
+            case SyntaxKind.ForOfStatement:
+                result = reduceNode((<ForInOrOfStatement>node).initializer, cbNode, result);
+                result = reduceNode((<ForInOrOfStatement>node).expression, cbNode, result);
+                result = reduceNode((<ForInOrOfStatement>node).statement, cbNode, result);
+                break;
+
+            case SyntaxKind.ReturnStatement:
+            case SyntaxKind.ThrowStatement:
+                result = reduceNode((<ReturnStatement>node).expression, cbNode, result);
+                break;
+
+            case SyntaxKind.SwitchStatement:
+                result = reduceNode((<SwitchStatement>node).expression, cbNode, result);
+                result = reduceNode((<SwitchStatement>node).caseBlock, cbNode, result);
+                break;
+
+            case SyntaxKind.LabeledStatement:
+                result = reduceNode((<LabeledStatement>node).label, cbNode, result);
+                result = reduceNode((<LabeledStatement>node).statement, cbNode, result);
+                break;
+
+            case SyntaxKind.TryStatement:
+                result = reduceNode((<TryStatement>node).tryBlock, cbNode, result);
+                result = reduceNode((<TryStatement>node).catchClause, cbNode, result);
+                result = reduceNode((<TryStatement>node).finallyBlock, cbNode, result);
+                break;
+
+            case SyntaxKind.VariableDeclaration:
+                result = reduceNode((<VariableDeclaration>node).name, cbNode, result);
+                result = reduceNode((<VariableDeclaration>node).type, cbNode, result);
+                result = reduceNode((<VariableDeclaration>node).initializer, cbNode, result);
+                break;
+
+            case SyntaxKind.VariableDeclarationList:
+                result = reduceNodes((<VariableDeclarationList>node).declarations, cbNodes, result);
+                break;
+
+            case SyntaxKind.FunctionDeclaration:
+                result = reduceNodes((<FunctionDeclaration>node).decorators, cbNodes, result);
+                result = reduceNodes((<FunctionDeclaration>node).modifiers, cbNodes, result);
+                result = reduceNode((<FunctionDeclaration>node).name, cbNode, result);
+                result = reduceNodes((<FunctionDeclaration>node).typeParameters, cbNodes, result);
+                result = reduceNodes((<FunctionDeclaration>node).parameters, cbNodes, result);
+                result = reduceNode((<FunctionDeclaration>node).type, cbNode, result);
+                result = reduceNode((<FunctionDeclaration>node).body, cbNode, result);
+                break;
+
+            case SyntaxKind.ClassDeclaration:
+                result = reduceNodes((<ClassDeclaration>node).decorators, cbNodes, result);
+                result = reduceNodes((<ClassDeclaration>node).modifiers, cbNodes, result);
+                result = reduceNode((<ClassDeclaration>node).name, cbNode, result);
+                result = reduceNodes((<ClassDeclaration>node).typeParameters, cbNodes, result);
+                result = reduceNodes((<ClassDeclaration>node).heritageClauses, cbNodes, result);
+                result = reduceNodes((<ClassDeclaration>node).members, cbNodes, result);
+                break;
+
+            case SyntaxKind.EnumDeclaration:
+                result = reduceNodes((<EnumDeclaration>node).decorators, cbNodes, result);
+                result = reduceNodes((<EnumDeclaration>node).modifiers, cbNodes, result);
+                result = reduceNode((<EnumDeclaration>node).name, cbNode, result);
+                result = reduceNodes((<EnumDeclaration>node).members, cbNodes, result);
+                break;
+
+            case SyntaxKind.ModuleDeclaration:
+                result = reduceNodes((<ModuleDeclaration>node).decorators, cbNodes, result);
+                result = reduceNodes((<ModuleDeclaration>node).modifiers, cbNodes, result);
+                result = reduceNode((<ModuleDeclaration>node).name, cbNode, result);
+                result = reduceNode((<ModuleDeclaration>node).body, cbNode, result);
+                break;
+
+            case SyntaxKind.ModuleBlock:
+                result = reduceNodes((<ModuleBlock>node).statements, cbNodes, result);
+                break;
+
+            case SyntaxKind.CaseBlock:
+                result = reduceNodes((<CaseBlock>node).clauses, cbNodes, result);
+                break;
+
+            case SyntaxKind.ImportEqualsDeclaration:
+                result = reduceNodes((<ImportEqualsDeclaration>node).decorators, cbNodes, result);
+                result = reduceNodes((<ImportEqualsDeclaration>node).modifiers, cbNodes, result);
+                result = reduceNode((<ImportEqualsDeclaration>node).name, cbNode, result);
+                result = reduceNode((<ImportEqualsDeclaration>node).moduleReference, cbNode, result);
+                break;
+
+            case SyntaxKind.ImportDeclaration:
+                result = reduceNodes((<ImportDeclaration>node).decorators, cbNodes, result);
+                result = reduceNodes((<ImportDeclaration>node).modifiers, cbNodes, result);
+                result = reduceNode((<ImportDeclaration>node).importClause, cbNode, result);
+                result = reduceNode((<ImportDeclaration>node).moduleSpecifier, cbNode, result);
+                break;
+
+            case SyntaxKind.ImportClause:
+                result = reduceNode((<ImportClause>node).name, cbNode, result);
+                result = reduceNode((<ImportClause>node).namedBindings, cbNode, result);
+                break;
+
+            case SyntaxKind.NamespaceImport:
+                result = reduceNode((<NamespaceImport>node).name, cbNode, result);
+                break;
+
+            case SyntaxKind.NamedImports:
+            case SyntaxKind.NamedExports:
+                result = reduceNodes((<NamedImports | NamedExports>node).elements, cbNodes, result);
+                break;
+
+            case SyntaxKind.ImportSpecifier:
+            case SyntaxKind.ExportSpecifier:
+                result = reduceNode((<ImportSpecifier | ExportSpecifier>node).propertyName, cbNode, result);
+                result = reduceNode((<ImportSpecifier | ExportSpecifier>node).name, cbNode, result);
+                break;
+
+            case SyntaxKind.ExportAssignment:
+                result = reduceLeft((<ExportAssignment>node).decorators, cbNode, result);
+                result = reduceLeft((<ExportAssignment>node).modifiers, cbNode, result);
+                result = reduceNode((<ExportAssignment>node).expression, cbNode, result);
+                break;
+
+            case SyntaxKind.ExportDeclaration:
+                result = reduceLeft((<ExportDeclaration>node).decorators, cbNode, result);
+                result = reduceLeft((<ExportDeclaration>node).modifiers, cbNode, result);
+                result = reduceNode((<ExportDeclaration>node).exportClause, cbNode, result);
+                result = reduceNode((<ExportDeclaration>node).moduleSpecifier, cbNode, result);
+                break;
+
+            // Module references
+            case SyntaxKind.ExternalModuleReference:
+                result = reduceNode((<ExternalModuleReference>node).expression, cbNode, result);
+                break;
+
+            // JSX
+            case SyntaxKind.JsxElement:
+                result = reduceNode((<JsxElement>node).openingElement, cbNode, result);
+                result = reduceLeft((<JsxElement>node).children, cbNode, result);
+                result = reduceNode((<JsxElement>node).closingElement, cbNode, result);
+                break;
+
+            case SyntaxKind.JsxFragment:
+                result = reduceNode((<JsxFragment>node).openingFragment, cbNode, result);
+                result = reduceLeft((<JsxFragment>node).children, cbNode, result);
+                result = reduceNode((<JsxFragment>node).closingFragment, cbNode, result);
+                break;
+
+            case SyntaxKind.JsxSelfClosingElement:
+            case SyntaxKind.JsxOpeningElement:
+                result = reduceNode((<JsxSelfClosingElement | JsxOpeningElement>node).tagName, cbNode, result);
+                result = reduceNode((<JsxSelfClosingElement | JsxOpeningElement>node).attributes, cbNode, result);
+                break;
+
+            case SyntaxKind.JsxAttributes:
+                result = reduceNodes((<JsxAttributes>node).properties, cbNodes, result);
+                break;
+
+            case SyntaxKind.JsxClosingElement:
+                result = reduceNode((<JsxClosingElement>node).tagName, cbNode, result);
+                break;
+
+            case SyntaxKind.JsxAttribute:
+                result = reduceNode((<JsxAttribute>node).name, cbNode, result);
+                result = reduceNode((<JsxAttribute>node).initializer, cbNode, result);
+                break;
+
+            case SyntaxKind.JsxSpreadAttribute:
+                result = reduceNode((<JsxSpreadAttribute>node).expression, cbNode, result);
+                break;
+
+            case SyntaxKind.JsxExpression:
+                result = reduceNode((<JsxExpression>node).expression, cbNode, result);
+                break;
+
+            // Clauses
+            case SyntaxKind.CaseClause:
+                result = reduceNode((<CaseClause>node).expression, cbNode, result);
+                // falls through
+
+            case SyntaxKind.DefaultClause:
+                result = reduceNodes((<CaseClause | DefaultClause>node).statements, cbNodes, result);
+                break;
+
+            case SyntaxKind.HeritageClause:
+                result = reduceNodes((<HeritageClause>node).types, cbNodes, result);
+                break;
+
+            case SyntaxKind.CatchClause:
+                result = reduceNode((<CatchClause>node).variableDeclaration, cbNode, result);
+                result = reduceNode((<CatchClause>node).block, cbNode, result);
+                break;
+
+            // Property assignments
+            case SyntaxKind.PropertyAssignment:
+                result = reduceNode((<PropertyAssignment>node).name, cbNode, result);
+                result = reduceNode((<PropertyAssignment>node).initializer, cbNode, result);
+                break;
+
+            case SyntaxKind.ShorthandPropertyAssignment:
+                result = reduceNode((<ShorthandPropertyAssignment>node).name, cbNode, result);
+                result = reduceNode((<ShorthandPropertyAssignment>node).objectAssignmentInitializer, cbNode, result);
+                break;
+
+            case SyntaxKind.SpreadAssignment:
+                result = reduceNode((<SpreadAssignment>node).expression, cbNode, result);
+                break;
+
+            // Enum
+            case SyntaxKind.EnumMember:
+                result = reduceNode((<EnumMember>node).name, cbNode, result);
+                result = reduceNode((<EnumMember>node).initializer, cbNode, result);
+                break;
+
+            // Top-level nodes
+            case SyntaxKind.SourceFile:
+                result = reduceNodes((<SourceFile>node).statements, cbNodes, result);
+                break;
+
+            // Transformation nodes
+            case SyntaxKind.PartiallyEmittedExpression:
+                result = reduceNode((<PartiallyEmittedExpression>node).expression, cbNode, result);
+                break;
+
+            case SyntaxKind.CommaListExpression:
+                result = reduceNodes((<CommaListExpression>node).elements, cbNodes, result);
+                break;
+
+            default:
+                break;
+        }
+
+        return result;
+    }
+
+    /**
+     * Merges generated lexical declarations into a new statement list.
+     */
+    export function mergeLexicalEnvironment(statements: NodeArray<Statement>, declarations: ReadonlyArray<Statement>): NodeArray<Statement>;
+
+    /**
+     * Appends generated lexical declarations to an array of statements.
+     */
+    export function mergeLexicalEnvironment(statements: Statement[], declarations: ReadonlyArray<Statement>): Statement[];
+    export function mergeLexicalEnvironment(statements: Statement[] | NodeArray<Statement>, declarations: ReadonlyArray<Statement>) {
+        if (!some(declarations)) {
+            return statements;
+        }
+
+        return isNodeArray(statements)
+            ? setTextRange(createNodeArray(concatenate(statements, declarations)), statements)
+            : addRange(statements, declarations);
+    }
+
+    /**
+     * Lifts a NodeArray containing only Statement nodes to a block.
+     *
+     * @param nodes The NodeArray.
+     */
+    export function liftToBlock(nodes: ReadonlyArray<Node>): Statement {
+        Debug.assert(every(nodes, isStatement), "Cannot lift nodes to a Block.");
+        return <Statement>singleOrUndefined(nodes) || createBlock(<NodeArray<Statement>>nodes);
+    }
+
+    /**
+     * Aggregates the TransformFlags for a Node and its subtree.
+     */
+    export function aggregateTransformFlags<T extends Node>(node: T): T {
+        aggregateTransformFlagsForNode(node);
+        return node;
+    }
+
+    /**
+     * Aggregates the TransformFlags for a Node and its subtree. The flags for the subtree are
+     * computed first, then the transform flags for the current node are computed from the subtree
+     * flags and the state of the current node. Finally, the transform flags of the node are
+     * returned, excluding any flags that should not be included in its parent node's subtree
+     * flags.
+     */
+    function aggregateTransformFlagsForNode(node: Node): TransformFlags {
+        if (node === undefined) {
+            return TransformFlags.None;
+        }
+        if (node.transformFlags & TransformFlags.HasComputedFlags) {
+            return node.transformFlags & ~getTransformFlagsSubtreeExclusions(node.kind);
+        }
+        const subtreeFlags = aggregateTransformFlagsForSubtree(node);
+        return computeTransformFlagsForNode(node, subtreeFlags);
+    }
+
+    function aggregateTransformFlagsForNodeArray(nodes: NodeArray<Node>): TransformFlags {
+        if (nodes === undefined) {
+            return TransformFlags.None;
+        }
+        let subtreeFlags = TransformFlags.None;
+        let nodeArrayFlags = TransformFlags.None;
+        for (const node of nodes) {
+            subtreeFlags |= aggregateTransformFlagsForNode(node);
+            nodeArrayFlags |= node.transformFlags & ~TransformFlags.HasComputedFlags;
+        }
+        nodes.transformFlags = nodeArrayFlags | TransformFlags.HasComputedFlags;
+        return subtreeFlags;
+    }
+
+    /**
+     * Aggregates the transform flags for the subtree of a node.
+     */
+    function aggregateTransformFlagsForSubtree(node: Node): TransformFlags {
+        // We do not transform ambient declarations or types, so there is no need to
+        // recursively aggregate transform flags.
+        if (hasModifier(node, ModifierFlags.Ambient) || (isTypeNode(node) && node.kind !== SyntaxKind.ExpressionWithTypeArguments)) {
+            return TransformFlags.None;
+        }
+
+        // Aggregate the transform flags of each child.
+        return reduceEachChild(node, TransformFlags.None, aggregateTransformFlagsForChildNode, aggregateTransformFlagsForChildNodes);
+    }
+
+    /**
+     * Aggregates the TransformFlags of a child node with the TransformFlags of its
+     * siblings.
+     */
+    function aggregateTransformFlagsForChildNode(transformFlags: TransformFlags, node: Node): TransformFlags {
+        return transformFlags | aggregateTransformFlagsForNode(node);
+    }
+
+    function aggregateTransformFlagsForChildNodes(transformFlags: TransformFlags, nodes: NodeArray<Node>): TransformFlags {
+        return transformFlags | aggregateTransformFlagsForNodeArray(nodes);
+    }
+
+    export namespace Debug {
+        let isDebugInfoEnabled = false;
+
+        export function failBadSyntaxKind(node: Node, message?: string): never {
+            return fail(
+                `${message || "Unexpected node."}\r\nNode ${formatSyntaxKind(node.kind)} was unexpected.`,
+                failBadSyntaxKind);
+        }
+
+        export const assertEachNode = shouldAssert(AssertionLevel.Normal)
+            ? (nodes: Node[], test: (node: Node) => boolean, message?: string): void => assert(
+                test === undefined || every(nodes, test),
+                message || "Unexpected node.",
+                () => `Node array did not pass test '${getFunctionName(test)}'.`,
+                assertEachNode)
+            : noop;
+
+        export const assertNode = shouldAssert(AssertionLevel.Normal)
+            ? (node: Node, test: (node: Node) => boolean, message?: string): void => assert(
+                test === undefined || test(node),
+                message || "Unexpected node.",
+                () => `Node ${formatSyntaxKind(node.kind)} did not pass test '${getFunctionName(test)}'.`,
+                assertNode)
+            : noop;
+
+        export const assertOptionalNode = shouldAssert(AssertionLevel.Normal)
+            ? (node: Node, test: (node: Node) => boolean, message?: string): void => assert(
+                test === undefined || node === undefined || test(node),
+                message || "Unexpected node.",
+                () => `Node ${formatSyntaxKind(node.kind)} did not pass test '${getFunctionName(test)}'.`,
+                assertOptionalNode)
+            : noop;
+
+        export const assertOptionalToken = shouldAssert(AssertionLevel.Normal)
+            ? (node: Node, kind: SyntaxKind, message?: string): void => assert(
+                kind === undefined || node === undefined || node.kind === kind,
+                message || "Unexpected node.",
+                () => `Node ${formatSyntaxKind(node.kind)} was not a '${formatSyntaxKind(kind)}' token.`,
+                assertOptionalToken)
+            : noop;
+
+        export const assertMissingNode = shouldAssert(AssertionLevel.Normal)
+            ? (node: Node, message?: string): void => assert(
+                node === undefined,
+                message || "Unexpected node.",
+                () => `Node ${formatSyntaxKind(node.kind)} was unexpected'.`,
+                assertMissingNode)
+            : noop;
+
+        /**
+         * Injects debug information into frequently used types.
+         */
+        export function enableDebugInfo() {
+            if (isDebugInfoEnabled) return;
+
+            // Add additional properties in debug mode to assist with debugging.
+            Object.defineProperties(objectAllocator.getSymbolConstructor().prototype, {
+                __debugFlags: { get(this: Symbol) { return formatSymbolFlags(this.flags); } }
+            });
+
+            Object.defineProperties(objectAllocator.getTypeConstructor().prototype, {
+                __debugFlags: { get(this: Type) { return formatTypeFlags(this.flags); } },
+                __debugObjectFlags: { get(this: Type) { return this.flags & TypeFlags.Object ? formatObjectFlags((<ObjectType>this).objectFlags) : ""; } },
+                __debugTypeToString: { value(this: Type) { return this.checker.typeToString(this); } },
+            });
+
+            const nodeConstructors = [
+                objectAllocator.getNodeConstructor(),
+                objectAllocator.getIdentifierConstructor(),
+                objectAllocator.getTokenConstructor(),
+                objectAllocator.getSourceFileConstructor()
+            ];
+
+            for (const ctor of nodeConstructors) {
+                if (!ctor.prototype.hasOwnProperty("__debugKind")) {
+                    Object.defineProperties(ctor.prototype, {
+                        __debugKind: { get(this: Node) { return formatSyntaxKind(this.kind); } },
+                        __debugModifierFlags: { get(this: Node) { return formatModifierFlags(getModifierFlagsNoCache(this)); } },
+                        __debugTransformFlags: { get(this: Node) { return formatTransformFlags(this.transformFlags); } },
+                        __debugEmitFlags: { get(this: Node) { return formatEmitFlags(getEmitFlags(this)); } },
+                        __debugGetText: {
+                            value(this: Node, includeTrivia?: boolean) {
+                                if (nodeIsSynthesized(this)) return "";
+                                const parseNode = getParseTreeNode(this);
+                                const sourceFile = parseNode && getSourceFileOfNode(parseNode);
+                                return sourceFile ? getSourceTextOfNodeFromSourceFile(sourceFile, parseNode, includeTrivia) : "";
+                            }
+                        }
+                    });
+                }
+            }
+
+            isDebugInfoEnabled = true;
+        }
+    }
+}