/// <reference path="sys.ts"/>
/// <reference path="types.ts"/>
/// <reference path="core.ts"/>
/// <reference path="diagnosticInformationMap.generated.ts"/>
/// <reference path="scanner.ts"/>

namespace ts {
    /* @internal */
    export const compileOnSaveCommandLineOption: CommandLineOption = { name: "compileOnSave", type: "boolean" };
    /* @internal */
    export const optionDeclarations: CommandLineOption[] = [
        // CommandLine only options
        {
            name: "help",
            shortName: "h",
            type: "boolean",
            showInSimplifiedHelpView: true,
            category: Diagnostics.Command_line_Options,
            description: Diagnostics.Print_this_message,
        },
        {
            name: "help",
            shortName: "?",
            type: "boolean"
        },
        {
            name: "all",
            type: "boolean",
            showInSimplifiedHelpView: true,
            category: Diagnostics.Command_line_Options,
            description: Diagnostics.Show_all_compiler_options,
        },
        {
            name: "version",
            shortName: "v",
            type: "boolean",
            showInSimplifiedHelpView: true,
            category: Diagnostics.Command_line_Options,
            description: Diagnostics.Print_the_compiler_s_version,
        },
        {
            name: "init",
            type: "boolean",
            showInSimplifiedHelpView: true,
            category: Diagnostics.Command_line_Options,
            description: Diagnostics.Initializes_a_TypeScript_project_and_creates_a_tsconfig_json_file,
        },
        {
            name: "project",
            shortName: "p",
            type: "string",
            isFilePath: true,
            showInSimplifiedHelpView: true,
            category: Diagnostics.Command_line_Options,
            paramType: Diagnostics.FILE_OR_DIRECTORY,
            description: Diagnostics.Compile_the_project_given_the_path_to_its_configuration_file_or_to_a_folder_with_a_tsconfig_json,
        },
        {
            name: "pretty",
            type: "boolean",
            showInSimplifiedHelpView: true,
            category: Diagnostics.Command_line_Options,
            description: Diagnostics.Stylize_errors_and_messages_using_color_and_context_experimental
        },
        {
            name: "watch",
            shortName: "w",
            type: "boolean",
            showInSimplifiedHelpView: true,
            category: Diagnostics.Command_line_Options,
            description: Diagnostics.Watch_input_files,
        },

        // Basic
        {
            name: "target",
            shortName: "t",
            type: createMapFromTemplate({
                "es3": ScriptTarget.ES3,
                "es5": ScriptTarget.ES5,
                "es6": ScriptTarget.ES2015,
                "es2015": ScriptTarget.ES2015,
                "es2016": ScriptTarget.ES2016,
                "es2017": ScriptTarget.ES2017,
                "esnext": ScriptTarget.ESNext,
            }),
            paramType: Diagnostics.VERSION,
            showInSimplifiedHelpView: true,
            category: Diagnostics.Basic_Options,
            description: Diagnostics.Specify_ECMAScript_target_version_Colon_ES3_default_ES5_ES2015_ES2016_ES2017_or_ESNEXT,
        },
        {
            name: "module",
            shortName: "m",
            type: createMapFromTemplate({
                "none": ModuleKind.None,
                "commonjs": ModuleKind.CommonJS,
                "amd": ModuleKind.AMD,
                "system": ModuleKind.System,
                "umd": ModuleKind.UMD,
                "es6": ModuleKind.ES2015,
                "es2015": ModuleKind.ES2015,
            }),
            paramType: Diagnostics.KIND,
            showInSimplifiedHelpView: true,
            category: Diagnostics.Basic_Options,
            description: Diagnostics.Specify_module_code_generation_Colon_commonjs_amd_system_umd_or_es2015,
        },
        {
            name: "lib",
            type: "list",
            element: {
                name: "lib",
                type: createMapFromTemplate({
                    // JavaScript only
                    "es5": "lib.es5.d.ts",
                    "es6": "lib.es2015.d.ts",
                    "es2015": "lib.es2015.d.ts",
                    "es7": "lib.es2016.d.ts",
                    "es2016": "lib.es2016.d.ts",
                    "es2017": "lib.es2017.d.ts",
                    "esnext": "lib.esnext.d.ts",
                    // Host only
                    "dom": "lib.dom.d.ts",
                    "dom.iterable": "lib.dom.iterable.d.ts",
                    "webworker": "lib.webworker.d.ts",
                    "scripthost": "lib.scripthost.d.ts",
                    // ES2015 Or ESNext By-feature options
                    "es2015.core": "lib.es2015.core.d.ts",
                    "es2015.collection": "lib.es2015.collection.d.ts",
                    "es2015.generator": "lib.es2015.generator.d.ts",
                    "es2015.iterable": "lib.es2015.iterable.d.ts",
                    "es2015.promise": "lib.es2015.promise.d.ts",
                    "es2015.proxy": "lib.es2015.proxy.d.ts",
                    "es2015.reflect": "lib.es2015.reflect.d.ts",
                    "es2015.symbol": "lib.es2015.symbol.d.ts",
                    "es2015.symbol.wellknown": "lib.es2015.symbol.wellknown.d.ts",
                    "es2016.array.include": "lib.es2016.array.include.d.ts",
                    "es2017.object": "lib.es2017.object.d.ts",
                    "es2017.sharedmemory": "lib.es2017.sharedmemory.d.ts",
                    "es2017.string": "lib.es2017.string.d.ts",
                    "esnext.asynciterable": "lib.esnext.asynciterable.d.ts",
                }),
            },
            showInSimplifiedHelpView: true,
            category: Diagnostics.Basic_Options,
            description: Diagnostics.Specify_library_files_to_be_included_in_the_compilation_Colon
        },
        {
            name: "allowJs",
            type: "boolean",
            showInSimplifiedHelpView: true,
            category: Diagnostics.Basic_Options,
            description: Diagnostics.Allow_javascript_files_to_be_compiled
        },
        {
            name: "jsx",
            type: createMapFromTemplate({
                "preserve": JsxEmit.Preserve,
                "react-native": JsxEmit.ReactNative,
                "react": JsxEmit.React
            }),
            paramType: Diagnostics.KIND,
            showInSimplifiedHelpView: true,
            category: Diagnostics.Basic_Options,
            description: Diagnostics.Specify_JSX_code_generation_Colon_preserve_react_native_or_react,
        },
        {
            name: "declaration",
            shortName: "d",
            type: "boolean",
            showInSimplifiedHelpView: true,
            category: Diagnostics.Basic_Options,
            description: Diagnostics.Generates_corresponding_d_ts_file,
        },
        {
            name: "sourceMap",
            type: "boolean",
            showInSimplifiedHelpView: true,
            category: Diagnostics.Basic_Options,
            description: Diagnostics.Generates_corresponding_map_file,
        },
        {
            name: "outFile",
            type: "string",
            isFilePath: true,
            paramType: Diagnostics.FILE,
            showInSimplifiedHelpView: true,
            category: Diagnostics.Basic_Options,
            description: Diagnostics.Concatenate_and_emit_output_to_single_file,
        },
        {
            name: "outDir",
            type: "string",
            isFilePath: true,
            paramType: Diagnostics.DIRECTORY,
            showInSimplifiedHelpView: true,
            category: Diagnostics.Basic_Options,
            description: Diagnostics.Redirect_output_structure_to_the_directory,
        },
        {
            name: "rootDir",
            type: "string",
            isFilePath: true,
            paramType: Diagnostics.LOCATION,
            category: Diagnostics.Basic_Options,
            description: Diagnostics.Specify_the_root_directory_of_input_files_Use_to_control_the_output_directory_structure_with_outDir,
        },
        {
            name: "removeComments",
            type: "boolean",
            showInSimplifiedHelpView: true,
            category: Diagnostics.Basic_Options,
            description: Diagnostics.Do_not_emit_comments_to_output,
        },
        {
            name: "noEmit",
            type: "boolean",
            showInSimplifiedHelpView: true,
            category: Diagnostics.Basic_Options,
            description: Diagnostics.Do_not_emit_outputs,
        },
        {
            name: "importHelpers",
            type: "boolean",
            category: Diagnostics.Basic_Options,
            description: Diagnostics.Import_emit_helpers_from_tslib
        },
        {
            name: "downlevelIteration",
            type: "boolean",
            category: Diagnostics.Basic_Options,
            description: Diagnostics.Provide_full_support_for_iterables_in_for_of_spread_and_destructuring_when_targeting_ES5_or_ES3
        },
        {
            name: "isolatedModules",
            type: "boolean",
            category: Diagnostics.Basic_Options,
            description: Diagnostics.Transpile_each_file_as_a_separate_module_similar_to_ts_transpileModule
        },

        // Strict Type Checks
        {
            name: "strict",
            type: "boolean",
            showInSimplifiedHelpView: true,
            category: Diagnostics.Strict_Type_Checking_Options,
            description: Diagnostics.Enable_all_strict_type_checking_options
        },
        {
            name: "noImplicitAny",
            type: "boolean",
            showInSimplifiedHelpView: true,
            category: Diagnostics.Strict_Type_Checking_Options,
            description: Diagnostics.Raise_error_on_expressions_and_declarations_with_an_implied_any_type,
        },
        {
            name: "strictNullChecks",
            type: "boolean",
            showInSimplifiedHelpView: true,
            category: Diagnostics.Strict_Type_Checking_Options,
            description: Diagnostics.Enable_strict_null_checks
        },
        {
            name: "noImplicitThis",
            type: "boolean",
            showInSimplifiedHelpView: true,
            category: Diagnostics.Strict_Type_Checking_Options,
            description: Diagnostics.Raise_error_on_this_expressions_with_an_implied_any_type,
        },
        {
            name: "alwaysStrict",
            type: "boolean",
            showInSimplifiedHelpView: true,
            category: Diagnostics.Strict_Type_Checking_Options,
            description: Diagnostics.Parse_in_strict_mode_and_emit_use_strict_for_each_source_file
        },

        // Additional Checks
        {
            name: "noUnusedLocals",
            type: "boolean",
            showInSimplifiedHelpView: true,
            category: Diagnostics.Additional_Checks,
            description: Diagnostics.Report_errors_on_unused_locals,
        },
        {
            name: "noUnusedParameters",
            type: "boolean",
            showInSimplifiedHelpView: true,
            category: Diagnostics.Additional_Checks,
            description: Diagnostics.Report_errors_on_unused_parameters,
        },
        {
            name: "noImplicitReturns",
            type: "boolean",
            showInSimplifiedHelpView: true,
            category: Diagnostics.Additional_Checks,
            description: Diagnostics.Report_error_when_not_all_code_paths_in_function_return_a_value
        },
        {
            name: "noFallthroughCasesInSwitch",
            type: "boolean",
            showInSimplifiedHelpView: true,
            category: Diagnostics.Additional_Checks,
            description: Diagnostics.Report_errors_for_fallthrough_cases_in_switch_statement
        },

        // Module Resolution
        {
            name: "moduleResolution",
            type: createMapFromTemplate({
                "node": ModuleResolutionKind.NodeJs,
                "classic": ModuleResolutionKind.Classic,
            }),
            paramType: Diagnostics.STRATEGY,
            category: Diagnostics.Module_Resolution_Options,
            description: Diagnostics.Specify_module_resolution_strategy_Colon_node_Node_js_or_classic_TypeScript_pre_1_6,
        },
        {
            name: "baseUrl",
            type: "string",
            isFilePath: true,
            category: Diagnostics.Module_Resolution_Options,
            description: Diagnostics.Base_directory_to_resolve_non_absolute_module_names
        },
        {
            // this option can only be specified in tsconfig.json
            // use type = object to copy the value as-is
            name: "paths",
            type: "object",
            isTSConfigOnly: true,
            category: Diagnostics.Module_Resolution_Options,
            description: Diagnostics.A_series_of_entries_which_re_map_imports_to_lookup_locations_relative_to_the_baseUrl

        },
        {
            // this option can only be specified in tsconfig.json
            // use type = object to copy the value as-is
            name: "rootDirs",
            type: "list",
            isTSConfigOnly: true,
            element: {
                name: "rootDirs",
                type: "string",
                isFilePath: true
            },
            category: Diagnostics.Module_Resolution_Options,
            description: Diagnostics.List_of_root_folders_whose_combined_content_represents_the_structure_of_the_project_at_runtime
        },
        {
            name: "typeRoots",
            type: "list",
            element: {
                name: "typeRoots",
                type: "string",
                isFilePath: true
            },
            category: Diagnostics.Module_Resolution_Options,
            description: Diagnostics.List_of_folders_to_include_type_definitions_from
        },
        {
            name: "types",
            type: "list",
            element: {
                name: "types",
                type: "string"
            },
            showInSimplifiedHelpView: true,
            category: Diagnostics.Module_Resolution_Options,
            description: Diagnostics.Type_declaration_files_to_be_included_in_compilation
        },
        {
            name: "allowSyntheticDefaultImports",
            type: "boolean",
            category: Diagnostics.Module_Resolution_Options,
            description: Diagnostics.Allow_default_imports_from_modules_with_no_default_export_This_does_not_affect_code_emit_just_typechecking
        },

        // Source Maps
        {
            name: "sourceRoot",
            type: "string",
            isFilePath: true,
            paramType: Diagnostics.LOCATION,
            category: Diagnostics.Source_Map_Options,
            description: Diagnostics.Specify_the_location_where_debugger_should_locate_TypeScript_files_instead_of_source_locations,
        },
        {
            name: "mapRoot",
            type: "string",
            isFilePath: true,
            paramType: Diagnostics.LOCATION,
            category: Diagnostics.Source_Map_Options,
            description: Diagnostics.Specify_the_location_where_debugger_should_locate_map_files_instead_of_generated_locations,
        },
        {
            name: "inlineSourceMap",
            type: "boolean",
            category: Diagnostics.Source_Map_Options,
            description: Diagnostics.Emit_a_single_file_with_source_maps_instead_of_having_a_separate_file
        },
        {
            name: "inlineSources",
            type: "boolean",
            category: Diagnostics.Source_Map_Options,
            description: Diagnostics.Emit_the_source_alongside_the_sourcemaps_within_a_single_file_requires_inlineSourceMap_or_sourceMap_to_be_set
        },

        // Experimental
        {
            name: "experimentalDecorators",
            type: "boolean",
            category: Diagnostics.Experimental_Options,
            description: Diagnostics.Enables_experimental_support_for_ES7_decorators
        },
        {
            name: "emitDecoratorMetadata",
            type: "boolean",
            category: Diagnostics.Experimental_Options,
            description: Diagnostics.Enables_experimental_support_for_emitting_type_metadata_for_decorators
        },

        // Advanced
        {
            name: "jsxFactory",
            type: "string",
            category: Diagnostics.Advanced_Options,
            description: Diagnostics.Specify_the_JSX_factory_function_to_use_when_targeting_react_JSX_emit_e_g_React_createElement_or_h
        },
        {
            name: "diagnostics",
            type: "boolean",
            category: Diagnostics.Advanced_Options,
            description: Diagnostics.Show_diagnostic_information
        },
        {
            name: "extendedDiagnostics",
            type: "boolean",
            category: Diagnostics.Advanced_Options,
            description: Diagnostics.Show_verbose_diagnostic_information
        },
        {
            name: "traceResolution",
            type: "boolean",
            category: Diagnostics.Advanced_Options,
            description: Diagnostics.Enable_tracing_of_the_name_resolution_process
        },
        {
            name: "listFiles",
            type: "boolean",
            category: Diagnostics.Advanced_Options,
            description: Diagnostics.Print_names_of_files_part_of_the_compilation
        },
        {
            name: "listEmittedFiles",
            type: "boolean",
            category: Diagnostics.Advanced_Options,
            description: Diagnostics.Print_names_of_generated_files_part_of_the_compilation
        },

        {
            name: "out",
            type: "string",
            isFilePath: false, // This is intentionally broken to support compatability with existing tsconfig files
            // for correct behaviour, please use outFile
            category: Diagnostics.Advanced_Options,
            paramType: Diagnostics.FILE,
            description: Diagnostics.Deprecated_Use_outFile_instead_Concatenate_and_emit_output_to_single_file,
        },
        {
            name: "reactNamespace",
            type: "string",
            category: Diagnostics.Advanced_Options,
            description: Diagnostics.Deprecated_Use_jsxFactory_instead_Specify_the_object_invoked_for_createElement_when_targeting_react_JSX_emit
        },
        {
            name: "skipDefaultLibCheck",
            type: "boolean",
            category: Diagnostics.Advanced_Options,
            description: Diagnostics.Deprecated_Use_skipLibCheck_instead_Skip_type_checking_of_default_library_declaration_files
        },
        {
            name: "charset",
            type: "string",
            category: Diagnostics.Advanced_Options,
            description: Diagnostics.The_character_set_of_the_input_files
        },
        {
            name: "emitBOM",
            type: "boolean",
            category: Diagnostics.Advanced_Options,
            description: Diagnostics.Emit_a_UTF_8_Byte_Order_Mark_BOM_in_the_beginning_of_output_files
        },
        {
            name: "locale",
            type: "string",
            category: Diagnostics.Advanced_Options,
            description: Diagnostics.The_locale_used_when_displaying_messages_to_the_user_e_g_en_us
        },
        {
            name: "newLine",
            type: createMapFromTemplate({
                "crlf": NewLineKind.CarriageReturnLineFeed,
                "lf": NewLineKind.LineFeed
            }),
            paramType: Diagnostics.NEWLINE,
            category: Diagnostics.Advanced_Options,
            description: Diagnostics.Specify_the_end_of_line_sequence_to_be_used_when_emitting_files_Colon_CRLF_dos_or_LF_unix,
        },
        {
            name: "noErrorTruncation",
            type: "boolean",
            category: Diagnostics.Advanced_Options,
            description: Diagnostics.Do_not_truncate_error_messages
        },
        {
            name: "noLib",
            type: "boolean",
            category: Diagnostics.Advanced_Options,
            description: Diagnostics.Do_not_include_the_default_library_file_lib_d_ts
        },
        {
            name: "noResolve",
            type: "boolean",
            category: Diagnostics.Advanced_Options,
            description: Diagnostics.Do_not_add_triple_slash_references_or_imported_modules_to_the_list_of_compiled_files
        },
        {
            name: "stripInternal",
            type: "boolean",
            category: Diagnostics.Advanced_Options,
            description: Diagnostics.Do_not_emit_declarations_for_code_that_has_an_internal_annotation,
        },
        {
            name: "disableSizeLimit",
            type: "boolean",
            category: Diagnostics.Advanced_Options,
            description: Diagnostics.Disable_size_limitations_on_JavaScript_projects
        },
        {
            name: "noImplicitUseStrict",
            type: "boolean",
            category: Diagnostics.Advanced_Options,
            description: Diagnostics.Do_not_emit_use_strict_directives_in_module_output
        },
        {
            name: "noEmitHelpers",
            type: "boolean",
            category: Diagnostics.Advanced_Options,
            description: Diagnostics.Do_not_generate_custom_helper_functions_like_extends_in_compiled_output
        },
        {
            name: "noEmitOnError",
            type: "boolean",
            category: Diagnostics.Advanced_Options,
            description: Diagnostics.Do_not_emit_outputs_if_any_errors_were_reported,
        },
        {
            name: "preserveConstEnums",
            type: "boolean",
            category: Diagnostics.Advanced_Options,
            description: Diagnostics.Do_not_erase_const_enum_declarations_in_generated_code
        },
        {
            name: "declarationDir",
            type: "string",
            isFilePath: true,
            paramType: Diagnostics.DIRECTORY,
            category: Diagnostics.Advanced_Options,
            description: Diagnostics.Output_directory_for_generated_declaration_files
        },
        {
            name: "skipLibCheck",
            type: "boolean",
            category: Diagnostics.Advanced_Options,
            description: Diagnostics.Skip_type_checking_of_declaration_files,
        },
        {
            name: "allowUnusedLabels",
            type: "boolean",
            category: Diagnostics.Advanced_Options,
            description: Diagnostics.Do_not_report_errors_on_unused_labels
        },
        {
            name: "allowUnreachableCode",
            type: "boolean",
            category: Diagnostics.Advanced_Options,
            description: Diagnostics.Do_not_report_errors_on_unreachable_code
        },
        {
            name: "suppressExcessPropertyErrors",
            type: "boolean",
            category: Diagnostics.Advanced_Options,
            description: Diagnostics.Suppress_excess_property_checks_for_object_literals,
        },
        {
            name: "suppressImplicitAnyIndexErrors",
            type: "boolean",
            category: Diagnostics.Advanced_Options,
            description: Diagnostics.Suppress_noImplicitAny_errors_for_indexing_objects_lacking_index_signatures,
        },
        {
            name: "forceConsistentCasingInFileNames",
            type: "boolean",
            category: Diagnostics.Advanced_Options,
            description: Diagnostics.Disallow_inconsistently_cased_references_to_the_same_file
        },
        {
            name: "maxNodeModuleJsDepth",
            type: "number",
            category: Diagnostics.Advanced_Options,
            description: Diagnostics.The_maximum_dependency_depth_to_search_under_node_modules_and_load_JavaScript_files
        },
        {
            // A list of plugins to load in the language service
            name: "plugins",
            type: "list",
            isTSConfigOnly: true,
            element: {
                name: "plugin",
                type: "object"
<<<<<<< HEAD
            }
        },
        {
            name: "checkJs",
            type: "boolean",
            experimental: true,
            description: Diagnostics.Report_errors_in_js_files
=======
            },
            description: Diagnostics.List_of_language_service_plugins
>>>>>>> aad80ad1
        }
    ];

    /* @internal */
    export let typeAcquisitionDeclarations: CommandLineOption[] = [
        {
            /* @deprecated typingOptions.enableAutoDiscovery
             * Use typeAcquisition.enable instead.
             */
            name: "enableAutoDiscovery",
            type: "boolean",
        },
        {
            name: "enable",
            type: "boolean",
        },
        {
            name: "include",
            type: "list",
            element: {
                name: "include",
                type: "string"
            }
        },
        {
            name: "exclude",
            type: "list",
            element: {
                name: "exclude",
                type: "string"
            }
        }
    ];

    /* @internal */
    export interface OptionNameMap {
        optionNameMap: Map<CommandLineOption>;
        shortOptionNames: Map<string>;
    }

    /* @internal */
    export const defaultInitCompilerOptions: CompilerOptions = {
        module: ModuleKind.CommonJS,
        target: ScriptTarget.ES5,
        strict: true
    };

    let optionNameMapCache: OptionNameMap;

    /* @internal */
    export function convertEnableAutoDiscoveryToEnable(typeAcquisition: TypeAcquisition): TypeAcquisition {
        // Convert deprecated typingOptions.enableAutoDiscovery to typeAcquisition.enable
        if (typeAcquisition && typeAcquisition.enableAutoDiscovery !== undefined && typeAcquisition.enable === undefined) {
            const result: TypeAcquisition = {
                enable: typeAcquisition.enableAutoDiscovery,
                include: typeAcquisition.include || [],
                exclude: typeAcquisition.exclude || []
            };
            return result;
        }
        return typeAcquisition;
    }

    /* @internal */
    export function getOptionNameMap(): OptionNameMap {
        if (optionNameMapCache) {
            return optionNameMapCache;
        }

        const optionNameMap = createMap<CommandLineOption>();
        const shortOptionNames = createMap<string>();
        forEach(optionDeclarations, option => {
            optionNameMap.set(option.name.toLowerCase(), option);
            if (option.shortName) {
                shortOptionNames.set(option.shortName, option.name);
            }
        });

        optionNameMapCache = { optionNameMap, shortOptionNames };
        return optionNameMapCache;
    }

    /* @internal */
    export function createCompilerDiagnosticForInvalidCustomType(opt: CommandLineOptionOfCustomType): Diagnostic {
        const namesOfType = arrayFrom(opt.type.keys()).map(key => `'${key}'`).join(", ");
        return createCompilerDiagnostic(Diagnostics.Argument_for_0_option_must_be_Colon_1, `--${opt.name}`, namesOfType);
    }

    /* @internal */
    export function parseCustomTypeOption(opt: CommandLineOptionOfCustomType, value: string, errors: Diagnostic[]) {
        return convertJsonOptionOfCustomType(opt, trimString(value || ""), errors);
    }

    /* @internal */
    export function parseListTypeOption(opt: CommandLineOptionOfListType, value = "", errors: Diagnostic[]): (string | number)[] | undefined {
        value = trimString(value);
        if (startsWith(value, "-")) {
            return undefined;
        }
        if (value === "") {
            return [];
        }
        const values = value.split(",");
        switch (opt.element.type) {
            case "number":
                return map(values, parseInt);
            case "string":
                return map(values, v => v || "");
            default:
                return filter(map(values, v => parseCustomTypeOption(<CommandLineOptionOfCustomType>opt.element, v, errors)), v => !!v);
        }
    }

    export function parseCommandLine(commandLine: string[], readFile?: (path: string) => string): ParsedCommandLine {
        const options: CompilerOptions = {};
        const fileNames: string[] = [];
        const errors: Diagnostic[] = [];
        const { optionNameMap, shortOptionNames } = getOptionNameMap();

        parseStrings(commandLine);
        return {
            options,
            fileNames,
            errors
        };

        function parseStrings(args: string[]) {
            let i = 0;
            while (i < args.length) {
                let s = args[i];
                i++;
                if (s.charCodeAt(0) === CharacterCodes.at) {
                    parseResponseFile(s.slice(1));
                }
                else if (s.charCodeAt(0) === CharacterCodes.minus) {
                    s = s.slice(s.charCodeAt(1) === CharacterCodes.minus ? 2 : 1).toLowerCase();

                    // Try to translate short option names to their full equivalents.
                    const short = shortOptionNames.get(s);
                    if (short !== undefined) {
                        s = short;
                    }

                    const opt = optionNameMap.get(s);
                    if (opt) {
                        if (opt.isTSConfigOnly) {
                            errors.push(createCompilerDiagnostic(Diagnostics.Option_0_can_only_be_specified_in_tsconfig_json_file, opt.name));
                        }
                        else {
                            // Check to see if no argument was provided (e.g. "--locale" is the last command-line argument).
                            if (!args[i] && opt.type !== "boolean") {
                                errors.push(createCompilerDiagnostic(Diagnostics.Compiler_option_0_expects_an_argument, opt.name));
                            }

                            switch (opt.type) {
                                case "number":
                                    options[opt.name] = parseInt(args[i]);
                                    i++;
                                    break;
                                case "boolean":
                                    // boolean flag has optional value true, false, others
                                    const optValue = args[i];
                                    options[opt.name] = optValue !== "false";
                                    // consume next argument as boolean flag value
                                    if (optValue === "false" || optValue === "true") {
                                        i++;
                                    }
                                    break;
                                case "string":
                                    options[opt.name] = args[i] || "";
                                    i++;
                                    break;
                                case "list":
                                    const result = parseListTypeOption(<CommandLineOptionOfListType>opt, args[i], errors);
                                    options[opt.name] = result || [];
                                    if (result) {
                                        i++;
                                    }
                                    break;
                                // If not a primitive, the possible types are specified in what is effectively a map of options.
                                default:
                                    options[opt.name] = parseCustomTypeOption(<CommandLineOptionOfCustomType>opt, args[i], errors);
                                    i++;
                                    break;
                            }
                        }
                    }
                    else {
                        errors.push(createCompilerDiagnostic(Diagnostics.Unknown_compiler_option_0, s));
                    }
                }
                else {
                    fileNames.push(s);
                }
            }
        }

        function parseResponseFile(fileName: string) {
            const text = readFile ? readFile(fileName) : sys.readFile(fileName);

            if (!text) {
                errors.push(createCompilerDiagnostic(Diagnostics.File_0_not_found, fileName));
                return;
            }

            const args: string[] = [];
            let pos = 0;
            while (true) {
                while (pos < text.length && text.charCodeAt(pos) <= CharacterCodes.space) pos++;
                if (pos >= text.length) break;
                const start = pos;
                if (text.charCodeAt(start) === CharacterCodes.doubleQuote) {
                    pos++;
                    while (pos < text.length && text.charCodeAt(pos) !== CharacterCodes.doubleQuote) pos++;
                    if (pos < text.length) {
                        args.push(text.substring(start + 1, pos));
                        pos++;
                    }
                    else {
                        errors.push(createCompilerDiagnostic(Diagnostics.Unterminated_quoted_string_in_response_file_0, fileName));
                    }
                }
                else {
                    while (text.charCodeAt(pos) > CharacterCodes.space) pos++;
                    args.push(text.substring(start, pos));
                }
            }
            parseStrings(args);
        }
    }

    /**
      * Read tsconfig.json file
      * @param fileName The path to the config file
      */
    export function readConfigFile(fileName: string, readFile: (path: string) => string): { config?: any; error?: Diagnostic } {
        let text = "";
        try {
            text = readFile(fileName);
        }
        catch (e) {
            return { error: createCompilerDiagnostic(Diagnostics.Cannot_read_file_0_Colon_1, fileName, e.message) };
        }
        return parseConfigFileTextToJson(fileName, text);
    }

    /**
      * Parse the text of the tsconfig.json file
      * @param fileName The path to the config file
      * @param jsonText The text of the config file
      */
    export function parseConfigFileTextToJson(fileName: string, jsonText: string, stripComments = true): { config?: any; error?: Diagnostic } {
        try {
            const jsonTextToParse = stripComments ? removeComments(jsonText) : jsonText;
            return { config: /\S/.test(jsonTextToParse) ? JSON.parse(jsonTextToParse) : {} };
        }
        catch (e) {
            return { error: createCompilerDiagnostic(Diagnostics.Failed_to_parse_file_0_Colon_1, fileName, e.message) };
        }
    }

    /**
     * Generate tsconfig configuration when running command line "--init"
     * @param options commandlineOptions to be generated into tsconfig.json
     * @param fileNames array of filenames to be generated into tsconfig.json
     */
    /* @internal */
    export function generateTSConfig(options: CompilerOptions, fileNames: string[]): string {
        const compilerOptions = extend(options, defaultInitCompilerOptions);
        const configurations: { compilerOptions: MapLike<CompilerOptionsValue>; files?: string[] } = {
            compilerOptions: serializeCompilerOptions(compilerOptions)
        };
        if (fileNames && fileNames.length) {
            // only set the files property if we have at least one file
            configurations.files = fileNames;
        }


        return writeConfigurations();

        function getCustomTypeMapOfCommandLineOption(optionDefinition: CommandLineOption): Map<string | number> | undefined {
            if (optionDefinition.type === "string" || optionDefinition.type === "number" || optionDefinition.type === "boolean") {
                // this is of a type CommandLineOptionOfPrimitiveType
                return undefined;
            }
            else if (optionDefinition.type === "list") {
                return getCustomTypeMapOfCommandLineOption((<CommandLineOptionOfListType>optionDefinition).element);
            }
            else {
                return (<CommandLineOptionOfCustomType>optionDefinition).type;
            }
        }

        function getNameOfCompilerOptionValue(value: CompilerOptionsValue, customTypeMap: Map<string | number>): string | undefined {
            // There is a typeMap associated with this command-line option so use it to map value back to its name
            return forEachEntry(customTypeMap, (mapValue, key) => {
                if (mapValue === value) {
                    return key;
                }
            });
        }

        function serializeCompilerOptions(options: CompilerOptions): MapLike<CompilerOptionsValue> {
            const result: ts.MapLike<CompilerOptionsValue> = {};
            const optionsNameMap = getOptionNameMap().optionNameMap;

            for (const name in options) {
                if (hasProperty(options, name)) {
                    // tsconfig only options cannot be specified via command line,
                    // so we can assume that only types that can appear here string | number | boolean
                    if (optionsNameMap.has(name) && optionsNameMap.get(name).category === Diagnostics.Command_line_Options) {
                        continue;
                    }
                    const value = options[name];
                    const optionDefinition = optionsNameMap.get(name.toLowerCase());
                    if (optionDefinition) {
                        const customTypeMap = getCustomTypeMapOfCommandLineOption(optionDefinition);
                        if (!customTypeMap) {
                            // There is no map associated with this compiler option then use the value as-is
                            // This is the case if the value is expect to be string, number, boolean or list of string
                            result[name] = value;
                        }
                        else {
                            if (optionDefinition.type === "list") {
                                const convertedValue: string[] = [];
                                for (const element of value as (string | number)[]) {
                                    convertedValue.push(getNameOfCompilerOptionValue(element, customTypeMap));
                                }
                                result[name] = convertedValue;
                            }
                            else {
                                // There is a typeMap associated with this command-line option so use it to map value back to its name
                                result[name] = getNameOfCompilerOptionValue(value, customTypeMap);
                            }
                        }
                    }
                }
            }
            return result;
        }

        function getDefaultValueForOption(option: CommandLineOption) {
            switch (option.type) {
                case "number":
                    return 1;
                case "boolean":
                    return true;
                case "string":
                    return option.isFilePath ? "./" : "";
                case "list":
                    return [];
                case "object":
                    return {};
                default:
                    return arrayFrom((<CommandLineOptionOfCustomType>option).type.keys())[0];
            }
        }

        function makePadding(paddingLength: number): string {
            return Array(paddingLength + 1).join(" ");
        }

        function writeConfigurations() {
            // Filter applicable options to place in the file
            const categorizedOptions = reduceLeft(
                filter(optionDeclarations, o => o.category !== Diagnostics.Command_line_Options && o.category !== Diagnostics.Advanced_Options),
                (memo, value) => {
                    if (value.category) {
                        const name = getLocaleSpecificMessage(value.category);
                        (memo[name] || (memo[name] = [])).push(value);
                    }
                    return memo;
                }, <MapLike<CommandLineOption[]>>{});

            // Serialize all options and thier descriptions
            let marginLength = 0;
            let seenKnownKeys = 0;
            const nameColumn: string[] = [];
            const descriptionColumn: string[] = [];
            const knownKesyCount = getOwnKeys(configurations.compilerOptions).length;
            for (const category in categorizedOptions) {
                if (nameColumn.length !== 0) {
                    nameColumn.push("");
                    descriptionColumn.push("");
                }
                nameColumn.push(`/* ${category} */`);
                descriptionColumn.push("");
                for (const option of categorizedOptions[category]) {
                    let optionName;
                    if (hasProperty(configurations.compilerOptions, option.name)) {
                        optionName = `"${option.name}": ${JSON.stringify(configurations.compilerOptions[option.name])}${(seenKnownKeys += 1) === knownKesyCount ? "" : ","}`;
                    }
                    else {
                        optionName = `// "${option.name}": ${JSON.stringify(getDefaultValueForOption(option))},`;
                    }
                    nameColumn.push(optionName);
                    descriptionColumn.push(`/* ${option.description && getLocaleSpecificMessage(option.description) || option.name} */`);
                    marginLength = Math.max(optionName.length, marginLength);
                }
            }

            // Write the output
            const tab = makePadding(2);
            const result: string[] = [];
            result.push(`{`);
            result.push(`${tab}"compilerOptions": {`);
            // Print out each row, aligning all the descriptions on the same column.
            for (let i = 0; i < nameColumn.length; i++) {
                const optionName = nameColumn[i];
                const description = descriptionColumn[i];
                result.push(tab + tab + optionName + makePadding(marginLength - optionName.length + 2) + description);
            }
            if (configurations.files && configurations.files.length) {
                result.push(`${tab}},`);
                result.push(`${tab}"files": [`);
                for (let i = 0; i < configurations.files.length; i++) {
                    result.push(`${tab}${tab}${JSON.stringify(configurations.files[i])}${i === configurations.files.length - 1 ? "" : ","}`);
                }
                result.push(`${tab}]`);
            }
            else {
                result.push(`${tab}}`);
            }
            result.push(`}`);

            return result.join(sys.newLine);
        }
    }

    /**
     * Remove the comments from a json like text.
     * Comments can be single line comments (starting with # or //) or multiline comments using / * * /
     *
     * This method replace comment content by whitespace rather than completely remove them to keep positions in json parsing error reporting accurate.
     */
    function removeComments(jsonText: string): string {
        let output = "";
        const scanner = createScanner(ScriptTarget.ES5, /* skipTrivia */ false, LanguageVariant.Standard, jsonText);
        let token: SyntaxKind;
        while ((token = scanner.scan()) !== SyntaxKind.EndOfFileToken) {
            switch (token) {
                case SyntaxKind.SingleLineCommentTrivia:
                case SyntaxKind.MultiLineCommentTrivia:
                    // replace comments with whitespace to preserve original character positions
                    output += scanner.getTokenText().replace(/\S/g, " ");
                    break;
                default:
                    output += scanner.getTokenText();
                    break;
            }
        }
        return output;
    }

    /**
      * Parse the contents of a config file (tsconfig.json).
      * @param json The contents of the config file to parse
      * @param host Instance of ParseConfigHost used to enumerate files in folder.
      * @param basePath A root directory to resolve relative path entries in the config
      *    file to. e.g. outDir
      */
    export function parseJsonConfigFileContent(json: any, host: ParseConfigHost, basePath: string, existingOptions: CompilerOptions = {}, configFileName?: string, resolutionStack: Path[] = [], extraFileExtensions: JsFileExtensionInfo[] = []): ParsedCommandLine {
        const errors: Diagnostic[] = [];
        basePath = normalizeSlashes(basePath);
        const getCanonicalFileName = createGetCanonicalFileName(host.useCaseSensitiveFileNames);
        const resolvedPath = toPath(configFileName || "", basePath, getCanonicalFileName);
        if (resolutionStack.indexOf(resolvedPath) >= 0) {
            return {
                options: {},
                fileNames: [],
                typeAcquisition: {},
                raw: json,
                errors: [createCompilerDiagnostic(Diagnostics.Circularity_detected_while_resolving_configuration_Colon_0, [...resolutionStack, resolvedPath].join(" -> "))],
                wildcardDirectories: {}
            };
        }

        let options: CompilerOptions = convertCompilerOptionsFromJsonWorker(json["compilerOptions"], basePath, errors, configFileName);
        // typingOptions has been deprecated and is only supported for backward compatibility purposes.
        // It should be removed in future releases - use typeAcquisition instead.
        const jsonOptions = json["typeAcquisition"] || json["typingOptions"];
        const typeAcquisition: TypeAcquisition = convertTypeAcquisitionFromJsonWorker(jsonOptions, basePath, errors, configFileName);

        if (json["extends"]) {
            let [include, exclude, files, baseOptions]: [string[], string[], string[], CompilerOptions] = [undefined, undefined, undefined, {}];
            if (typeof json["extends"] === "string") {
                [include, exclude, files, baseOptions] = (tryExtendsName(json["extends"]) || [include, exclude, files, baseOptions]);
            }
            else {
                errors.push(createCompilerDiagnostic(Diagnostics.Compiler_option_0_requires_a_value_of_type_1, "extends", "string"));
            }
            if (include && !json["include"]) {
                json["include"] = include;
            }
            if (exclude && !json["exclude"]) {
                json["exclude"] = exclude;
            }
            if (files && !json["files"]) {
                json["files"] = files;
            }
            options = assign({}, baseOptions, options);
        }

        options = extend(existingOptions, options);
        options.configFilePath = configFileName;

        const { fileNames, wildcardDirectories } = getFileNames(errors);
        const compileOnSave = convertCompileOnSaveOptionFromJson(json, basePath, errors);

        return {
            options,
            fileNames,
            typeAcquisition,
            raw: json,
            errors,
            wildcardDirectories,
            compileOnSave
        };

        function tryExtendsName(extendedConfig: string): [string[], string[], string[], CompilerOptions] {
            // If the path isn't a rooted or relative path, don't try to resolve it (we reserve the right to special case module-id like paths in the future)
            if (!(isRootedDiskPath(extendedConfig) || startsWith(normalizeSlashes(extendedConfig), "./") || startsWith(normalizeSlashes(extendedConfig), "../"))) {
                errors.push(createCompilerDiagnostic(Diagnostics.A_path_in_an_extends_option_must_be_relative_or_rooted_but_0_is_not, extendedConfig));
                return;
            }
            let extendedConfigPath = toPath(extendedConfig, basePath, getCanonicalFileName);
            if (!host.fileExists(extendedConfigPath) && !endsWith(extendedConfigPath, ".json")) {
                extendedConfigPath = `${extendedConfigPath}.json` as Path;
                if (!host.fileExists(extendedConfigPath)) {
                    errors.push(createCompilerDiagnostic(Diagnostics.File_0_does_not_exist, extendedConfig));
                    return;
                }
            }
            const extendedResult = readConfigFile(extendedConfigPath, path => host.readFile(path));
            if (extendedResult.error) {
                errors.push(extendedResult.error);
                return;
            }
            const extendedDirname = getDirectoryPath(extendedConfigPath);
            const relativeDifference = convertToRelativePath(extendedDirname, basePath, getCanonicalFileName);
            const updatePath: (path: string) => string = path => isRootedDiskPath(path) ? path : combinePaths(relativeDifference, path);
            // Merge configs (copy the resolution stack so it is never reused between branches in potential diamond-problem scenarios)
            const result = parseJsonConfigFileContent(extendedResult.config, host, extendedDirname, /*existingOptions*/undefined, getBaseFileName(extendedConfigPath), resolutionStack.concat([resolvedPath]));
            errors.push(...result.errors);
            const [include, exclude, files] = map(["include", "exclude", "files"], key => {
                if (!json[key] && extendedResult.config[key]) {
                    return map(extendedResult.config[key], updatePath);
                }
            });
            return [include, exclude, files, result.options];
        }

        function getFileNames(errors: Diagnostic[]): ExpandResult {
            let fileNames: string[];
            if (hasProperty(json, "files")) {
                if (isArray(json["files"])) {
                    fileNames = <string[]>json["files"];
                    if (fileNames.length === 0) {
                        errors.push(createCompilerDiagnostic(Diagnostics.The_files_list_in_config_file_0_is_empty, configFileName || "tsconfig.json"));
                    }
                }
                else {
                    errors.push(createCompilerDiagnostic(Diagnostics.Compiler_option_0_requires_a_value_of_type_1, "files", "Array"));
                }
            }

            let includeSpecs: string[];
            if (hasProperty(json, "include")) {
                if (isArray(json["include"])) {
                    includeSpecs = <string[]>json["include"];
                }
                else {
                    errors.push(createCompilerDiagnostic(Diagnostics.Compiler_option_0_requires_a_value_of_type_1, "include", "Array"));
                }
            }

            let excludeSpecs: string[];
            if (hasProperty(json, "exclude")) {
                if (isArray(json["exclude"])) {
                    excludeSpecs = <string[]>json["exclude"];
                }
                else {
                    errors.push(createCompilerDiagnostic(Diagnostics.Compiler_option_0_requires_a_value_of_type_1, "exclude", "Array"));
                }
            }
            else if (hasProperty(json, "excludes")) {
                errors.push(createCompilerDiagnostic(Diagnostics.Unknown_option_excludes_Did_you_mean_exclude));
            }
            else {
                // If no includes were specified, exclude common package folders and the outDir
                excludeSpecs = includeSpecs ? [] : ["node_modules", "bower_components", "jspm_packages"];

                const outDir = json["compilerOptions"] && json["compilerOptions"]["outDir"];
                if (outDir) {
                    excludeSpecs.push(outDir);
                }
            }

            if (fileNames === undefined && includeSpecs === undefined) {
                includeSpecs = ["**/*"];
            }

            const result = matchFileNames(fileNames, includeSpecs, excludeSpecs, basePath, options, host, errors, extraFileExtensions);

            if (result.fileNames.length === 0 && !hasProperty(json, "files") && resolutionStack.length === 0) {
                errors.push(
                    createCompilerDiagnostic(
                        Diagnostics.No_inputs_were_found_in_config_file_0_Specified_include_paths_were_1_and_exclude_paths_were_2,
                        configFileName || "tsconfig.json",
                        JSON.stringify(includeSpecs || []),
                        JSON.stringify(excludeSpecs || [])));
            }

            return result;
        }
    }

    export function convertCompileOnSaveOptionFromJson(jsonOption: any, basePath: string, errors: Diagnostic[]): boolean {
        if (!hasProperty(jsonOption, compileOnSaveCommandLineOption.name)) {
            return false;
        }
        const result = convertJsonOption(compileOnSaveCommandLineOption, jsonOption["compileOnSave"], basePath, errors);
        if (typeof result === "boolean" && result) {
            return result;
        }
        return false;
    }

    export function convertCompilerOptionsFromJson(jsonOptions: any, basePath: string, configFileName?: string): { options: CompilerOptions, errors: Diagnostic[] } {
        const errors: Diagnostic[] = [];
        const options = convertCompilerOptionsFromJsonWorker(jsonOptions, basePath, errors, configFileName);
        return { options, errors };
    }

    export function convertTypeAcquisitionFromJson(jsonOptions: any, basePath: string, configFileName?: string): { options: TypeAcquisition, errors: Diagnostic[] } {
        const errors: Diagnostic[] = [];
        const options = convertTypeAcquisitionFromJsonWorker(jsonOptions, basePath, errors, configFileName);
        return { options, errors };
    }

    function convertCompilerOptionsFromJsonWorker(jsonOptions: any,
        basePath: string, errors: Diagnostic[], configFileName?: string): CompilerOptions {

        const options: CompilerOptions = getBaseFileName(configFileName) === "jsconfig.json"
            ? { allowJs: true, maxNodeModuleJsDepth: 2, allowSyntheticDefaultImports: true, skipLibCheck: true }
            : {};
        convertOptionsFromJson(optionDeclarations, jsonOptions, basePath, options, Diagnostics.Unknown_compiler_option_0, errors);
        return options;
    }

    function convertTypeAcquisitionFromJsonWorker(jsonOptions: any,
        basePath: string, errors: Diagnostic[], configFileName?: string): TypeAcquisition {

        const options: TypeAcquisition = { enable: getBaseFileName(configFileName) === "jsconfig.json", include: [], exclude: [] };
        const typeAcquisition = convertEnableAutoDiscoveryToEnable(jsonOptions);
        convertOptionsFromJson(typeAcquisitionDeclarations, typeAcquisition, basePath, options, Diagnostics.Unknown_type_acquisition_option_0, errors);

        return options;
    }

    function convertOptionsFromJson(optionDeclarations: CommandLineOption[], jsonOptions: any, basePath: string,
        defaultOptions: CompilerOptions | TypeAcquisition, diagnosticMessage: DiagnosticMessage, errors: Diagnostic[]) {

        if (!jsonOptions) {
            return;
        }

        const optionNameMap = arrayToMap(optionDeclarations, opt => opt.name);

        for (const id in jsonOptions) {
            const opt = optionNameMap.get(id);
            if (opt) {
                defaultOptions[opt.name] = convertJsonOption(opt, jsonOptions[id], basePath, errors);
            }
            else {
                errors.push(createCompilerDiagnostic(diagnosticMessage, id));
            }
        }
    }

    function convertJsonOption(opt: CommandLineOption, value: any, basePath: string, errors: Diagnostic[]): CompilerOptionsValue {
        const optType = opt.type;
        const expectedType = typeof optType === "string" ? optType : "string";
        if (optType === "list" && isArray(value)) {
            return convertJsonOptionOfListType(<CommandLineOptionOfListType>opt, value, basePath, errors);
        }
        else if (typeof value === expectedType) {
            if (typeof optType !== "string") {
                return convertJsonOptionOfCustomType(<CommandLineOptionOfCustomType>opt, value, errors);
            }
            else {
                if (opt.isFilePath) {
                    value = normalizePath(combinePaths(basePath, value));
                    if (value === "") {
                        value = ".";
                    }
                }
            }
            return value;
        }
        else {
            errors.push(createCompilerDiagnostic(Diagnostics.Compiler_option_0_requires_a_value_of_type_1, opt.name, expectedType));
        }
    }

    function convertJsonOptionOfCustomType(opt: CommandLineOptionOfCustomType, value: string, errors: Diagnostic[]) {
        const key = value.toLowerCase();
        const val = opt.type.get(key);
        if (val !== undefined) {
            return val;
        }
        else {
            errors.push(createCompilerDiagnosticForInvalidCustomType(opt));
        }
    }

    function convertJsonOptionOfListType(option: CommandLineOptionOfListType, values: any[], basePath: string, errors: Diagnostic[]): any[] {
        return filter(map(values, v => convertJsonOption(option.element, v, basePath, errors)), v => !!v);
    }

    function trimString(s: string) {
        return typeof s.trim === "function" ? s.trim() : s.replace(/^[\s]+|[\s]+$/g, "");
    }

    /**
     * Tests for a path that ends in a recursive directory wildcard.
     * Matches **, \**, **\, and \**\, but not a**b.
     *
     * NOTE: used \ in place of / above to avoid issues with multiline comments.
     *
     * Breakdown:
     *  (^|\/)      # matches either the beginning of the string or a directory separator.
     *  \*\*        # matches the recursive directory wildcard "**".
     *  \/?$        # matches an optional trailing directory separator at the end of the string.
     */
    const invalidTrailingRecursionPattern = /(^|\/)\*\*\/?$/;

    /**
     * Tests for a path with multiple recursive directory wildcards.
     * Matches **\** and **\a\**, but not **\a**b.
     *
     * NOTE: used \ in place of / above to avoid issues with multiline comments.
     *
     * Breakdown:
     *  (^|\/)      # matches either the beginning of the string or a directory separator.
     *  \*\*\/      # matches a recursive directory wildcard "**" followed by a directory separator.
     *  (.*\/)?     # optionally matches any number of characters followed by a directory separator.
     *  \*\*        # matches a recursive directory wildcard "**"
     *  ($|\/)      # matches either the end of the string or a directory separator.
     */
    const invalidMultipleRecursionPatterns = /(^|\/)\*\*\/(.*\/)?\*\*($|\/)/;

    /**
     * Tests for a path where .. appears after a recursive directory wildcard.
     * Matches **\..\*, **\a\..\*, and **\.., but not ..\**\*
     *
     * NOTE: used \ in place of / above to avoid issues with multiline comments.
     *
     * Breakdown:
     *  (^|\/)      # matches either the beginning of the string or a directory separator.
     *  \*\*\/      # matches a recursive directory wildcard "**" followed by a directory separator.
     *  (.*\/)?     # optionally matches any number of characters followed by a directory separator.
     *  \.\.        # matches a parent directory path component ".."
     *  ($|\/)      # matches either the end of the string or a directory separator.
     */
    const invalidDotDotAfterRecursiveWildcardPattern = /(^|\/)\*\*\/(.*\/)?\.\.($|\/)/;

    /**
     * Tests for a path containing a wildcard character in a directory component of the path.
     * Matches \*\, \?\, and \a*b\, but not \a\ or \a\*.
     *
     * NOTE: used \ in place of / above to avoid issues with multiline comments.
     *
     * Breakdown:
     *  \/          # matches a directory separator.
     *  [^/]*?      # matches any number of characters excluding directory separators (non-greedy).
     *  [*?]        # matches either a wildcard character (* or ?)
     *  [^/]*       # matches any number of characters excluding directory separators (greedy).
     *  \/          # matches a directory separator.
     */
    const watchRecursivePattern = /\/[^/]*?[*?][^/]*\//;

    /**
     * Matches the portion of a wildcard path that does not contain wildcards.
     * Matches \a of \a\*, or \a\b\c of \a\b\c\?\d.
     *
     * NOTE: used \ in place of / above to avoid issues with multiline comments.
     *
     * Breakdown:
     *  ^                   # matches the beginning of the string
     *  [^*?]*              # matches any number of non-wildcard characters
     *  (?=\/[^/]*[*?])     # lookahead that matches a directory separator followed by
     *                      # a path component that contains at least one wildcard character (* or ?).
     */
    const wildcardDirectoryPattern = /^[^*?]*(?=\/[^/]*[*?])/;

    /**
     * Expands an array of file specifications.
     *
     * @param fileNames The literal file names to include.
     * @param include The wildcard file specifications to include.
     * @param exclude The wildcard file specifications to exclude.
     * @param basePath The base path for any relative file specifications.
     * @param options Compiler options.
     * @param host The host used to resolve files and directories.
     * @param errors An array for diagnostic reporting.
     */
    function matchFileNames(fileNames: string[], include: string[], exclude: string[], basePath: string, options: CompilerOptions, host: ParseConfigHost, errors: Diagnostic[], extraFileExtensions: JsFileExtensionInfo[]): ExpandResult {
        basePath = normalizePath(basePath);

        // The exclude spec list is converted into a regular expression, which allows us to quickly
        // test whether a file or directory should be excluded before recursively traversing the
        // file system.
        const keyMapper = host.useCaseSensitiveFileNames ? caseSensitiveKeyMapper : caseInsensitiveKeyMapper;

        // Literal file names (provided via the "files" array in tsconfig.json) are stored in a
        // file map with a possibly case insensitive key. We use this map later when when including
        // wildcard paths.
        const literalFileMap = createMap<string>();

        // Wildcard paths (provided via the "includes" array in tsconfig.json) are stored in a
        // file map with a possibly case insensitive key. We use this map to store paths matched
        // via wildcard, and to handle extension priority.
        const wildcardFileMap = createMap<string>();

        if (include) {
            include = validateSpecs(include, errors, /*allowTrailingRecursion*/ false);
        }

        if (exclude) {
            exclude = validateSpecs(exclude, errors, /*allowTrailingRecursion*/ true);
        }

        // Wildcard directories (provided as part of a wildcard path) are stored in a
        // file map that marks whether it was a regular wildcard match (with a `*` or `?` token),
        // or a recursive directory. This information is used by filesystem watchers to monitor for
        // new entries in these paths.
        const wildcardDirectories = getWildcardDirectories(include, exclude, basePath, host.useCaseSensitiveFileNames);

        // Rather than requery this for each file and filespec, we query the supported extensions
        // once and store it on the expansion context.
        const supportedExtensions = getSupportedExtensions(options, extraFileExtensions);

        // Literal files are always included verbatim. An "include" or "exclude" specification cannot
        // remove a literal file.
        if (fileNames) {
            for (const fileName of fileNames) {
                const file = combinePaths(basePath, fileName);
                literalFileMap.set(keyMapper(file), file);
            }
        }

        if (include && include.length > 0) {
            for (const file of host.readDirectory(basePath, supportedExtensions, exclude, include)) {
                // If we have already included a literal or wildcard path with a
                // higher priority extension, we should skip this file.
                //
                // This handles cases where we may encounter both <file>.ts and
                // <file>.d.ts (or <file>.js if "allowJs" is enabled) in the same
                // directory when they are compilation outputs.
                if (hasFileWithHigherPriorityExtension(file, literalFileMap, wildcardFileMap, supportedExtensions, keyMapper)) {
                    continue;
                }

                // We may have included a wildcard path with a lower priority
                // extension due to the user-defined order of entries in the
                // "include" array. If there is a lower priority extension in the
                // same directory, we should remove it.
                removeWildcardFilesWithLowerPriorityExtension(file, wildcardFileMap, supportedExtensions, keyMapper);

                const key = keyMapper(file);
                if (!literalFileMap.has(key) && !wildcardFileMap.has(key)) {
                    wildcardFileMap.set(key, file);
                }
            }
        }

        const literalFiles = arrayFrom(literalFileMap.values());
        const wildcardFiles = arrayFrom(wildcardFileMap.values());
        return {
            fileNames: literalFiles.concat(wildcardFiles),
            wildcardDirectories
        };
    }

    function validateSpecs(specs: string[], errors: Diagnostic[], allowTrailingRecursion: boolean) {
        const validSpecs: string[] = [];
        for (const spec of specs) {
            if (!allowTrailingRecursion && invalidTrailingRecursionPattern.test(spec)) {
                errors.push(createCompilerDiagnostic(Diagnostics.File_specification_cannot_end_in_a_recursive_directory_wildcard_Asterisk_Asterisk_Colon_0, spec));
            }
            else if (invalidMultipleRecursionPatterns.test(spec)) {
                errors.push(createCompilerDiagnostic(Diagnostics.File_specification_cannot_contain_multiple_recursive_directory_wildcards_Asterisk_Asterisk_Colon_0, spec));
            }
            else if (invalidDotDotAfterRecursiveWildcardPattern.test(spec)) {
                errors.push(createCompilerDiagnostic(Diagnostics.File_specification_cannot_contain_a_parent_directory_that_appears_after_a_recursive_directory_wildcard_Asterisk_Asterisk_Colon_0, spec));
            }
            else {
                validSpecs.push(spec);
            }
        }

        return validSpecs;
    }

    /**
     * Gets directories in a set of include patterns that should be watched for changes.
     */
    function getWildcardDirectories(include: string[], exclude: string[], path: string, useCaseSensitiveFileNames: boolean): MapLike<WatchDirectoryFlags> {
        // We watch a directory recursively if it contains a wildcard anywhere in a directory segment
        // of the pattern:
        //
        //  /a/b/**/d   - Watch /a/b recursively to catch changes to any d in any subfolder recursively
        //  /a/b/*/d    - Watch /a/b recursively to catch any d in any immediate subfolder, even if a new subfolder is added
        //  /a/b        - Watch /a/b recursively to catch changes to anything in any recursive subfoler
        //
        // We watch a directory without recursion if it contains a wildcard in the file segment of
        // the pattern:
        //
        //  /a/b/*      - Watch /a/b directly to catch any new file
        //  /a/b/a?z    - Watch /a/b directly to catch any new file matching a?z
        const rawExcludeRegex = getRegularExpressionForWildcard(exclude, path, "exclude");
        const excludeRegex = rawExcludeRegex && new RegExp(rawExcludeRegex, useCaseSensitiveFileNames ? "" : "i");
        const wildcardDirectories: ts.MapLike<WatchDirectoryFlags> = {};
        if (include !== undefined) {
            const recursiveKeys: string[] = [];
            for (const file of include) {
                const spec = normalizePath(combinePaths(path, file));
                if (excludeRegex && excludeRegex.test(spec)) {
                    continue;
                }

                const match = getWildcardDirectoryFromSpec(spec, useCaseSensitiveFileNames);
                if (match) {
                    const { key, flags } = match;
                    const existingFlags = wildcardDirectories[key];
                    if (existingFlags === undefined || existingFlags < flags) {
                        wildcardDirectories[key] = flags;
                        if (flags === WatchDirectoryFlags.Recursive) {
                            recursiveKeys.push(key);
                        }
                    }
                }
            }

            // Remove any subpaths under an existing recursively watched directory.
            for (const key in wildcardDirectories) if (hasProperty(wildcardDirectories, key)) {
                for (const recursiveKey of recursiveKeys) {
                    if (key !== recursiveKey && containsPath(recursiveKey, key, path, !useCaseSensitiveFileNames)) {
                        delete wildcardDirectories[key];
                    }
                }
            };
        }

        return wildcardDirectories;
    }

    function getWildcardDirectoryFromSpec(spec: string, useCaseSensitiveFileNames: boolean): { key: string, flags: WatchDirectoryFlags } | undefined {
        const match = wildcardDirectoryPattern.exec(spec);
        if (match) {
            return {
                key: useCaseSensitiveFileNames ? match[0] : match[0].toLowerCase(),
                flags: watchRecursivePattern.test(spec) ? WatchDirectoryFlags.Recursive : WatchDirectoryFlags.None
            };
        }
        if (isImplicitGlob(spec)) {
            return { key: spec, flags: WatchDirectoryFlags.Recursive };
        }
        return undefined;
    }

    /**
     * Determines whether a literal or wildcard file has already been included that has a higher
     * extension priority.
     *
     * @param file The path to the file.
     * @param extensionPriority The priority of the extension.
     * @param context The expansion context.
     */
    function hasFileWithHigherPriorityExtension(file: string, literalFiles: Map<string>, wildcardFiles: Map<string>, extensions: string[], keyMapper: (value: string) => string) {
        const extensionPriority = getExtensionPriority(file, extensions);
        const adjustedExtensionPriority = adjustExtensionPriority(extensionPriority, extensions);
        for (let i = ExtensionPriority.Highest; i < adjustedExtensionPriority; i++) {
            const higherPriorityExtension = extensions[i];
            const higherPriorityPath = keyMapper(changeExtension(file, higherPriorityExtension));
            if (literalFiles.has(higherPriorityPath) || wildcardFiles.has(higherPriorityPath)) {
                return true;
            }
        }

        return false;
    }

    /**
     * Removes files included via wildcard expansion with a lower extension priority that have
     * already been included.
     *
     * @param file The path to the file.
     * @param extensionPriority The priority of the extension.
     * @param context The expansion context.
     */
    function removeWildcardFilesWithLowerPriorityExtension(file: string, wildcardFiles: Map<string>, extensions: string[], keyMapper: (value: string) => string) {
        const extensionPriority = getExtensionPriority(file, extensions);
        const nextExtensionPriority = getNextLowestExtensionPriority(extensionPriority, extensions);
        for (let i = nextExtensionPriority; i < extensions.length; i++) {
            const lowerPriorityExtension = extensions[i];
            const lowerPriorityPath = keyMapper(changeExtension(file, lowerPriorityExtension));
            wildcardFiles.delete(lowerPriorityPath);
        }
    }

    /**
     * Gets a case sensitive key.
     *
     * @param key The original key.
     */
    function caseSensitiveKeyMapper(key: string) {
        return key;
    }

    /**
     * Gets a case insensitive key.
     *
     * @param key The original key.
     */
    function caseInsensitiveKeyMapper(key: string) {
        return key.toLowerCase();
    }
}<|MERGE_RESOLUTION|>--- conflicted
+++ resolved
@@ -1,1664 +1,1660 @@
-/// <reference path="sys.ts"/>
-/// <reference path="types.ts"/>
-/// <reference path="core.ts"/>
-/// <reference path="diagnosticInformationMap.generated.ts"/>
-/// <reference path="scanner.ts"/>
-
-namespace ts {
-    /* @internal */
-    export const compileOnSaveCommandLineOption: CommandLineOption = { name: "compileOnSave", type: "boolean" };
-    /* @internal */
-    export const optionDeclarations: CommandLineOption[] = [
-        // CommandLine only options
-        {
-            name: "help",
-            shortName: "h",
-            type: "boolean",
-            showInSimplifiedHelpView: true,
-            category: Diagnostics.Command_line_Options,
-            description: Diagnostics.Print_this_message,
-        },
-        {
-            name: "help",
-            shortName: "?",
-            type: "boolean"
-        },
-        {
-            name: "all",
-            type: "boolean",
-            showInSimplifiedHelpView: true,
-            category: Diagnostics.Command_line_Options,
-            description: Diagnostics.Show_all_compiler_options,
-        },
-        {
-            name: "version",
-            shortName: "v",
-            type: "boolean",
-            showInSimplifiedHelpView: true,
-            category: Diagnostics.Command_line_Options,
-            description: Diagnostics.Print_the_compiler_s_version,
-        },
-        {
-            name: "init",
-            type: "boolean",
-            showInSimplifiedHelpView: true,
-            category: Diagnostics.Command_line_Options,
-            description: Diagnostics.Initializes_a_TypeScript_project_and_creates_a_tsconfig_json_file,
-        },
-        {
-            name: "project",
-            shortName: "p",
-            type: "string",
-            isFilePath: true,
-            showInSimplifiedHelpView: true,
-            category: Diagnostics.Command_line_Options,
-            paramType: Diagnostics.FILE_OR_DIRECTORY,
-            description: Diagnostics.Compile_the_project_given_the_path_to_its_configuration_file_or_to_a_folder_with_a_tsconfig_json,
-        },
-        {
-            name: "pretty",
-            type: "boolean",
-            showInSimplifiedHelpView: true,
-            category: Diagnostics.Command_line_Options,
-            description: Diagnostics.Stylize_errors_and_messages_using_color_and_context_experimental
-        },
-        {
-            name: "watch",
-            shortName: "w",
-            type: "boolean",
-            showInSimplifiedHelpView: true,
-            category: Diagnostics.Command_line_Options,
-            description: Diagnostics.Watch_input_files,
-        },
-
-        // Basic
-        {
-            name: "target",
-            shortName: "t",
-            type: createMapFromTemplate({
-                "es3": ScriptTarget.ES3,
-                "es5": ScriptTarget.ES5,
-                "es6": ScriptTarget.ES2015,
-                "es2015": ScriptTarget.ES2015,
-                "es2016": ScriptTarget.ES2016,
-                "es2017": ScriptTarget.ES2017,
-                "esnext": ScriptTarget.ESNext,
-            }),
-            paramType: Diagnostics.VERSION,
-            showInSimplifiedHelpView: true,
-            category: Diagnostics.Basic_Options,
-            description: Diagnostics.Specify_ECMAScript_target_version_Colon_ES3_default_ES5_ES2015_ES2016_ES2017_or_ESNEXT,
-        },
-        {
-            name: "module",
-            shortName: "m",
-            type: createMapFromTemplate({
-                "none": ModuleKind.None,
-                "commonjs": ModuleKind.CommonJS,
-                "amd": ModuleKind.AMD,
-                "system": ModuleKind.System,
-                "umd": ModuleKind.UMD,
-                "es6": ModuleKind.ES2015,
-                "es2015": ModuleKind.ES2015,
-            }),
-            paramType: Diagnostics.KIND,
-            showInSimplifiedHelpView: true,
-            category: Diagnostics.Basic_Options,
-            description: Diagnostics.Specify_module_code_generation_Colon_commonjs_amd_system_umd_or_es2015,
-        },
-        {
-            name: "lib",
-            type: "list",
-            element: {
-                name: "lib",
-                type: createMapFromTemplate({
-                    // JavaScript only
-                    "es5": "lib.es5.d.ts",
-                    "es6": "lib.es2015.d.ts",
-                    "es2015": "lib.es2015.d.ts",
-                    "es7": "lib.es2016.d.ts",
-                    "es2016": "lib.es2016.d.ts",
-                    "es2017": "lib.es2017.d.ts",
-                    "esnext": "lib.esnext.d.ts",
-                    // Host only
-                    "dom": "lib.dom.d.ts",
-                    "dom.iterable": "lib.dom.iterable.d.ts",
-                    "webworker": "lib.webworker.d.ts",
-                    "scripthost": "lib.scripthost.d.ts",
-                    // ES2015 Or ESNext By-feature options
-                    "es2015.core": "lib.es2015.core.d.ts",
-                    "es2015.collection": "lib.es2015.collection.d.ts",
-                    "es2015.generator": "lib.es2015.generator.d.ts",
-                    "es2015.iterable": "lib.es2015.iterable.d.ts",
-                    "es2015.promise": "lib.es2015.promise.d.ts",
-                    "es2015.proxy": "lib.es2015.proxy.d.ts",
-                    "es2015.reflect": "lib.es2015.reflect.d.ts",
-                    "es2015.symbol": "lib.es2015.symbol.d.ts",
-                    "es2015.symbol.wellknown": "lib.es2015.symbol.wellknown.d.ts",
-                    "es2016.array.include": "lib.es2016.array.include.d.ts",
-                    "es2017.object": "lib.es2017.object.d.ts",
-                    "es2017.sharedmemory": "lib.es2017.sharedmemory.d.ts",
-                    "es2017.string": "lib.es2017.string.d.ts",
-                    "esnext.asynciterable": "lib.esnext.asynciterable.d.ts",
-                }),
-            },
-            showInSimplifiedHelpView: true,
-            category: Diagnostics.Basic_Options,
-            description: Diagnostics.Specify_library_files_to_be_included_in_the_compilation_Colon
-        },
-        {
-            name: "allowJs",
-            type: "boolean",
-            showInSimplifiedHelpView: true,
-            category: Diagnostics.Basic_Options,
-            description: Diagnostics.Allow_javascript_files_to_be_compiled
-        },
-        {
-            name: "jsx",
-            type: createMapFromTemplate({
-                "preserve": JsxEmit.Preserve,
-                "react-native": JsxEmit.ReactNative,
-                "react": JsxEmit.React
-            }),
-            paramType: Diagnostics.KIND,
-            showInSimplifiedHelpView: true,
-            category: Diagnostics.Basic_Options,
-            description: Diagnostics.Specify_JSX_code_generation_Colon_preserve_react_native_or_react,
-        },
-        {
-            name: "declaration",
-            shortName: "d",
-            type: "boolean",
-            showInSimplifiedHelpView: true,
-            category: Diagnostics.Basic_Options,
-            description: Diagnostics.Generates_corresponding_d_ts_file,
-        },
-        {
-            name: "sourceMap",
-            type: "boolean",
-            showInSimplifiedHelpView: true,
-            category: Diagnostics.Basic_Options,
-            description: Diagnostics.Generates_corresponding_map_file,
-        },
-        {
-            name: "outFile",
-            type: "string",
-            isFilePath: true,
-            paramType: Diagnostics.FILE,
-            showInSimplifiedHelpView: true,
-            category: Diagnostics.Basic_Options,
-            description: Diagnostics.Concatenate_and_emit_output_to_single_file,
-        },
-        {
-            name: "outDir",
-            type: "string",
-            isFilePath: true,
-            paramType: Diagnostics.DIRECTORY,
-            showInSimplifiedHelpView: true,
-            category: Diagnostics.Basic_Options,
-            description: Diagnostics.Redirect_output_structure_to_the_directory,
-        },
-        {
-            name: "rootDir",
-            type: "string",
-            isFilePath: true,
-            paramType: Diagnostics.LOCATION,
-            category: Diagnostics.Basic_Options,
-            description: Diagnostics.Specify_the_root_directory_of_input_files_Use_to_control_the_output_directory_structure_with_outDir,
-        },
-        {
-            name: "removeComments",
-            type: "boolean",
-            showInSimplifiedHelpView: true,
-            category: Diagnostics.Basic_Options,
-            description: Diagnostics.Do_not_emit_comments_to_output,
-        },
-        {
-            name: "noEmit",
-            type: "boolean",
-            showInSimplifiedHelpView: true,
-            category: Diagnostics.Basic_Options,
-            description: Diagnostics.Do_not_emit_outputs,
-        },
-        {
-            name: "importHelpers",
-            type: "boolean",
-            category: Diagnostics.Basic_Options,
-            description: Diagnostics.Import_emit_helpers_from_tslib
-        },
-        {
-            name: "downlevelIteration",
-            type: "boolean",
-            category: Diagnostics.Basic_Options,
-            description: Diagnostics.Provide_full_support_for_iterables_in_for_of_spread_and_destructuring_when_targeting_ES5_or_ES3
-        },
-        {
-            name: "isolatedModules",
-            type: "boolean",
-            category: Diagnostics.Basic_Options,
-            description: Diagnostics.Transpile_each_file_as_a_separate_module_similar_to_ts_transpileModule
-        },
-
-        // Strict Type Checks
-        {
-            name: "strict",
-            type: "boolean",
-            showInSimplifiedHelpView: true,
-            category: Diagnostics.Strict_Type_Checking_Options,
-            description: Diagnostics.Enable_all_strict_type_checking_options
-        },
-        {
-            name: "noImplicitAny",
-            type: "boolean",
-            showInSimplifiedHelpView: true,
-            category: Diagnostics.Strict_Type_Checking_Options,
-            description: Diagnostics.Raise_error_on_expressions_and_declarations_with_an_implied_any_type,
-        },
-        {
-            name: "strictNullChecks",
-            type: "boolean",
-            showInSimplifiedHelpView: true,
-            category: Diagnostics.Strict_Type_Checking_Options,
-            description: Diagnostics.Enable_strict_null_checks
-        },
-        {
-            name: "noImplicitThis",
-            type: "boolean",
-            showInSimplifiedHelpView: true,
-            category: Diagnostics.Strict_Type_Checking_Options,
-            description: Diagnostics.Raise_error_on_this_expressions_with_an_implied_any_type,
-        },
-        {
-            name: "alwaysStrict",
-            type: "boolean",
-            showInSimplifiedHelpView: true,
-            category: Diagnostics.Strict_Type_Checking_Options,
-            description: Diagnostics.Parse_in_strict_mode_and_emit_use_strict_for_each_source_file
-        },
-
-        // Additional Checks
-        {
-            name: "noUnusedLocals",
-            type: "boolean",
-            showInSimplifiedHelpView: true,
-            category: Diagnostics.Additional_Checks,
-            description: Diagnostics.Report_errors_on_unused_locals,
-        },
-        {
-            name: "noUnusedParameters",
-            type: "boolean",
-            showInSimplifiedHelpView: true,
-            category: Diagnostics.Additional_Checks,
-            description: Diagnostics.Report_errors_on_unused_parameters,
-        },
-        {
-            name: "noImplicitReturns",
-            type: "boolean",
-            showInSimplifiedHelpView: true,
-            category: Diagnostics.Additional_Checks,
-            description: Diagnostics.Report_error_when_not_all_code_paths_in_function_return_a_value
-        },
-        {
-            name: "noFallthroughCasesInSwitch",
-            type: "boolean",
-            showInSimplifiedHelpView: true,
-            category: Diagnostics.Additional_Checks,
-            description: Diagnostics.Report_errors_for_fallthrough_cases_in_switch_statement
-        },
-
-        // Module Resolution
-        {
-            name: "moduleResolution",
-            type: createMapFromTemplate({
-                "node": ModuleResolutionKind.NodeJs,
-                "classic": ModuleResolutionKind.Classic,
-            }),
-            paramType: Diagnostics.STRATEGY,
-            category: Diagnostics.Module_Resolution_Options,
-            description: Diagnostics.Specify_module_resolution_strategy_Colon_node_Node_js_or_classic_TypeScript_pre_1_6,
-        },
-        {
-            name: "baseUrl",
-            type: "string",
-            isFilePath: true,
-            category: Diagnostics.Module_Resolution_Options,
-            description: Diagnostics.Base_directory_to_resolve_non_absolute_module_names
-        },
-        {
-            // this option can only be specified in tsconfig.json
-            // use type = object to copy the value as-is
-            name: "paths",
-            type: "object",
-            isTSConfigOnly: true,
-            category: Diagnostics.Module_Resolution_Options,
-            description: Diagnostics.A_series_of_entries_which_re_map_imports_to_lookup_locations_relative_to_the_baseUrl
-
-        },
-        {
-            // this option can only be specified in tsconfig.json
-            // use type = object to copy the value as-is
-            name: "rootDirs",
-            type: "list",
-            isTSConfigOnly: true,
-            element: {
-                name: "rootDirs",
-                type: "string",
-                isFilePath: true
-            },
-            category: Diagnostics.Module_Resolution_Options,
-            description: Diagnostics.List_of_root_folders_whose_combined_content_represents_the_structure_of_the_project_at_runtime
-        },
-        {
-            name: "typeRoots",
-            type: "list",
-            element: {
-                name: "typeRoots",
-                type: "string",
-                isFilePath: true
-            },
-            category: Diagnostics.Module_Resolution_Options,
-            description: Diagnostics.List_of_folders_to_include_type_definitions_from
-        },
-        {
-            name: "types",
-            type: "list",
-            element: {
-                name: "types",
-                type: "string"
-            },
-            showInSimplifiedHelpView: true,
-            category: Diagnostics.Module_Resolution_Options,
-            description: Diagnostics.Type_declaration_files_to_be_included_in_compilation
-        },
-        {
-            name: "allowSyntheticDefaultImports",
-            type: "boolean",
-            category: Diagnostics.Module_Resolution_Options,
-            description: Diagnostics.Allow_default_imports_from_modules_with_no_default_export_This_does_not_affect_code_emit_just_typechecking
-        },
-
-        // Source Maps
-        {
-            name: "sourceRoot",
-            type: "string",
-            isFilePath: true,
-            paramType: Diagnostics.LOCATION,
-            category: Diagnostics.Source_Map_Options,
-            description: Diagnostics.Specify_the_location_where_debugger_should_locate_TypeScript_files_instead_of_source_locations,
-        },
-        {
-            name: "mapRoot",
-            type: "string",
-            isFilePath: true,
-            paramType: Diagnostics.LOCATION,
-            category: Diagnostics.Source_Map_Options,
-            description: Diagnostics.Specify_the_location_where_debugger_should_locate_map_files_instead_of_generated_locations,
-        },
-        {
-            name: "inlineSourceMap",
-            type: "boolean",
-            category: Diagnostics.Source_Map_Options,
-            description: Diagnostics.Emit_a_single_file_with_source_maps_instead_of_having_a_separate_file
-        },
-        {
-            name: "inlineSources",
-            type: "boolean",
-            category: Diagnostics.Source_Map_Options,
-            description: Diagnostics.Emit_the_source_alongside_the_sourcemaps_within_a_single_file_requires_inlineSourceMap_or_sourceMap_to_be_set
-        },
-
-        // Experimental
-        {
-            name: "experimentalDecorators",
-            type: "boolean",
-            category: Diagnostics.Experimental_Options,
-            description: Diagnostics.Enables_experimental_support_for_ES7_decorators
-        },
-        {
-            name: "emitDecoratorMetadata",
-            type: "boolean",
-            category: Diagnostics.Experimental_Options,
-            description: Diagnostics.Enables_experimental_support_for_emitting_type_metadata_for_decorators
-        },
-
-        // Advanced
-        {
-            name: "jsxFactory",
-            type: "string",
-            category: Diagnostics.Advanced_Options,
-            description: Diagnostics.Specify_the_JSX_factory_function_to_use_when_targeting_react_JSX_emit_e_g_React_createElement_or_h
-        },
-        {
-            name: "diagnostics",
-            type: "boolean",
-            category: Diagnostics.Advanced_Options,
-            description: Diagnostics.Show_diagnostic_information
-        },
-        {
-            name: "extendedDiagnostics",
-            type: "boolean",
-            category: Diagnostics.Advanced_Options,
-            description: Diagnostics.Show_verbose_diagnostic_information
-        },
-        {
-            name: "traceResolution",
-            type: "boolean",
-            category: Diagnostics.Advanced_Options,
-            description: Diagnostics.Enable_tracing_of_the_name_resolution_process
-        },
-        {
-            name: "listFiles",
-            type: "boolean",
-            category: Diagnostics.Advanced_Options,
-            description: Diagnostics.Print_names_of_files_part_of_the_compilation
-        },
-        {
-            name: "listEmittedFiles",
-            type: "boolean",
-            category: Diagnostics.Advanced_Options,
-            description: Diagnostics.Print_names_of_generated_files_part_of_the_compilation
-        },
-
-        {
-            name: "out",
-            type: "string",
-            isFilePath: false, // This is intentionally broken to support compatability with existing tsconfig files
-            // for correct behaviour, please use outFile
-            category: Diagnostics.Advanced_Options,
-            paramType: Diagnostics.FILE,
-            description: Diagnostics.Deprecated_Use_outFile_instead_Concatenate_and_emit_output_to_single_file,
-        },
-        {
-            name: "reactNamespace",
-            type: "string",
-            category: Diagnostics.Advanced_Options,
-            description: Diagnostics.Deprecated_Use_jsxFactory_instead_Specify_the_object_invoked_for_createElement_when_targeting_react_JSX_emit
-        },
-        {
-            name: "skipDefaultLibCheck",
-            type: "boolean",
-            category: Diagnostics.Advanced_Options,
-            description: Diagnostics.Deprecated_Use_skipLibCheck_instead_Skip_type_checking_of_default_library_declaration_files
-        },
-        {
-            name: "charset",
-            type: "string",
-            category: Diagnostics.Advanced_Options,
-            description: Diagnostics.The_character_set_of_the_input_files
-        },
-        {
-            name: "emitBOM",
-            type: "boolean",
-            category: Diagnostics.Advanced_Options,
-            description: Diagnostics.Emit_a_UTF_8_Byte_Order_Mark_BOM_in_the_beginning_of_output_files
-        },
-        {
-            name: "locale",
-            type: "string",
-            category: Diagnostics.Advanced_Options,
-            description: Diagnostics.The_locale_used_when_displaying_messages_to_the_user_e_g_en_us
-        },
-        {
-            name: "newLine",
-            type: createMapFromTemplate({
-                "crlf": NewLineKind.CarriageReturnLineFeed,
-                "lf": NewLineKind.LineFeed
-            }),
-            paramType: Diagnostics.NEWLINE,
-            category: Diagnostics.Advanced_Options,
-            description: Diagnostics.Specify_the_end_of_line_sequence_to_be_used_when_emitting_files_Colon_CRLF_dos_or_LF_unix,
-        },
-        {
-            name: "noErrorTruncation",
-            type: "boolean",
-            category: Diagnostics.Advanced_Options,
-            description: Diagnostics.Do_not_truncate_error_messages
-        },
-        {
-            name: "noLib",
-            type: "boolean",
-            category: Diagnostics.Advanced_Options,
-            description: Diagnostics.Do_not_include_the_default_library_file_lib_d_ts
-        },
-        {
-            name: "noResolve",
-            type: "boolean",
-            category: Diagnostics.Advanced_Options,
-            description: Diagnostics.Do_not_add_triple_slash_references_or_imported_modules_to_the_list_of_compiled_files
-        },
-        {
-            name: "stripInternal",
-            type: "boolean",
-            category: Diagnostics.Advanced_Options,
-            description: Diagnostics.Do_not_emit_declarations_for_code_that_has_an_internal_annotation,
-        },
-        {
-            name: "disableSizeLimit",
-            type: "boolean",
-            category: Diagnostics.Advanced_Options,
-            description: Diagnostics.Disable_size_limitations_on_JavaScript_projects
-        },
-        {
-            name: "noImplicitUseStrict",
-            type: "boolean",
-            category: Diagnostics.Advanced_Options,
-            description: Diagnostics.Do_not_emit_use_strict_directives_in_module_output
-        },
-        {
-            name: "noEmitHelpers",
-            type: "boolean",
-            category: Diagnostics.Advanced_Options,
-            description: Diagnostics.Do_not_generate_custom_helper_functions_like_extends_in_compiled_output
-        },
-        {
-            name: "noEmitOnError",
-            type: "boolean",
-            category: Diagnostics.Advanced_Options,
-            description: Diagnostics.Do_not_emit_outputs_if_any_errors_were_reported,
-        },
-        {
-            name: "preserveConstEnums",
-            type: "boolean",
-            category: Diagnostics.Advanced_Options,
-            description: Diagnostics.Do_not_erase_const_enum_declarations_in_generated_code
-        },
-        {
-            name: "declarationDir",
-            type: "string",
-            isFilePath: true,
-            paramType: Diagnostics.DIRECTORY,
-            category: Diagnostics.Advanced_Options,
-            description: Diagnostics.Output_directory_for_generated_declaration_files
-        },
-        {
-            name: "skipLibCheck",
-            type: "boolean",
-            category: Diagnostics.Advanced_Options,
-            description: Diagnostics.Skip_type_checking_of_declaration_files,
-        },
-        {
-            name: "allowUnusedLabels",
-            type: "boolean",
-            category: Diagnostics.Advanced_Options,
-            description: Diagnostics.Do_not_report_errors_on_unused_labels
-        },
-        {
-            name: "allowUnreachableCode",
-            type: "boolean",
-            category: Diagnostics.Advanced_Options,
-            description: Diagnostics.Do_not_report_errors_on_unreachable_code
-        },
-        {
-            name: "suppressExcessPropertyErrors",
-            type: "boolean",
-            category: Diagnostics.Advanced_Options,
-            description: Diagnostics.Suppress_excess_property_checks_for_object_literals,
-        },
-        {
-            name: "suppressImplicitAnyIndexErrors",
-            type: "boolean",
-            category: Diagnostics.Advanced_Options,
-            description: Diagnostics.Suppress_noImplicitAny_errors_for_indexing_objects_lacking_index_signatures,
-        },
-        {
-            name: "forceConsistentCasingInFileNames",
-            type: "boolean",
-            category: Diagnostics.Advanced_Options,
-            description: Diagnostics.Disallow_inconsistently_cased_references_to_the_same_file
-        },
-        {
-            name: "maxNodeModuleJsDepth",
-            type: "number",
-            category: Diagnostics.Advanced_Options,
-            description: Diagnostics.The_maximum_dependency_depth_to_search_under_node_modules_and_load_JavaScript_files
-        },
-        {
-            // A list of plugins to load in the language service
-            name: "plugins",
-            type: "list",
-            isTSConfigOnly: true,
-            element: {
-                name: "plugin",
-                type: "object"
-<<<<<<< HEAD
-            }
-        },
-        {
-            name: "checkJs",
-            type: "boolean",
-            experimental: true,
-            description: Diagnostics.Report_errors_in_js_files
-=======
-            },
-            description: Diagnostics.List_of_language_service_plugins
->>>>>>> aad80ad1
-        }
-    ];
-
-    /* @internal */
-    export let typeAcquisitionDeclarations: CommandLineOption[] = [
-        {
-            /* @deprecated typingOptions.enableAutoDiscovery
-             * Use typeAcquisition.enable instead.
-             */
-            name: "enableAutoDiscovery",
-            type: "boolean",
-        },
-        {
-            name: "enable",
-            type: "boolean",
-        },
-        {
-            name: "include",
-            type: "list",
-            element: {
-                name: "include",
-                type: "string"
-            }
-        },
-        {
-            name: "exclude",
-            type: "list",
-            element: {
-                name: "exclude",
-                type: "string"
-            }
-        }
-    ];
-
-    /* @internal */
-    export interface OptionNameMap {
-        optionNameMap: Map<CommandLineOption>;
-        shortOptionNames: Map<string>;
-    }
-
-    /* @internal */
-    export const defaultInitCompilerOptions: CompilerOptions = {
-        module: ModuleKind.CommonJS,
-        target: ScriptTarget.ES5,
-        strict: true
-    };
-
-    let optionNameMapCache: OptionNameMap;
-
-    /* @internal */
-    export function convertEnableAutoDiscoveryToEnable(typeAcquisition: TypeAcquisition): TypeAcquisition {
-        // Convert deprecated typingOptions.enableAutoDiscovery to typeAcquisition.enable
-        if (typeAcquisition && typeAcquisition.enableAutoDiscovery !== undefined && typeAcquisition.enable === undefined) {
-            const result: TypeAcquisition = {
-                enable: typeAcquisition.enableAutoDiscovery,
-                include: typeAcquisition.include || [],
-                exclude: typeAcquisition.exclude || []
-            };
-            return result;
-        }
-        return typeAcquisition;
-    }
-
-    /* @internal */
-    export function getOptionNameMap(): OptionNameMap {
-        if (optionNameMapCache) {
-            return optionNameMapCache;
-        }
-
-        const optionNameMap = createMap<CommandLineOption>();
-        const shortOptionNames = createMap<string>();
-        forEach(optionDeclarations, option => {
-            optionNameMap.set(option.name.toLowerCase(), option);
-            if (option.shortName) {
-                shortOptionNames.set(option.shortName, option.name);
-            }
-        });
-
-        optionNameMapCache = { optionNameMap, shortOptionNames };
-        return optionNameMapCache;
-    }
-
-    /* @internal */
-    export function createCompilerDiagnosticForInvalidCustomType(opt: CommandLineOptionOfCustomType): Diagnostic {
-        const namesOfType = arrayFrom(opt.type.keys()).map(key => `'${key}'`).join(", ");
-        return createCompilerDiagnostic(Diagnostics.Argument_for_0_option_must_be_Colon_1, `--${opt.name}`, namesOfType);
-    }
-
-    /* @internal */
-    export function parseCustomTypeOption(opt: CommandLineOptionOfCustomType, value: string, errors: Diagnostic[]) {
-        return convertJsonOptionOfCustomType(opt, trimString(value || ""), errors);
-    }
-
-    /* @internal */
-    export function parseListTypeOption(opt: CommandLineOptionOfListType, value = "", errors: Diagnostic[]): (string | number)[] | undefined {
-        value = trimString(value);
-        if (startsWith(value, "-")) {
-            return undefined;
-        }
-        if (value === "") {
-            return [];
-        }
-        const values = value.split(",");
-        switch (opt.element.type) {
-            case "number":
-                return map(values, parseInt);
-            case "string":
-                return map(values, v => v || "");
-            default:
-                return filter(map(values, v => parseCustomTypeOption(<CommandLineOptionOfCustomType>opt.element, v, errors)), v => !!v);
-        }
-    }
-
-    export function parseCommandLine(commandLine: string[], readFile?: (path: string) => string): ParsedCommandLine {
-        const options: CompilerOptions = {};
-        const fileNames: string[] = [];
-        const errors: Diagnostic[] = [];
-        const { optionNameMap, shortOptionNames } = getOptionNameMap();
-
-        parseStrings(commandLine);
-        return {
-            options,
-            fileNames,
-            errors
-        };
-
-        function parseStrings(args: string[]) {
-            let i = 0;
-            while (i < args.length) {
-                let s = args[i];
-                i++;
-                if (s.charCodeAt(0) === CharacterCodes.at) {
-                    parseResponseFile(s.slice(1));
-                }
-                else if (s.charCodeAt(0) === CharacterCodes.minus) {
-                    s = s.slice(s.charCodeAt(1) === CharacterCodes.minus ? 2 : 1).toLowerCase();
-
-                    // Try to translate short option names to their full equivalents.
-                    const short = shortOptionNames.get(s);
-                    if (short !== undefined) {
-                        s = short;
-                    }
-
-                    const opt = optionNameMap.get(s);
-                    if (opt) {
-                        if (opt.isTSConfigOnly) {
-                            errors.push(createCompilerDiagnostic(Diagnostics.Option_0_can_only_be_specified_in_tsconfig_json_file, opt.name));
-                        }
-                        else {
-                            // Check to see if no argument was provided (e.g. "--locale" is the last command-line argument).
-                            if (!args[i] && opt.type !== "boolean") {
-                                errors.push(createCompilerDiagnostic(Diagnostics.Compiler_option_0_expects_an_argument, opt.name));
-                            }
-
-                            switch (opt.type) {
-                                case "number":
-                                    options[opt.name] = parseInt(args[i]);
-                                    i++;
-                                    break;
-                                case "boolean":
-                                    // boolean flag has optional value true, false, others
-                                    const optValue = args[i];
-                                    options[opt.name] = optValue !== "false";
-                                    // consume next argument as boolean flag value
-                                    if (optValue === "false" || optValue === "true") {
-                                        i++;
-                                    }
-                                    break;
-                                case "string":
-                                    options[opt.name] = args[i] || "";
-                                    i++;
-                                    break;
-                                case "list":
-                                    const result = parseListTypeOption(<CommandLineOptionOfListType>opt, args[i], errors);
-                                    options[opt.name] = result || [];
-                                    if (result) {
-                                        i++;
-                                    }
-                                    break;
-                                // If not a primitive, the possible types are specified in what is effectively a map of options.
-                                default:
-                                    options[opt.name] = parseCustomTypeOption(<CommandLineOptionOfCustomType>opt, args[i], errors);
-                                    i++;
-                                    break;
-                            }
-                        }
-                    }
-                    else {
-                        errors.push(createCompilerDiagnostic(Diagnostics.Unknown_compiler_option_0, s));
-                    }
-                }
-                else {
-                    fileNames.push(s);
-                }
-            }
-        }
-
-        function parseResponseFile(fileName: string) {
-            const text = readFile ? readFile(fileName) : sys.readFile(fileName);
-
-            if (!text) {
-                errors.push(createCompilerDiagnostic(Diagnostics.File_0_not_found, fileName));
-                return;
-            }
-
-            const args: string[] = [];
-            let pos = 0;
-            while (true) {
-                while (pos < text.length && text.charCodeAt(pos) <= CharacterCodes.space) pos++;
-                if (pos >= text.length) break;
-                const start = pos;
-                if (text.charCodeAt(start) === CharacterCodes.doubleQuote) {
-                    pos++;
-                    while (pos < text.length && text.charCodeAt(pos) !== CharacterCodes.doubleQuote) pos++;
-                    if (pos < text.length) {
-                        args.push(text.substring(start + 1, pos));
-                        pos++;
-                    }
-                    else {
-                        errors.push(createCompilerDiagnostic(Diagnostics.Unterminated_quoted_string_in_response_file_0, fileName));
-                    }
-                }
-                else {
-                    while (text.charCodeAt(pos) > CharacterCodes.space) pos++;
-                    args.push(text.substring(start, pos));
-                }
-            }
-            parseStrings(args);
-        }
-    }
-
-    /**
-      * Read tsconfig.json file
-      * @param fileName The path to the config file
-      */
-    export function readConfigFile(fileName: string, readFile: (path: string) => string): { config?: any; error?: Diagnostic } {
-        let text = "";
-        try {
-            text = readFile(fileName);
-        }
-        catch (e) {
-            return { error: createCompilerDiagnostic(Diagnostics.Cannot_read_file_0_Colon_1, fileName, e.message) };
-        }
-        return parseConfigFileTextToJson(fileName, text);
-    }
-
-    /**
-      * Parse the text of the tsconfig.json file
-      * @param fileName The path to the config file
-      * @param jsonText The text of the config file
-      */
-    export function parseConfigFileTextToJson(fileName: string, jsonText: string, stripComments = true): { config?: any; error?: Diagnostic } {
-        try {
-            const jsonTextToParse = stripComments ? removeComments(jsonText) : jsonText;
-            return { config: /\S/.test(jsonTextToParse) ? JSON.parse(jsonTextToParse) : {} };
-        }
-        catch (e) {
-            return { error: createCompilerDiagnostic(Diagnostics.Failed_to_parse_file_0_Colon_1, fileName, e.message) };
-        }
-    }
-
-    /**
-     * Generate tsconfig configuration when running command line "--init"
-     * @param options commandlineOptions to be generated into tsconfig.json
-     * @param fileNames array of filenames to be generated into tsconfig.json
-     */
-    /* @internal */
-    export function generateTSConfig(options: CompilerOptions, fileNames: string[]): string {
-        const compilerOptions = extend(options, defaultInitCompilerOptions);
-        const configurations: { compilerOptions: MapLike<CompilerOptionsValue>; files?: string[] } = {
-            compilerOptions: serializeCompilerOptions(compilerOptions)
-        };
-        if (fileNames && fileNames.length) {
-            // only set the files property if we have at least one file
-            configurations.files = fileNames;
-        }
-
-
-        return writeConfigurations();
-
-        function getCustomTypeMapOfCommandLineOption(optionDefinition: CommandLineOption): Map<string | number> | undefined {
-            if (optionDefinition.type === "string" || optionDefinition.type === "number" || optionDefinition.type === "boolean") {
-                // this is of a type CommandLineOptionOfPrimitiveType
-                return undefined;
-            }
-            else if (optionDefinition.type === "list") {
-                return getCustomTypeMapOfCommandLineOption((<CommandLineOptionOfListType>optionDefinition).element);
-            }
-            else {
-                return (<CommandLineOptionOfCustomType>optionDefinition).type;
-            }
-        }
-
-        function getNameOfCompilerOptionValue(value: CompilerOptionsValue, customTypeMap: Map<string | number>): string | undefined {
-            // There is a typeMap associated with this command-line option so use it to map value back to its name
-            return forEachEntry(customTypeMap, (mapValue, key) => {
-                if (mapValue === value) {
-                    return key;
-                }
-            });
-        }
-
-        function serializeCompilerOptions(options: CompilerOptions): MapLike<CompilerOptionsValue> {
-            const result: ts.MapLike<CompilerOptionsValue> = {};
-            const optionsNameMap = getOptionNameMap().optionNameMap;
-
-            for (const name in options) {
-                if (hasProperty(options, name)) {
-                    // tsconfig only options cannot be specified via command line,
-                    // so we can assume that only types that can appear here string | number | boolean
-                    if (optionsNameMap.has(name) && optionsNameMap.get(name).category === Diagnostics.Command_line_Options) {
-                        continue;
-                    }
-                    const value = options[name];
-                    const optionDefinition = optionsNameMap.get(name.toLowerCase());
-                    if (optionDefinition) {
-                        const customTypeMap = getCustomTypeMapOfCommandLineOption(optionDefinition);
-                        if (!customTypeMap) {
-                            // There is no map associated with this compiler option then use the value as-is
-                            // This is the case if the value is expect to be string, number, boolean or list of string
-                            result[name] = value;
-                        }
-                        else {
-                            if (optionDefinition.type === "list") {
-                                const convertedValue: string[] = [];
-                                for (const element of value as (string | number)[]) {
-                                    convertedValue.push(getNameOfCompilerOptionValue(element, customTypeMap));
-                                }
-                                result[name] = convertedValue;
-                            }
-                            else {
-                                // There is a typeMap associated with this command-line option so use it to map value back to its name
-                                result[name] = getNameOfCompilerOptionValue(value, customTypeMap);
-                            }
-                        }
-                    }
-                }
-            }
-            return result;
-        }
-
-        function getDefaultValueForOption(option: CommandLineOption) {
-            switch (option.type) {
-                case "number":
-                    return 1;
-                case "boolean":
-                    return true;
-                case "string":
-                    return option.isFilePath ? "./" : "";
-                case "list":
-                    return [];
-                case "object":
-                    return {};
-                default:
-                    return arrayFrom((<CommandLineOptionOfCustomType>option).type.keys())[0];
-            }
-        }
-
-        function makePadding(paddingLength: number): string {
-            return Array(paddingLength + 1).join(" ");
-        }
-
-        function writeConfigurations() {
-            // Filter applicable options to place in the file
-            const categorizedOptions = reduceLeft(
-                filter(optionDeclarations, o => o.category !== Diagnostics.Command_line_Options && o.category !== Diagnostics.Advanced_Options),
-                (memo, value) => {
-                    if (value.category) {
-                        const name = getLocaleSpecificMessage(value.category);
-                        (memo[name] || (memo[name] = [])).push(value);
-                    }
-                    return memo;
-                }, <MapLike<CommandLineOption[]>>{});
-
-            // Serialize all options and thier descriptions
-            let marginLength = 0;
-            let seenKnownKeys = 0;
-            const nameColumn: string[] = [];
-            const descriptionColumn: string[] = [];
-            const knownKesyCount = getOwnKeys(configurations.compilerOptions).length;
-            for (const category in categorizedOptions) {
-                if (nameColumn.length !== 0) {
-                    nameColumn.push("");
-                    descriptionColumn.push("");
-                }
-                nameColumn.push(`/* ${category} */`);
-                descriptionColumn.push("");
-                for (const option of categorizedOptions[category]) {
-                    let optionName;
-                    if (hasProperty(configurations.compilerOptions, option.name)) {
-                        optionName = `"${option.name}": ${JSON.stringify(configurations.compilerOptions[option.name])}${(seenKnownKeys += 1) === knownKesyCount ? "" : ","}`;
-                    }
-                    else {
-                        optionName = `// "${option.name}": ${JSON.stringify(getDefaultValueForOption(option))},`;
-                    }
-                    nameColumn.push(optionName);
-                    descriptionColumn.push(`/* ${option.description && getLocaleSpecificMessage(option.description) || option.name} */`);
-                    marginLength = Math.max(optionName.length, marginLength);
-                }
-            }
-
-            // Write the output
-            const tab = makePadding(2);
-            const result: string[] = [];
-            result.push(`{`);
-            result.push(`${tab}"compilerOptions": {`);
-            // Print out each row, aligning all the descriptions on the same column.
-            for (let i = 0; i < nameColumn.length; i++) {
-                const optionName = nameColumn[i];
-                const description = descriptionColumn[i];
-                result.push(tab + tab + optionName + makePadding(marginLength - optionName.length + 2) + description);
-            }
-            if (configurations.files && configurations.files.length) {
-                result.push(`${tab}},`);
-                result.push(`${tab}"files": [`);
-                for (let i = 0; i < configurations.files.length; i++) {
-                    result.push(`${tab}${tab}${JSON.stringify(configurations.files[i])}${i === configurations.files.length - 1 ? "" : ","}`);
-                }
-                result.push(`${tab}]`);
-            }
-            else {
-                result.push(`${tab}}`);
-            }
-            result.push(`}`);
-
-            return result.join(sys.newLine);
-        }
-    }
-
-    /**
-     * Remove the comments from a json like text.
-     * Comments can be single line comments (starting with # or //) or multiline comments using / * * /
-     *
-     * This method replace comment content by whitespace rather than completely remove them to keep positions in json parsing error reporting accurate.
-     */
-    function removeComments(jsonText: string): string {
-        let output = "";
-        const scanner = createScanner(ScriptTarget.ES5, /* skipTrivia */ false, LanguageVariant.Standard, jsonText);
-        let token: SyntaxKind;
-        while ((token = scanner.scan()) !== SyntaxKind.EndOfFileToken) {
-            switch (token) {
-                case SyntaxKind.SingleLineCommentTrivia:
-                case SyntaxKind.MultiLineCommentTrivia:
-                    // replace comments with whitespace to preserve original character positions
-                    output += scanner.getTokenText().replace(/\S/g, " ");
-                    break;
-                default:
-                    output += scanner.getTokenText();
-                    break;
-            }
-        }
-        return output;
-    }
-
-    /**
-      * Parse the contents of a config file (tsconfig.json).
-      * @param json The contents of the config file to parse
-      * @param host Instance of ParseConfigHost used to enumerate files in folder.
-      * @param basePath A root directory to resolve relative path entries in the config
-      *    file to. e.g. outDir
-      */
-    export function parseJsonConfigFileContent(json: any, host: ParseConfigHost, basePath: string, existingOptions: CompilerOptions = {}, configFileName?: string, resolutionStack: Path[] = [], extraFileExtensions: JsFileExtensionInfo[] = []): ParsedCommandLine {
-        const errors: Diagnostic[] = [];
-        basePath = normalizeSlashes(basePath);
-        const getCanonicalFileName = createGetCanonicalFileName(host.useCaseSensitiveFileNames);
-        const resolvedPath = toPath(configFileName || "", basePath, getCanonicalFileName);
-        if (resolutionStack.indexOf(resolvedPath) >= 0) {
-            return {
-                options: {},
-                fileNames: [],
-                typeAcquisition: {},
-                raw: json,
-                errors: [createCompilerDiagnostic(Diagnostics.Circularity_detected_while_resolving_configuration_Colon_0, [...resolutionStack, resolvedPath].join(" -> "))],
-                wildcardDirectories: {}
-            };
-        }
-
-        let options: CompilerOptions = convertCompilerOptionsFromJsonWorker(json["compilerOptions"], basePath, errors, configFileName);
-        // typingOptions has been deprecated and is only supported for backward compatibility purposes.
-        // It should be removed in future releases - use typeAcquisition instead.
-        const jsonOptions = json["typeAcquisition"] || json["typingOptions"];
-        const typeAcquisition: TypeAcquisition = convertTypeAcquisitionFromJsonWorker(jsonOptions, basePath, errors, configFileName);
-
-        if (json["extends"]) {
-            let [include, exclude, files, baseOptions]: [string[], string[], string[], CompilerOptions] = [undefined, undefined, undefined, {}];
-            if (typeof json["extends"] === "string") {
-                [include, exclude, files, baseOptions] = (tryExtendsName(json["extends"]) || [include, exclude, files, baseOptions]);
-            }
-            else {
-                errors.push(createCompilerDiagnostic(Diagnostics.Compiler_option_0_requires_a_value_of_type_1, "extends", "string"));
-            }
-            if (include && !json["include"]) {
-                json["include"] = include;
-            }
-            if (exclude && !json["exclude"]) {
-                json["exclude"] = exclude;
-            }
-            if (files && !json["files"]) {
-                json["files"] = files;
-            }
-            options = assign({}, baseOptions, options);
-        }
-
-        options = extend(existingOptions, options);
-        options.configFilePath = configFileName;
-
-        const { fileNames, wildcardDirectories } = getFileNames(errors);
-        const compileOnSave = convertCompileOnSaveOptionFromJson(json, basePath, errors);
-
-        return {
-            options,
-            fileNames,
-            typeAcquisition,
-            raw: json,
-            errors,
-            wildcardDirectories,
-            compileOnSave
-        };
-
-        function tryExtendsName(extendedConfig: string): [string[], string[], string[], CompilerOptions] {
-            // If the path isn't a rooted or relative path, don't try to resolve it (we reserve the right to special case module-id like paths in the future)
-            if (!(isRootedDiskPath(extendedConfig) || startsWith(normalizeSlashes(extendedConfig), "./") || startsWith(normalizeSlashes(extendedConfig), "../"))) {
-                errors.push(createCompilerDiagnostic(Diagnostics.A_path_in_an_extends_option_must_be_relative_or_rooted_but_0_is_not, extendedConfig));
-                return;
-            }
-            let extendedConfigPath = toPath(extendedConfig, basePath, getCanonicalFileName);
-            if (!host.fileExists(extendedConfigPath) && !endsWith(extendedConfigPath, ".json")) {
-                extendedConfigPath = `${extendedConfigPath}.json` as Path;
-                if (!host.fileExists(extendedConfigPath)) {
-                    errors.push(createCompilerDiagnostic(Diagnostics.File_0_does_not_exist, extendedConfig));
-                    return;
-                }
-            }
-            const extendedResult = readConfigFile(extendedConfigPath, path => host.readFile(path));
-            if (extendedResult.error) {
-                errors.push(extendedResult.error);
-                return;
-            }
-            const extendedDirname = getDirectoryPath(extendedConfigPath);
-            const relativeDifference = convertToRelativePath(extendedDirname, basePath, getCanonicalFileName);
-            const updatePath: (path: string) => string = path => isRootedDiskPath(path) ? path : combinePaths(relativeDifference, path);
-            // Merge configs (copy the resolution stack so it is never reused between branches in potential diamond-problem scenarios)
-            const result = parseJsonConfigFileContent(extendedResult.config, host, extendedDirname, /*existingOptions*/undefined, getBaseFileName(extendedConfigPath), resolutionStack.concat([resolvedPath]));
-            errors.push(...result.errors);
-            const [include, exclude, files] = map(["include", "exclude", "files"], key => {
-                if (!json[key] && extendedResult.config[key]) {
-                    return map(extendedResult.config[key], updatePath);
-                }
-            });
-            return [include, exclude, files, result.options];
-        }
-
-        function getFileNames(errors: Diagnostic[]): ExpandResult {
-            let fileNames: string[];
-            if (hasProperty(json, "files")) {
-                if (isArray(json["files"])) {
-                    fileNames = <string[]>json["files"];
-                    if (fileNames.length === 0) {
-                        errors.push(createCompilerDiagnostic(Diagnostics.The_files_list_in_config_file_0_is_empty, configFileName || "tsconfig.json"));
-                    }
-                }
-                else {
-                    errors.push(createCompilerDiagnostic(Diagnostics.Compiler_option_0_requires_a_value_of_type_1, "files", "Array"));
-                }
-            }
-
-            let includeSpecs: string[];
-            if (hasProperty(json, "include")) {
-                if (isArray(json["include"])) {
-                    includeSpecs = <string[]>json["include"];
-                }
-                else {
-                    errors.push(createCompilerDiagnostic(Diagnostics.Compiler_option_0_requires_a_value_of_type_1, "include", "Array"));
-                }
-            }
-
-            let excludeSpecs: string[];
-            if (hasProperty(json, "exclude")) {
-                if (isArray(json["exclude"])) {
-                    excludeSpecs = <string[]>json["exclude"];
-                }
-                else {
-                    errors.push(createCompilerDiagnostic(Diagnostics.Compiler_option_0_requires_a_value_of_type_1, "exclude", "Array"));
-                }
-            }
-            else if (hasProperty(json, "excludes")) {
-                errors.push(createCompilerDiagnostic(Diagnostics.Unknown_option_excludes_Did_you_mean_exclude));
-            }
-            else {
-                // If no includes were specified, exclude common package folders and the outDir
-                excludeSpecs = includeSpecs ? [] : ["node_modules", "bower_components", "jspm_packages"];
-
-                const outDir = json["compilerOptions"] && json["compilerOptions"]["outDir"];
-                if (outDir) {
-                    excludeSpecs.push(outDir);
-                }
-            }
-
-            if (fileNames === undefined && includeSpecs === undefined) {
-                includeSpecs = ["**/*"];
-            }
-
-            const result = matchFileNames(fileNames, includeSpecs, excludeSpecs, basePath, options, host, errors, extraFileExtensions);
-
-            if (result.fileNames.length === 0 && !hasProperty(json, "files") && resolutionStack.length === 0) {
-                errors.push(
-                    createCompilerDiagnostic(
-                        Diagnostics.No_inputs_were_found_in_config_file_0_Specified_include_paths_were_1_and_exclude_paths_were_2,
-                        configFileName || "tsconfig.json",
-                        JSON.stringify(includeSpecs || []),
-                        JSON.stringify(excludeSpecs || [])));
-            }
-
-            return result;
-        }
-    }
-
-    export function convertCompileOnSaveOptionFromJson(jsonOption: any, basePath: string, errors: Diagnostic[]): boolean {
-        if (!hasProperty(jsonOption, compileOnSaveCommandLineOption.name)) {
-            return false;
-        }
-        const result = convertJsonOption(compileOnSaveCommandLineOption, jsonOption["compileOnSave"], basePath, errors);
-        if (typeof result === "boolean" && result) {
-            return result;
-        }
-        return false;
-    }
-
-    export function convertCompilerOptionsFromJson(jsonOptions: any, basePath: string, configFileName?: string): { options: CompilerOptions, errors: Diagnostic[] } {
-        const errors: Diagnostic[] = [];
-        const options = convertCompilerOptionsFromJsonWorker(jsonOptions, basePath, errors, configFileName);
-        return { options, errors };
-    }
-
-    export function convertTypeAcquisitionFromJson(jsonOptions: any, basePath: string, configFileName?: string): { options: TypeAcquisition, errors: Diagnostic[] } {
-        const errors: Diagnostic[] = [];
-        const options = convertTypeAcquisitionFromJsonWorker(jsonOptions, basePath, errors, configFileName);
-        return { options, errors };
-    }
-
-    function convertCompilerOptionsFromJsonWorker(jsonOptions: any,
-        basePath: string, errors: Diagnostic[], configFileName?: string): CompilerOptions {
-
-        const options: CompilerOptions = getBaseFileName(configFileName) === "jsconfig.json"
-            ? { allowJs: true, maxNodeModuleJsDepth: 2, allowSyntheticDefaultImports: true, skipLibCheck: true }
-            : {};
-        convertOptionsFromJson(optionDeclarations, jsonOptions, basePath, options, Diagnostics.Unknown_compiler_option_0, errors);
-        return options;
-    }
-
-    function convertTypeAcquisitionFromJsonWorker(jsonOptions: any,
-        basePath: string, errors: Diagnostic[], configFileName?: string): TypeAcquisition {
-
-        const options: TypeAcquisition = { enable: getBaseFileName(configFileName) === "jsconfig.json", include: [], exclude: [] };
-        const typeAcquisition = convertEnableAutoDiscoveryToEnable(jsonOptions);
-        convertOptionsFromJson(typeAcquisitionDeclarations, typeAcquisition, basePath, options, Diagnostics.Unknown_type_acquisition_option_0, errors);
-
-        return options;
-    }
-
-    function convertOptionsFromJson(optionDeclarations: CommandLineOption[], jsonOptions: any, basePath: string,
-        defaultOptions: CompilerOptions | TypeAcquisition, diagnosticMessage: DiagnosticMessage, errors: Diagnostic[]) {
-
-        if (!jsonOptions) {
-            return;
-        }
-
-        const optionNameMap = arrayToMap(optionDeclarations, opt => opt.name);
-
-        for (const id in jsonOptions) {
-            const opt = optionNameMap.get(id);
-            if (opt) {
-                defaultOptions[opt.name] = convertJsonOption(opt, jsonOptions[id], basePath, errors);
-            }
-            else {
-                errors.push(createCompilerDiagnostic(diagnosticMessage, id));
-            }
-        }
-    }
-
-    function convertJsonOption(opt: CommandLineOption, value: any, basePath: string, errors: Diagnostic[]): CompilerOptionsValue {
-        const optType = opt.type;
-        const expectedType = typeof optType === "string" ? optType : "string";
-        if (optType === "list" && isArray(value)) {
-            return convertJsonOptionOfListType(<CommandLineOptionOfListType>opt, value, basePath, errors);
-        }
-        else if (typeof value === expectedType) {
-            if (typeof optType !== "string") {
-                return convertJsonOptionOfCustomType(<CommandLineOptionOfCustomType>opt, value, errors);
-            }
-            else {
-                if (opt.isFilePath) {
-                    value = normalizePath(combinePaths(basePath, value));
-                    if (value === "") {
-                        value = ".";
-                    }
-                }
-            }
-            return value;
-        }
-        else {
-            errors.push(createCompilerDiagnostic(Diagnostics.Compiler_option_0_requires_a_value_of_type_1, opt.name, expectedType));
-        }
-    }
-
-    function convertJsonOptionOfCustomType(opt: CommandLineOptionOfCustomType, value: string, errors: Diagnostic[]) {
-        const key = value.toLowerCase();
-        const val = opt.type.get(key);
-        if (val !== undefined) {
-            return val;
-        }
-        else {
-            errors.push(createCompilerDiagnosticForInvalidCustomType(opt));
-        }
-    }
-
-    function convertJsonOptionOfListType(option: CommandLineOptionOfListType, values: any[], basePath: string, errors: Diagnostic[]): any[] {
-        return filter(map(values, v => convertJsonOption(option.element, v, basePath, errors)), v => !!v);
-    }
-
-    function trimString(s: string) {
-        return typeof s.trim === "function" ? s.trim() : s.replace(/^[\s]+|[\s]+$/g, "");
-    }
-
-    /**
-     * Tests for a path that ends in a recursive directory wildcard.
-     * Matches **, \**, **\, and \**\, but not a**b.
-     *
-     * NOTE: used \ in place of / above to avoid issues with multiline comments.
-     *
-     * Breakdown:
-     *  (^|\/)      # matches either the beginning of the string or a directory separator.
-     *  \*\*        # matches the recursive directory wildcard "**".
-     *  \/?$        # matches an optional trailing directory separator at the end of the string.
-     */
-    const invalidTrailingRecursionPattern = /(^|\/)\*\*\/?$/;
-
-    /**
-     * Tests for a path with multiple recursive directory wildcards.
-     * Matches **\** and **\a\**, but not **\a**b.
-     *
-     * NOTE: used \ in place of / above to avoid issues with multiline comments.
-     *
-     * Breakdown:
-     *  (^|\/)      # matches either the beginning of the string or a directory separator.
-     *  \*\*\/      # matches a recursive directory wildcard "**" followed by a directory separator.
-     *  (.*\/)?     # optionally matches any number of characters followed by a directory separator.
-     *  \*\*        # matches a recursive directory wildcard "**"
-     *  ($|\/)      # matches either the end of the string or a directory separator.
-     */
-    const invalidMultipleRecursionPatterns = /(^|\/)\*\*\/(.*\/)?\*\*($|\/)/;
-
-    /**
-     * Tests for a path where .. appears after a recursive directory wildcard.
-     * Matches **\..\*, **\a\..\*, and **\.., but not ..\**\*
-     *
-     * NOTE: used \ in place of / above to avoid issues with multiline comments.
-     *
-     * Breakdown:
-     *  (^|\/)      # matches either the beginning of the string or a directory separator.
-     *  \*\*\/      # matches a recursive directory wildcard "**" followed by a directory separator.
-     *  (.*\/)?     # optionally matches any number of characters followed by a directory separator.
-     *  \.\.        # matches a parent directory path component ".."
-     *  ($|\/)      # matches either the end of the string or a directory separator.
-     */
-    const invalidDotDotAfterRecursiveWildcardPattern = /(^|\/)\*\*\/(.*\/)?\.\.($|\/)/;
-
-    /**
-     * Tests for a path containing a wildcard character in a directory component of the path.
-     * Matches \*\, \?\, and \a*b\, but not \a\ or \a\*.
-     *
-     * NOTE: used \ in place of / above to avoid issues with multiline comments.
-     *
-     * Breakdown:
-     *  \/          # matches a directory separator.
-     *  [^/]*?      # matches any number of characters excluding directory separators (non-greedy).
-     *  [*?]        # matches either a wildcard character (* or ?)
-     *  [^/]*       # matches any number of characters excluding directory separators (greedy).
-     *  \/          # matches a directory separator.
-     */
-    const watchRecursivePattern = /\/[^/]*?[*?][^/]*\//;
-
-    /**
-     * Matches the portion of a wildcard path that does not contain wildcards.
-     * Matches \a of \a\*, or \a\b\c of \a\b\c\?\d.
-     *
-     * NOTE: used \ in place of / above to avoid issues with multiline comments.
-     *
-     * Breakdown:
-     *  ^                   # matches the beginning of the string
-     *  [^*?]*              # matches any number of non-wildcard characters
-     *  (?=\/[^/]*[*?])     # lookahead that matches a directory separator followed by
-     *                      # a path component that contains at least one wildcard character (* or ?).
-     */
-    const wildcardDirectoryPattern = /^[^*?]*(?=\/[^/]*[*?])/;
-
-    /**
-     * Expands an array of file specifications.
-     *
-     * @param fileNames The literal file names to include.
-     * @param include The wildcard file specifications to include.
-     * @param exclude The wildcard file specifications to exclude.
-     * @param basePath The base path for any relative file specifications.
-     * @param options Compiler options.
-     * @param host The host used to resolve files and directories.
-     * @param errors An array for diagnostic reporting.
-     */
-    function matchFileNames(fileNames: string[], include: string[], exclude: string[], basePath: string, options: CompilerOptions, host: ParseConfigHost, errors: Diagnostic[], extraFileExtensions: JsFileExtensionInfo[]): ExpandResult {
-        basePath = normalizePath(basePath);
-
-        // The exclude spec list is converted into a regular expression, which allows us to quickly
-        // test whether a file or directory should be excluded before recursively traversing the
-        // file system.
-        const keyMapper = host.useCaseSensitiveFileNames ? caseSensitiveKeyMapper : caseInsensitiveKeyMapper;
-
-        // Literal file names (provided via the "files" array in tsconfig.json) are stored in a
-        // file map with a possibly case insensitive key. We use this map later when when including
-        // wildcard paths.
-        const literalFileMap = createMap<string>();
-
-        // Wildcard paths (provided via the "includes" array in tsconfig.json) are stored in a
-        // file map with a possibly case insensitive key. We use this map to store paths matched
-        // via wildcard, and to handle extension priority.
-        const wildcardFileMap = createMap<string>();
-
-        if (include) {
-            include = validateSpecs(include, errors, /*allowTrailingRecursion*/ false);
-        }
-
-        if (exclude) {
-            exclude = validateSpecs(exclude, errors, /*allowTrailingRecursion*/ true);
-        }
-
-        // Wildcard directories (provided as part of a wildcard path) are stored in a
-        // file map that marks whether it was a regular wildcard match (with a `*` or `?` token),
-        // or a recursive directory. This information is used by filesystem watchers to monitor for
-        // new entries in these paths.
-        const wildcardDirectories = getWildcardDirectories(include, exclude, basePath, host.useCaseSensitiveFileNames);
-
-        // Rather than requery this for each file and filespec, we query the supported extensions
-        // once and store it on the expansion context.
-        const supportedExtensions = getSupportedExtensions(options, extraFileExtensions);
-
-        // Literal files are always included verbatim. An "include" or "exclude" specification cannot
-        // remove a literal file.
-        if (fileNames) {
-            for (const fileName of fileNames) {
-                const file = combinePaths(basePath, fileName);
-                literalFileMap.set(keyMapper(file), file);
-            }
-        }
-
-        if (include && include.length > 0) {
-            for (const file of host.readDirectory(basePath, supportedExtensions, exclude, include)) {
-                // If we have already included a literal or wildcard path with a
-                // higher priority extension, we should skip this file.
-                //
-                // This handles cases where we may encounter both <file>.ts and
-                // <file>.d.ts (or <file>.js if "allowJs" is enabled) in the same
-                // directory when they are compilation outputs.
-                if (hasFileWithHigherPriorityExtension(file, literalFileMap, wildcardFileMap, supportedExtensions, keyMapper)) {
-                    continue;
-                }
-
-                // We may have included a wildcard path with a lower priority
-                // extension due to the user-defined order of entries in the
-                // "include" array. If there is a lower priority extension in the
-                // same directory, we should remove it.
-                removeWildcardFilesWithLowerPriorityExtension(file, wildcardFileMap, supportedExtensions, keyMapper);
-
-                const key = keyMapper(file);
-                if (!literalFileMap.has(key) && !wildcardFileMap.has(key)) {
-                    wildcardFileMap.set(key, file);
-                }
-            }
-        }
-
-        const literalFiles = arrayFrom(literalFileMap.values());
-        const wildcardFiles = arrayFrom(wildcardFileMap.values());
-        return {
-            fileNames: literalFiles.concat(wildcardFiles),
-            wildcardDirectories
-        };
-    }
-
-    function validateSpecs(specs: string[], errors: Diagnostic[], allowTrailingRecursion: boolean) {
-        const validSpecs: string[] = [];
-        for (const spec of specs) {
-            if (!allowTrailingRecursion && invalidTrailingRecursionPattern.test(spec)) {
-                errors.push(createCompilerDiagnostic(Diagnostics.File_specification_cannot_end_in_a_recursive_directory_wildcard_Asterisk_Asterisk_Colon_0, spec));
-            }
-            else if (invalidMultipleRecursionPatterns.test(spec)) {
-                errors.push(createCompilerDiagnostic(Diagnostics.File_specification_cannot_contain_multiple_recursive_directory_wildcards_Asterisk_Asterisk_Colon_0, spec));
-            }
-            else if (invalidDotDotAfterRecursiveWildcardPattern.test(spec)) {
-                errors.push(createCompilerDiagnostic(Diagnostics.File_specification_cannot_contain_a_parent_directory_that_appears_after_a_recursive_directory_wildcard_Asterisk_Asterisk_Colon_0, spec));
-            }
-            else {
-                validSpecs.push(spec);
-            }
-        }
-
-        return validSpecs;
-    }
-
-    /**
-     * Gets directories in a set of include patterns that should be watched for changes.
-     */
-    function getWildcardDirectories(include: string[], exclude: string[], path: string, useCaseSensitiveFileNames: boolean): MapLike<WatchDirectoryFlags> {
-        // We watch a directory recursively if it contains a wildcard anywhere in a directory segment
-        // of the pattern:
-        //
-        //  /a/b/**/d   - Watch /a/b recursively to catch changes to any d in any subfolder recursively
-        //  /a/b/*/d    - Watch /a/b recursively to catch any d in any immediate subfolder, even if a new subfolder is added
-        //  /a/b        - Watch /a/b recursively to catch changes to anything in any recursive subfoler
-        //
-        // We watch a directory without recursion if it contains a wildcard in the file segment of
-        // the pattern:
-        //
-        //  /a/b/*      - Watch /a/b directly to catch any new file
-        //  /a/b/a?z    - Watch /a/b directly to catch any new file matching a?z
-        const rawExcludeRegex = getRegularExpressionForWildcard(exclude, path, "exclude");
-        const excludeRegex = rawExcludeRegex && new RegExp(rawExcludeRegex, useCaseSensitiveFileNames ? "" : "i");
-        const wildcardDirectories: ts.MapLike<WatchDirectoryFlags> = {};
-        if (include !== undefined) {
-            const recursiveKeys: string[] = [];
-            for (const file of include) {
-                const spec = normalizePath(combinePaths(path, file));
-                if (excludeRegex && excludeRegex.test(spec)) {
-                    continue;
-                }
-
-                const match = getWildcardDirectoryFromSpec(spec, useCaseSensitiveFileNames);
-                if (match) {
-                    const { key, flags } = match;
-                    const existingFlags = wildcardDirectories[key];
-                    if (existingFlags === undefined || existingFlags < flags) {
-                        wildcardDirectories[key] = flags;
-                        if (flags === WatchDirectoryFlags.Recursive) {
-                            recursiveKeys.push(key);
-                        }
-                    }
-                }
-            }
-
-            // Remove any subpaths under an existing recursively watched directory.
-            for (const key in wildcardDirectories) if (hasProperty(wildcardDirectories, key)) {
-                for (const recursiveKey of recursiveKeys) {
-                    if (key !== recursiveKey && containsPath(recursiveKey, key, path, !useCaseSensitiveFileNames)) {
-                        delete wildcardDirectories[key];
-                    }
-                }
-            };
-        }
-
-        return wildcardDirectories;
-    }
-
-    function getWildcardDirectoryFromSpec(spec: string, useCaseSensitiveFileNames: boolean): { key: string, flags: WatchDirectoryFlags } | undefined {
-        const match = wildcardDirectoryPattern.exec(spec);
-        if (match) {
-            return {
-                key: useCaseSensitiveFileNames ? match[0] : match[0].toLowerCase(),
-                flags: watchRecursivePattern.test(spec) ? WatchDirectoryFlags.Recursive : WatchDirectoryFlags.None
-            };
-        }
-        if (isImplicitGlob(spec)) {
-            return { key: spec, flags: WatchDirectoryFlags.Recursive };
-        }
-        return undefined;
-    }
-
-    /**
-     * Determines whether a literal or wildcard file has already been included that has a higher
-     * extension priority.
-     *
-     * @param file The path to the file.
-     * @param extensionPriority The priority of the extension.
-     * @param context The expansion context.
-     */
-    function hasFileWithHigherPriorityExtension(file: string, literalFiles: Map<string>, wildcardFiles: Map<string>, extensions: string[], keyMapper: (value: string) => string) {
-        const extensionPriority = getExtensionPriority(file, extensions);
-        const adjustedExtensionPriority = adjustExtensionPriority(extensionPriority, extensions);
-        for (let i = ExtensionPriority.Highest; i < adjustedExtensionPriority; i++) {
-            const higherPriorityExtension = extensions[i];
-            const higherPriorityPath = keyMapper(changeExtension(file, higherPriorityExtension));
-            if (literalFiles.has(higherPriorityPath) || wildcardFiles.has(higherPriorityPath)) {
-                return true;
-            }
-        }
-
-        return false;
-    }
-
-    /**
-     * Removes files included via wildcard expansion with a lower extension priority that have
-     * already been included.
-     *
-     * @param file The path to the file.
-     * @param extensionPriority The priority of the extension.
-     * @param context The expansion context.
-     */
-    function removeWildcardFilesWithLowerPriorityExtension(file: string, wildcardFiles: Map<string>, extensions: string[], keyMapper: (value: string) => string) {
-        const extensionPriority = getExtensionPriority(file, extensions);
-        const nextExtensionPriority = getNextLowestExtensionPriority(extensionPriority, extensions);
-        for (let i = nextExtensionPriority; i < extensions.length; i++) {
-            const lowerPriorityExtension = extensions[i];
-            const lowerPriorityPath = keyMapper(changeExtension(file, lowerPriorityExtension));
-            wildcardFiles.delete(lowerPriorityPath);
-        }
-    }
-
-    /**
-     * Gets a case sensitive key.
-     *
-     * @param key The original key.
-     */
-    function caseSensitiveKeyMapper(key: string) {
-        return key;
-    }
-
-    /**
-     * Gets a case insensitive key.
-     *
-     * @param key The original key.
-     */
-    function caseInsensitiveKeyMapper(key: string) {
-        return key.toLowerCase();
-    }
+/// <reference path="sys.ts"/>
+/// <reference path="types.ts"/>
+/// <reference path="core.ts"/>
+/// <reference path="diagnosticInformationMap.generated.ts"/>
+/// <reference path="scanner.ts"/>
+
+namespace ts {
+    /* @internal */
+    export const compileOnSaveCommandLineOption: CommandLineOption = { name: "compileOnSave", type: "boolean" };
+    /* @internal */
+    export const optionDeclarations: CommandLineOption[] = [
+        // CommandLine only options
+        {
+            name: "help",
+            shortName: "h",
+            type: "boolean",
+            showInSimplifiedHelpView: true,
+            category: Diagnostics.Command_line_Options,
+            description: Diagnostics.Print_this_message,
+        },
+        {
+            name: "help",
+            shortName: "?",
+            type: "boolean"
+        },
+        {
+            name: "all",
+            type: "boolean",
+            showInSimplifiedHelpView: true,
+            category: Diagnostics.Command_line_Options,
+            description: Diagnostics.Show_all_compiler_options,
+        },
+        {
+            name: "version",
+            shortName: "v",
+            type: "boolean",
+            showInSimplifiedHelpView: true,
+            category: Diagnostics.Command_line_Options,
+            description: Diagnostics.Print_the_compiler_s_version,
+        },
+        {
+            name: "init",
+            type: "boolean",
+            showInSimplifiedHelpView: true,
+            category: Diagnostics.Command_line_Options,
+            description: Diagnostics.Initializes_a_TypeScript_project_and_creates_a_tsconfig_json_file,
+        },
+        {
+            name: "project",
+            shortName: "p",
+            type: "string",
+            isFilePath: true,
+            showInSimplifiedHelpView: true,
+            category: Diagnostics.Command_line_Options,
+            paramType: Diagnostics.FILE_OR_DIRECTORY,
+            description: Diagnostics.Compile_the_project_given_the_path_to_its_configuration_file_or_to_a_folder_with_a_tsconfig_json,
+        },
+        {
+            name: "pretty",
+            type: "boolean",
+            showInSimplifiedHelpView: true,
+            category: Diagnostics.Command_line_Options,
+            description: Diagnostics.Stylize_errors_and_messages_using_color_and_context_experimental
+        },
+        {
+            name: "watch",
+            shortName: "w",
+            type: "boolean",
+            showInSimplifiedHelpView: true,
+            category: Diagnostics.Command_line_Options,
+            description: Diagnostics.Watch_input_files,
+        },
+
+        // Basic
+        {
+            name: "target",
+            shortName: "t",
+            type: createMapFromTemplate({
+                "es3": ScriptTarget.ES3,
+                "es5": ScriptTarget.ES5,
+                "es6": ScriptTarget.ES2015,
+                "es2015": ScriptTarget.ES2015,
+                "es2016": ScriptTarget.ES2016,
+                "es2017": ScriptTarget.ES2017,
+                "esnext": ScriptTarget.ESNext,
+            }),
+            paramType: Diagnostics.VERSION,
+            showInSimplifiedHelpView: true,
+            category: Diagnostics.Basic_Options,
+            description: Diagnostics.Specify_ECMAScript_target_version_Colon_ES3_default_ES5_ES2015_ES2016_ES2017_or_ESNEXT,
+        },
+        {
+            name: "module",
+            shortName: "m",
+            type: createMapFromTemplate({
+                "none": ModuleKind.None,
+                "commonjs": ModuleKind.CommonJS,
+                "amd": ModuleKind.AMD,
+                "system": ModuleKind.System,
+                "umd": ModuleKind.UMD,
+                "es6": ModuleKind.ES2015,
+                "es2015": ModuleKind.ES2015,
+            }),
+            paramType: Diagnostics.KIND,
+            showInSimplifiedHelpView: true,
+            category: Diagnostics.Basic_Options,
+            description: Diagnostics.Specify_module_code_generation_Colon_commonjs_amd_system_umd_or_es2015,
+        },
+        {
+            name: "lib",
+            type: "list",
+            element: {
+                name: "lib",
+                type: createMapFromTemplate({
+                    // JavaScript only
+                    "es5": "lib.es5.d.ts",
+                    "es6": "lib.es2015.d.ts",
+                    "es2015": "lib.es2015.d.ts",
+                    "es7": "lib.es2016.d.ts",
+                    "es2016": "lib.es2016.d.ts",
+                    "es2017": "lib.es2017.d.ts",
+                    "esnext": "lib.esnext.d.ts",
+                    // Host only
+                    "dom": "lib.dom.d.ts",
+                    "dom.iterable": "lib.dom.iterable.d.ts",
+                    "webworker": "lib.webworker.d.ts",
+                    "scripthost": "lib.scripthost.d.ts",
+                    // ES2015 Or ESNext By-feature options
+                    "es2015.core": "lib.es2015.core.d.ts",
+                    "es2015.collection": "lib.es2015.collection.d.ts",
+                    "es2015.generator": "lib.es2015.generator.d.ts",
+                    "es2015.iterable": "lib.es2015.iterable.d.ts",
+                    "es2015.promise": "lib.es2015.promise.d.ts",
+                    "es2015.proxy": "lib.es2015.proxy.d.ts",
+                    "es2015.reflect": "lib.es2015.reflect.d.ts",
+                    "es2015.symbol": "lib.es2015.symbol.d.ts",
+                    "es2015.symbol.wellknown": "lib.es2015.symbol.wellknown.d.ts",
+                    "es2016.array.include": "lib.es2016.array.include.d.ts",
+                    "es2017.object": "lib.es2017.object.d.ts",
+                    "es2017.sharedmemory": "lib.es2017.sharedmemory.d.ts",
+                    "es2017.string": "lib.es2017.string.d.ts",
+                    "esnext.asynciterable": "lib.esnext.asynciterable.d.ts",
+                }),
+            },
+            showInSimplifiedHelpView: true,
+            category: Diagnostics.Basic_Options,
+            description: Diagnostics.Specify_library_files_to_be_included_in_the_compilation_Colon
+        },
+        {
+            name: "allowJs",
+            type: "boolean",
+            showInSimplifiedHelpView: true,
+            category: Diagnostics.Basic_Options,
+            description: Diagnostics.Allow_javascript_files_to_be_compiled
+        },
+        {
+            name: "checkJs",
+            type: "boolean",
+            category: Diagnostics.Basic_Options,
+            description: Diagnostics.Report_errors_in_js_files
+        },
+        {
+            name: "jsx",
+            type: createMapFromTemplate({
+                "preserve": JsxEmit.Preserve,
+                "react-native": JsxEmit.ReactNative,
+                "react": JsxEmit.React
+            }),
+            paramType: Diagnostics.KIND,
+            showInSimplifiedHelpView: true,
+            category: Diagnostics.Basic_Options,
+            description: Diagnostics.Specify_JSX_code_generation_Colon_preserve_react_native_or_react,
+        },
+        {
+            name: "declaration",
+            shortName: "d",
+            type: "boolean",
+            showInSimplifiedHelpView: true,
+            category: Diagnostics.Basic_Options,
+            description: Diagnostics.Generates_corresponding_d_ts_file,
+        },
+        {
+            name: "sourceMap",
+            type: "boolean",
+            showInSimplifiedHelpView: true,
+            category: Diagnostics.Basic_Options,
+            description: Diagnostics.Generates_corresponding_map_file,
+        },
+        {
+            name: "outFile",
+            type: "string",
+            isFilePath: true,
+            paramType: Diagnostics.FILE,
+            showInSimplifiedHelpView: true,
+            category: Diagnostics.Basic_Options,
+            description: Diagnostics.Concatenate_and_emit_output_to_single_file,
+        },
+        {
+            name: "outDir",
+            type: "string",
+            isFilePath: true,
+            paramType: Diagnostics.DIRECTORY,
+            showInSimplifiedHelpView: true,
+            category: Diagnostics.Basic_Options,
+            description: Diagnostics.Redirect_output_structure_to_the_directory,
+        },
+        {
+            name: "rootDir",
+            type: "string",
+            isFilePath: true,
+            paramType: Diagnostics.LOCATION,
+            category: Diagnostics.Basic_Options,
+            description: Diagnostics.Specify_the_root_directory_of_input_files_Use_to_control_the_output_directory_structure_with_outDir,
+        },
+        {
+            name: "removeComments",
+            type: "boolean",
+            showInSimplifiedHelpView: true,
+            category: Diagnostics.Basic_Options,
+            description: Diagnostics.Do_not_emit_comments_to_output,
+        },
+        {
+            name: "noEmit",
+            type: "boolean",
+            showInSimplifiedHelpView: true,
+            category: Diagnostics.Basic_Options,
+            description: Diagnostics.Do_not_emit_outputs,
+        },
+        {
+            name: "importHelpers",
+            type: "boolean",
+            category: Diagnostics.Basic_Options,
+            description: Diagnostics.Import_emit_helpers_from_tslib
+        },
+        {
+            name: "downlevelIteration",
+            type: "boolean",
+            category: Diagnostics.Basic_Options,
+            description: Diagnostics.Provide_full_support_for_iterables_in_for_of_spread_and_destructuring_when_targeting_ES5_or_ES3
+        },
+        {
+            name: "isolatedModules",
+            type: "boolean",
+            category: Diagnostics.Basic_Options,
+            description: Diagnostics.Transpile_each_file_as_a_separate_module_similar_to_ts_transpileModule
+        },
+
+        // Strict Type Checks
+        {
+            name: "strict",
+            type: "boolean",
+            showInSimplifiedHelpView: true,
+            category: Diagnostics.Strict_Type_Checking_Options,
+            description: Diagnostics.Enable_all_strict_type_checking_options
+        },
+        {
+            name: "noImplicitAny",
+            type: "boolean",
+            showInSimplifiedHelpView: true,
+            category: Diagnostics.Strict_Type_Checking_Options,
+            description: Diagnostics.Raise_error_on_expressions_and_declarations_with_an_implied_any_type,
+        },
+        {
+            name: "strictNullChecks",
+            type: "boolean",
+            showInSimplifiedHelpView: true,
+            category: Diagnostics.Strict_Type_Checking_Options,
+            description: Diagnostics.Enable_strict_null_checks
+        },
+        {
+            name: "noImplicitThis",
+            type: "boolean",
+            showInSimplifiedHelpView: true,
+            category: Diagnostics.Strict_Type_Checking_Options,
+            description: Diagnostics.Raise_error_on_this_expressions_with_an_implied_any_type,
+        },
+        {
+            name: "alwaysStrict",
+            type: "boolean",
+            showInSimplifiedHelpView: true,
+            category: Diagnostics.Strict_Type_Checking_Options,
+            description: Diagnostics.Parse_in_strict_mode_and_emit_use_strict_for_each_source_file
+        },
+
+        // Additional Checks
+        {
+            name: "noUnusedLocals",
+            type: "boolean",
+            showInSimplifiedHelpView: true,
+            category: Diagnostics.Additional_Checks,
+            description: Diagnostics.Report_errors_on_unused_locals,
+        },
+        {
+            name: "noUnusedParameters",
+            type: "boolean",
+            showInSimplifiedHelpView: true,
+            category: Diagnostics.Additional_Checks,
+            description: Diagnostics.Report_errors_on_unused_parameters,
+        },
+        {
+            name: "noImplicitReturns",
+            type: "boolean",
+            showInSimplifiedHelpView: true,
+            category: Diagnostics.Additional_Checks,
+            description: Diagnostics.Report_error_when_not_all_code_paths_in_function_return_a_value
+        },
+        {
+            name: "noFallthroughCasesInSwitch",
+            type: "boolean",
+            showInSimplifiedHelpView: true,
+            category: Diagnostics.Additional_Checks,
+            description: Diagnostics.Report_errors_for_fallthrough_cases_in_switch_statement
+        },
+
+        // Module Resolution
+        {
+            name: "moduleResolution",
+            type: createMapFromTemplate({
+                "node": ModuleResolutionKind.NodeJs,
+                "classic": ModuleResolutionKind.Classic,
+            }),
+            paramType: Diagnostics.STRATEGY,
+            category: Diagnostics.Module_Resolution_Options,
+            description: Diagnostics.Specify_module_resolution_strategy_Colon_node_Node_js_or_classic_TypeScript_pre_1_6,
+        },
+        {
+            name: "baseUrl",
+            type: "string",
+            isFilePath: true,
+            category: Diagnostics.Module_Resolution_Options,
+            description: Diagnostics.Base_directory_to_resolve_non_absolute_module_names
+        },
+        {
+            // this option can only be specified in tsconfig.json
+            // use type = object to copy the value as-is
+            name: "paths",
+            type: "object",
+            isTSConfigOnly: true,
+            category: Diagnostics.Module_Resolution_Options,
+            description: Diagnostics.A_series_of_entries_which_re_map_imports_to_lookup_locations_relative_to_the_baseUrl
+
+        },
+        {
+            // this option can only be specified in tsconfig.json
+            // use type = object to copy the value as-is
+            name: "rootDirs",
+            type: "list",
+            isTSConfigOnly: true,
+            element: {
+                name: "rootDirs",
+                type: "string",
+                isFilePath: true
+            },
+            category: Diagnostics.Module_Resolution_Options,
+            description: Diagnostics.List_of_root_folders_whose_combined_content_represents_the_structure_of_the_project_at_runtime
+        },
+        {
+            name: "typeRoots",
+            type: "list",
+            element: {
+                name: "typeRoots",
+                type: "string",
+                isFilePath: true
+            },
+            category: Diagnostics.Module_Resolution_Options,
+            description: Diagnostics.List_of_folders_to_include_type_definitions_from
+        },
+        {
+            name: "types",
+            type: "list",
+            element: {
+                name: "types",
+                type: "string"
+            },
+            showInSimplifiedHelpView: true,
+            category: Diagnostics.Module_Resolution_Options,
+            description: Diagnostics.Type_declaration_files_to_be_included_in_compilation
+        },
+        {
+            name: "allowSyntheticDefaultImports",
+            type: "boolean",
+            category: Diagnostics.Module_Resolution_Options,
+            description: Diagnostics.Allow_default_imports_from_modules_with_no_default_export_This_does_not_affect_code_emit_just_typechecking
+        },
+
+        // Source Maps
+        {
+            name: "sourceRoot",
+            type: "string",
+            isFilePath: true,
+            paramType: Diagnostics.LOCATION,
+            category: Diagnostics.Source_Map_Options,
+            description: Diagnostics.Specify_the_location_where_debugger_should_locate_TypeScript_files_instead_of_source_locations,
+        },
+        {
+            name: "mapRoot",
+            type: "string",
+            isFilePath: true,
+            paramType: Diagnostics.LOCATION,
+            category: Diagnostics.Source_Map_Options,
+            description: Diagnostics.Specify_the_location_where_debugger_should_locate_map_files_instead_of_generated_locations,
+        },
+        {
+            name: "inlineSourceMap",
+            type: "boolean",
+            category: Diagnostics.Source_Map_Options,
+            description: Diagnostics.Emit_a_single_file_with_source_maps_instead_of_having_a_separate_file
+        },
+        {
+            name: "inlineSources",
+            type: "boolean",
+            category: Diagnostics.Source_Map_Options,
+            description: Diagnostics.Emit_the_source_alongside_the_sourcemaps_within_a_single_file_requires_inlineSourceMap_or_sourceMap_to_be_set
+        },
+
+        // Experimental
+        {
+            name: "experimentalDecorators",
+            type: "boolean",
+            category: Diagnostics.Experimental_Options,
+            description: Diagnostics.Enables_experimental_support_for_ES7_decorators
+        },
+        {
+            name: "emitDecoratorMetadata",
+            type: "boolean",
+            category: Diagnostics.Experimental_Options,
+            description: Diagnostics.Enables_experimental_support_for_emitting_type_metadata_for_decorators
+        },
+
+        // Advanced
+        {
+            name: "jsxFactory",
+            type: "string",
+            category: Diagnostics.Advanced_Options,
+            description: Diagnostics.Specify_the_JSX_factory_function_to_use_when_targeting_react_JSX_emit_e_g_React_createElement_or_h
+        },
+        {
+            name: "diagnostics",
+            type: "boolean",
+            category: Diagnostics.Advanced_Options,
+            description: Diagnostics.Show_diagnostic_information
+        },
+        {
+            name: "extendedDiagnostics",
+            type: "boolean",
+            category: Diagnostics.Advanced_Options,
+            description: Diagnostics.Show_verbose_diagnostic_information
+        },
+        {
+            name: "traceResolution",
+            type: "boolean",
+            category: Diagnostics.Advanced_Options,
+            description: Diagnostics.Enable_tracing_of_the_name_resolution_process
+        },
+        {
+            name: "listFiles",
+            type: "boolean",
+            category: Diagnostics.Advanced_Options,
+            description: Diagnostics.Print_names_of_files_part_of_the_compilation
+        },
+        {
+            name: "listEmittedFiles",
+            type: "boolean",
+            category: Diagnostics.Advanced_Options,
+            description: Diagnostics.Print_names_of_generated_files_part_of_the_compilation
+        },
+
+        {
+            name: "out",
+            type: "string",
+            isFilePath: false, // This is intentionally broken to support compatability with existing tsconfig files
+            // for correct behaviour, please use outFile
+            category: Diagnostics.Advanced_Options,
+            paramType: Diagnostics.FILE,
+            description: Diagnostics.Deprecated_Use_outFile_instead_Concatenate_and_emit_output_to_single_file,
+        },
+        {
+            name: "reactNamespace",
+            type: "string",
+            category: Diagnostics.Advanced_Options,
+            description: Diagnostics.Deprecated_Use_jsxFactory_instead_Specify_the_object_invoked_for_createElement_when_targeting_react_JSX_emit
+        },
+        {
+            name: "skipDefaultLibCheck",
+            type: "boolean",
+            category: Diagnostics.Advanced_Options,
+            description: Diagnostics.Deprecated_Use_skipLibCheck_instead_Skip_type_checking_of_default_library_declaration_files
+        },
+        {
+            name: "charset",
+            type: "string",
+            category: Diagnostics.Advanced_Options,
+            description: Diagnostics.The_character_set_of_the_input_files
+        },
+        {
+            name: "emitBOM",
+            type: "boolean",
+            category: Diagnostics.Advanced_Options,
+            description: Diagnostics.Emit_a_UTF_8_Byte_Order_Mark_BOM_in_the_beginning_of_output_files
+        },
+        {
+            name: "locale",
+            type: "string",
+            category: Diagnostics.Advanced_Options,
+            description: Diagnostics.The_locale_used_when_displaying_messages_to_the_user_e_g_en_us
+        },
+        {
+            name: "newLine",
+            type: createMapFromTemplate({
+                "crlf": NewLineKind.CarriageReturnLineFeed,
+                "lf": NewLineKind.LineFeed
+            }),
+            paramType: Diagnostics.NEWLINE,
+            category: Diagnostics.Advanced_Options,
+            description: Diagnostics.Specify_the_end_of_line_sequence_to_be_used_when_emitting_files_Colon_CRLF_dos_or_LF_unix,
+        },
+        {
+            name: "noErrorTruncation",
+            type: "boolean",
+            category: Diagnostics.Advanced_Options,
+            description: Diagnostics.Do_not_truncate_error_messages
+        },
+        {
+            name: "noLib",
+            type: "boolean",
+            category: Diagnostics.Advanced_Options,
+            description: Diagnostics.Do_not_include_the_default_library_file_lib_d_ts
+        },
+        {
+            name: "noResolve",
+            type: "boolean",
+            category: Diagnostics.Advanced_Options,
+            description: Diagnostics.Do_not_add_triple_slash_references_or_imported_modules_to_the_list_of_compiled_files
+        },
+        {
+            name: "stripInternal",
+            type: "boolean",
+            category: Diagnostics.Advanced_Options,
+            description: Diagnostics.Do_not_emit_declarations_for_code_that_has_an_internal_annotation,
+        },
+        {
+            name: "disableSizeLimit",
+            type: "boolean",
+            category: Diagnostics.Advanced_Options,
+            description: Diagnostics.Disable_size_limitations_on_JavaScript_projects
+        },
+        {
+            name: "noImplicitUseStrict",
+            type: "boolean",
+            category: Diagnostics.Advanced_Options,
+            description: Diagnostics.Do_not_emit_use_strict_directives_in_module_output
+        },
+        {
+            name: "noEmitHelpers",
+            type: "boolean",
+            category: Diagnostics.Advanced_Options,
+            description: Diagnostics.Do_not_generate_custom_helper_functions_like_extends_in_compiled_output
+        },
+        {
+            name: "noEmitOnError",
+            type: "boolean",
+            category: Diagnostics.Advanced_Options,
+            description: Diagnostics.Do_not_emit_outputs_if_any_errors_were_reported,
+        },
+        {
+            name: "preserveConstEnums",
+            type: "boolean",
+            category: Diagnostics.Advanced_Options,
+            description: Diagnostics.Do_not_erase_const_enum_declarations_in_generated_code
+        },
+        {
+            name: "declarationDir",
+            type: "string",
+            isFilePath: true,
+            paramType: Diagnostics.DIRECTORY,
+            category: Diagnostics.Advanced_Options,
+            description: Diagnostics.Output_directory_for_generated_declaration_files
+        },
+        {
+            name: "skipLibCheck",
+            type: "boolean",
+            category: Diagnostics.Advanced_Options,
+            description: Diagnostics.Skip_type_checking_of_declaration_files,
+        },
+        {
+            name: "allowUnusedLabels",
+            type: "boolean",
+            category: Diagnostics.Advanced_Options,
+            description: Diagnostics.Do_not_report_errors_on_unused_labels
+        },
+        {
+            name: "allowUnreachableCode",
+            type: "boolean",
+            category: Diagnostics.Advanced_Options,
+            description: Diagnostics.Do_not_report_errors_on_unreachable_code
+        },
+        {
+            name: "suppressExcessPropertyErrors",
+            type: "boolean",
+            category: Diagnostics.Advanced_Options,
+            description: Diagnostics.Suppress_excess_property_checks_for_object_literals,
+        },
+        {
+            name: "suppressImplicitAnyIndexErrors",
+            type: "boolean",
+            category: Diagnostics.Advanced_Options,
+            description: Diagnostics.Suppress_noImplicitAny_errors_for_indexing_objects_lacking_index_signatures,
+        },
+        {
+            name: "forceConsistentCasingInFileNames",
+            type: "boolean",
+            category: Diagnostics.Advanced_Options,
+            description: Diagnostics.Disallow_inconsistently_cased_references_to_the_same_file
+        },
+        {
+            name: "maxNodeModuleJsDepth",
+            type: "number",
+            category: Diagnostics.Advanced_Options,
+            description: Diagnostics.The_maximum_dependency_depth_to_search_under_node_modules_and_load_JavaScript_files
+        },
+        {
+            // A list of plugins to load in the language service
+            name: "plugins",
+            type: "list",
+            isTSConfigOnly: true,
+            element: {
+                name: "plugin",
+                type: "object"
+            },
+            description: Diagnostics.List_of_language_service_plugins
+        }
+    ];
+
+    /* @internal */
+    export let typeAcquisitionDeclarations: CommandLineOption[] = [
+        {
+            /* @deprecated typingOptions.enableAutoDiscovery
+             * Use typeAcquisition.enable instead.
+             */
+            name: "enableAutoDiscovery",
+            type: "boolean",
+        },
+        {
+            name: "enable",
+            type: "boolean",
+        },
+        {
+            name: "include",
+            type: "list",
+            element: {
+                name: "include",
+                type: "string"
+            }
+        },
+        {
+            name: "exclude",
+            type: "list",
+            element: {
+                name: "exclude",
+                type: "string"
+            }
+        }
+    ];
+
+    /* @internal */
+    export interface OptionNameMap {
+        optionNameMap: Map<CommandLineOption>;
+        shortOptionNames: Map<string>;
+    }
+
+    /* @internal */
+    export const defaultInitCompilerOptions: CompilerOptions = {
+        module: ModuleKind.CommonJS,
+        target: ScriptTarget.ES5,
+        strict: true
+    };
+
+    let optionNameMapCache: OptionNameMap;
+
+    /* @internal */
+    export function convertEnableAutoDiscoveryToEnable(typeAcquisition: TypeAcquisition): TypeAcquisition {
+        // Convert deprecated typingOptions.enableAutoDiscovery to typeAcquisition.enable
+        if (typeAcquisition && typeAcquisition.enableAutoDiscovery !== undefined && typeAcquisition.enable === undefined) {
+            const result: TypeAcquisition = {
+                enable: typeAcquisition.enableAutoDiscovery,
+                include: typeAcquisition.include || [],
+                exclude: typeAcquisition.exclude || []
+            };
+            return result;
+        }
+        return typeAcquisition;
+    }
+
+    /* @internal */
+    export function getOptionNameMap(): OptionNameMap {
+        if (optionNameMapCache) {
+            return optionNameMapCache;
+        }
+
+        const optionNameMap = createMap<CommandLineOption>();
+        const shortOptionNames = createMap<string>();
+        forEach(optionDeclarations, option => {
+            optionNameMap.set(option.name.toLowerCase(), option);
+            if (option.shortName) {
+                shortOptionNames.set(option.shortName, option.name);
+            }
+        });
+
+        optionNameMapCache = { optionNameMap, shortOptionNames };
+        return optionNameMapCache;
+    }
+
+    /* @internal */
+    export function createCompilerDiagnosticForInvalidCustomType(opt: CommandLineOptionOfCustomType): Diagnostic {
+        const namesOfType = arrayFrom(opt.type.keys()).map(key => `'${key}'`).join(", ");
+        return createCompilerDiagnostic(Diagnostics.Argument_for_0_option_must_be_Colon_1, `--${opt.name}`, namesOfType);
+    }
+
+    /* @internal */
+    export function parseCustomTypeOption(opt: CommandLineOptionOfCustomType, value: string, errors: Diagnostic[]) {
+        return convertJsonOptionOfCustomType(opt, trimString(value || ""), errors);
+    }
+
+    /* @internal */
+    export function parseListTypeOption(opt: CommandLineOptionOfListType, value = "", errors: Diagnostic[]): (string | number)[] | undefined {
+        value = trimString(value);
+        if (startsWith(value, "-")) {
+            return undefined;
+        }
+        if (value === "") {
+            return [];
+        }
+        const values = value.split(",");
+        switch (opt.element.type) {
+            case "number":
+                return map(values, parseInt);
+            case "string":
+                return map(values, v => v || "");
+            default:
+                return filter(map(values, v => parseCustomTypeOption(<CommandLineOptionOfCustomType>opt.element, v, errors)), v => !!v);
+        }
+    }
+
+    export function parseCommandLine(commandLine: string[], readFile?: (path: string) => string): ParsedCommandLine {
+        const options: CompilerOptions = {};
+        const fileNames: string[] = [];
+        const errors: Diagnostic[] = [];
+        const { optionNameMap, shortOptionNames } = getOptionNameMap();
+
+        parseStrings(commandLine);
+        return {
+            options,
+            fileNames,
+            errors
+        };
+
+        function parseStrings(args: string[]) {
+            let i = 0;
+            while (i < args.length) {
+                let s = args[i];
+                i++;
+                if (s.charCodeAt(0) === CharacterCodes.at) {
+                    parseResponseFile(s.slice(1));
+                }
+                else if (s.charCodeAt(0) === CharacterCodes.minus) {
+                    s = s.slice(s.charCodeAt(1) === CharacterCodes.minus ? 2 : 1).toLowerCase();
+
+                    // Try to translate short option names to their full equivalents.
+                    const short = shortOptionNames.get(s);
+                    if (short !== undefined) {
+                        s = short;
+                    }
+
+                    const opt = optionNameMap.get(s);
+                    if (opt) {
+                        if (opt.isTSConfigOnly) {
+                            errors.push(createCompilerDiagnostic(Diagnostics.Option_0_can_only_be_specified_in_tsconfig_json_file, opt.name));
+                        }
+                        else {
+                            // Check to see if no argument was provided (e.g. "--locale" is the last command-line argument).
+                            if (!args[i] && opt.type !== "boolean") {
+                                errors.push(createCompilerDiagnostic(Diagnostics.Compiler_option_0_expects_an_argument, opt.name));
+                            }
+
+                            switch (opt.type) {
+                                case "number":
+                                    options[opt.name] = parseInt(args[i]);
+                                    i++;
+                                    break;
+                                case "boolean":
+                                    // boolean flag has optional value true, false, others
+                                    const optValue = args[i];
+                                    options[opt.name] = optValue !== "false";
+                                    // consume next argument as boolean flag value
+                                    if (optValue === "false" || optValue === "true") {
+                                        i++;
+                                    }
+                                    break;
+                                case "string":
+                                    options[opt.name] = args[i] || "";
+                                    i++;
+                                    break;
+                                case "list":
+                                    const result = parseListTypeOption(<CommandLineOptionOfListType>opt, args[i], errors);
+                                    options[opt.name] = result || [];
+                                    if (result) {
+                                        i++;
+                                    }
+                                    break;
+                                // If not a primitive, the possible types are specified in what is effectively a map of options.
+                                default:
+                                    options[opt.name] = parseCustomTypeOption(<CommandLineOptionOfCustomType>opt, args[i], errors);
+                                    i++;
+                                    break;
+                            }
+                        }
+                    }
+                    else {
+                        errors.push(createCompilerDiagnostic(Diagnostics.Unknown_compiler_option_0, s));
+                    }
+                }
+                else {
+                    fileNames.push(s);
+                }
+            }
+        }
+
+        function parseResponseFile(fileName: string) {
+            const text = readFile ? readFile(fileName) : sys.readFile(fileName);
+
+            if (!text) {
+                errors.push(createCompilerDiagnostic(Diagnostics.File_0_not_found, fileName));
+                return;
+            }
+
+            const args: string[] = [];
+            let pos = 0;
+            while (true) {
+                while (pos < text.length && text.charCodeAt(pos) <= CharacterCodes.space) pos++;
+                if (pos >= text.length) break;
+                const start = pos;
+                if (text.charCodeAt(start) === CharacterCodes.doubleQuote) {
+                    pos++;
+                    while (pos < text.length && text.charCodeAt(pos) !== CharacterCodes.doubleQuote) pos++;
+                    if (pos < text.length) {
+                        args.push(text.substring(start + 1, pos));
+                        pos++;
+                    }
+                    else {
+                        errors.push(createCompilerDiagnostic(Diagnostics.Unterminated_quoted_string_in_response_file_0, fileName));
+                    }
+                }
+                else {
+                    while (text.charCodeAt(pos) > CharacterCodes.space) pos++;
+                    args.push(text.substring(start, pos));
+                }
+            }
+            parseStrings(args);
+        }
+    }
+
+    /**
+      * Read tsconfig.json file
+      * @param fileName The path to the config file
+      */
+    export function readConfigFile(fileName: string, readFile: (path: string) => string): { config?: any; error?: Diagnostic } {
+        let text = "";
+        try {
+            text = readFile(fileName);
+        }
+        catch (e) {
+            return { error: createCompilerDiagnostic(Diagnostics.Cannot_read_file_0_Colon_1, fileName, e.message) };
+        }
+        return parseConfigFileTextToJson(fileName, text);
+    }
+
+    /**
+      * Parse the text of the tsconfig.json file
+      * @param fileName The path to the config file
+      * @param jsonText The text of the config file
+      */
+    export function parseConfigFileTextToJson(fileName: string, jsonText: string, stripComments = true): { config?: any; error?: Diagnostic } {
+        try {
+            const jsonTextToParse = stripComments ? removeComments(jsonText) : jsonText;
+            return { config: /\S/.test(jsonTextToParse) ? JSON.parse(jsonTextToParse) : {} };
+        }
+        catch (e) {
+            return { error: createCompilerDiagnostic(Diagnostics.Failed_to_parse_file_0_Colon_1, fileName, e.message) };
+        }
+    }
+
+    /**
+     * Generate tsconfig configuration when running command line "--init"
+     * @param options commandlineOptions to be generated into tsconfig.json
+     * @param fileNames array of filenames to be generated into tsconfig.json
+     */
+    /* @internal */
+    export function generateTSConfig(options: CompilerOptions, fileNames: string[]): string {
+        const compilerOptions = extend(options, defaultInitCompilerOptions);
+        const configurations: { compilerOptions: MapLike<CompilerOptionsValue>; files?: string[] } = {
+            compilerOptions: serializeCompilerOptions(compilerOptions)
+        };
+        if (fileNames && fileNames.length) {
+            // only set the files property if we have at least one file
+            configurations.files = fileNames;
+        }
+
+
+        return writeConfigurations();
+
+        function getCustomTypeMapOfCommandLineOption(optionDefinition: CommandLineOption): Map<string | number> | undefined {
+            if (optionDefinition.type === "string" || optionDefinition.type === "number" || optionDefinition.type === "boolean") {
+                // this is of a type CommandLineOptionOfPrimitiveType
+                return undefined;
+            }
+            else if (optionDefinition.type === "list") {
+                return getCustomTypeMapOfCommandLineOption((<CommandLineOptionOfListType>optionDefinition).element);
+            }
+            else {
+                return (<CommandLineOptionOfCustomType>optionDefinition).type;
+            }
+        }
+
+        function getNameOfCompilerOptionValue(value: CompilerOptionsValue, customTypeMap: Map<string | number>): string | undefined {
+            // There is a typeMap associated with this command-line option so use it to map value back to its name
+            return forEachEntry(customTypeMap, (mapValue, key) => {
+                if (mapValue === value) {
+                    return key;
+                }
+            });
+        }
+
+        function serializeCompilerOptions(options: CompilerOptions): MapLike<CompilerOptionsValue> {
+            const result: ts.MapLike<CompilerOptionsValue> = {};
+            const optionsNameMap = getOptionNameMap().optionNameMap;
+
+            for (const name in options) {
+                if (hasProperty(options, name)) {
+                    // tsconfig only options cannot be specified via command line,
+                    // so we can assume that only types that can appear here string | number | boolean
+                    if (optionsNameMap.has(name) && optionsNameMap.get(name).category === Diagnostics.Command_line_Options) {
+                        continue;
+                    }
+                    const value = options[name];
+                    const optionDefinition = optionsNameMap.get(name.toLowerCase());
+                    if (optionDefinition) {
+                        const customTypeMap = getCustomTypeMapOfCommandLineOption(optionDefinition);
+                        if (!customTypeMap) {
+                            // There is no map associated with this compiler option then use the value as-is
+                            // This is the case if the value is expect to be string, number, boolean or list of string
+                            result[name] = value;
+                        }
+                        else {
+                            if (optionDefinition.type === "list") {
+                                const convertedValue: string[] = [];
+                                for (const element of value as (string | number)[]) {
+                                    convertedValue.push(getNameOfCompilerOptionValue(element, customTypeMap));
+                                }
+                                result[name] = convertedValue;
+                            }
+                            else {
+                                // There is a typeMap associated with this command-line option so use it to map value back to its name
+                                result[name] = getNameOfCompilerOptionValue(value, customTypeMap);
+                            }
+                        }
+                    }
+                }
+            }
+            return result;
+        }
+
+        function getDefaultValueForOption(option: CommandLineOption) {
+            switch (option.type) {
+                case "number":
+                    return 1;
+                case "boolean":
+                    return true;
+                case "string":
+                    return option.isFilePath ? "./" : "";
+                case "list":
+                    return [];
+                case "object":
+                    return {};
+                default:
+                    return arrayFrom((<CommandLineOptionOfCustomType>option).type.keys())[0];
+            }
+        }
+
+        function makePadding(paddingLength: number): string {
+            return Array(paddingLength + 1).join(" ");
+        }
+
+        function writeConfigurations() {
+            // Filter applicable options to place in the file
+            const categorizedOptions = reduceLeft(
+                filter(optionDeclarations, o => o.category !== Diagnostics.Command_line_Options && o.category !== Diagnostics.Advanced_Options),
+                (memo, value) => {
+                    if (value.category) {
+                        const name = getLocaleSpecificMessage(value.category);
+                        (memo[name] || (memo[name] = [])).push(value);
+                    }
+                    return memo;
+                }, <MapLike<CommandLineOption[]>>{});
+
+            // Serialize all options and thier descriptions
+            let marginLength = 0;
+            let seenKnownKeys = 0;
+            const nameColumn: string[] = [];
+            const descriptionColumn: string[] = [];
+            const knownKesyCount = getOwnKeys(configurations.compilerOptions).length;
+            for (const category in categorizedOptions) {
+                if (nameColumn.length !== 0) {
+                    nameColumn.push("");
+                    descriptionColumn.push("");
+                }
+                nameColumn.push(`/* ${category} */`);
+                descriptionColumn.push("");
+                for (const option of categorizedOptions[category]) {
+                    let optionName;
+                    if (hasProperty(configurations.compilerOptions, option.name)) {
+                        optionName = `"${option.name}": ${JSON.stringify(configurations.compilerOptions[option.name])}${(seenKnownKeys += 1) === knownKesyCount ? "" : ","}`;
+                    }
+                    else {
+                        optionName = `// "${option.name}": ${JSON.stringify(getDefaultValueForOption(option))},`;
+                    }
+                    nameColumn.push(optionName);
+                    descriptionColumn.push(`/* ${option.description && getLocaleSpecificMessage(option.description) || option.name} */`);
+                    marginLength = Math.max(optionName.length, marginLength);
+                }
+            }
+
+            // Write the output
+            const tab = makePadding(2);
+            const result: string[] = [];
+            result.push(`{`);
+            result.push(`${tab}"compilerOptions": {`);
+            // Print out each row, aligning all the descriptions on the same column.
+            for (let i = 0; i < nameColumn.length; i++) {
+                const optionName = nameColumn[i];
+                const description = descriptionColumn[i];
+                result.push(tab + tab + optionName + makePadding(marginLength - optionName.length + 2) + description);
+            }
+            if (configurations.files && configurations.files.length) {
+                result.push(`${tab}},`);
+                result.push(`${tab}"files": [`);
+                for (let i = 0; i < configurations.files.length; i++) {
+                    result.push(`${tab}${tab}${JSON.stringify(configurations.files[i])}${i === configurations.files.length - 1 ? "" : ","}`);
+                }
+                result.push(`${tab}]`);
+            }
+            else {
+                result.push(`${tab}}`);
+            }
+            result.push(`}`);
+
+            return result.join(sys.newLine);
+        }
+    }
+
+    /**
+     * Remove the comments from a json like text.
+     * Comments can be single line comments (starting with # or //) or multiline comments using / * * /
+     *
+     * This method replace comment content by whitespace rather than completely remove them to keep positions in json parsing error reporting accurate.
+     */
+    function removeComments(jsonText: string): string {
+        let output = "";
+        const scanner = createScanner(ScriptTarget.ES5, /* skipTrivia */ false, LanguageVariant.Standard, jsonText);
+        let token: SyntaxKind;
+        while ((token = scanner.scan()) !== SyntaxKind.EndOfFileToken) {
+            switch (token) {
+                case SyntaxKind.SingleLineCommentTrivia:
+                case SyntaxKind.MultiLineCommentTrivia:
+                    // replace comments with whitespace to preserve original character positions
+                    output += scanner.getTokenText().replace(/\S/g, " ");
+                    break;
+                default:
+                    output += scanner.getTokenText();
+                    break;
+            }
+        }
+        return output;
+    }
+
+    /**
+      * Parse the contents of a config file (tsconfig.json).
+      * @param json The contents of the config file to parse
+      * @param host Instance of ParseConfigHost used to enumerate files in folder.
+      * @param basePath A root directory to resolve relative path entries in the config
+      *    file to. e.g. outDir
+      */
+    export function parseJsonConfigFileContent(json: any, host: ParseConfigHost, basePath: string, existingOptions: CompilerOptions = {}, configFileName?: string, resolutionStack: Path[] = [], extraFileExtensions: JsFileExtensionInfo[] = []): ParsedCommandLine {
+        const errors: Diagnostic[] = [];
+        basePath = normalizeSlashes(basePath);
+        const getCanonicalFileName = createGetCanonicalFileName(host.useCaseSensitiveFileNames);
+        const resolvedPath = toPath(configFileName || "", basePath, getCanonicalFileName);
+        if (resolutionStack.indexOf(resolvedPath) >= 0) {
+            return {
+                options: {},
+                fileNames: [],
+                typeAcquisition: {},
+                raw: json,
+                errors: [createCompilerDiagnostic(Diagnostics.Circularity_detected_while_resolving_configuration_Colon_0, [...resolutionStack, resolvedPath].join(" -> "))],
+                wildcardDirectories: {}
+            };
+        }
+
+        let options: CompilerOptions = convertCompilerOptionsFromJsonWorker(json["compilerOptions"], basePath, errors, configFileName);
+        // typingOptions has been deprecated and is only supported for backward compatibility purposes.
+        // It should be removed in future releases - use typeAcquisition instead.
+        const jsonOptions = json["typeAcquisition"] || json["typingOptions"];
+        const typeAcquisition: TypeAcquisition = convertTypeAcquisitionFromJsonWorker(jsonOptions, basePath, errors, configFileName);
+
+        if (json["extends"]) {
+            let [include, exclude, files, baseOptions]: [string[], string[], string[], CompilerOptions] = [undefined, undefined, undefined, {}];
+            if (typeof json["extends"] === "string") {
+                [include, exclude, files, baseOptions] = (tryExtendsName(json["extends"]) || [include, exclude, files, baseOptions]);
+            }
+            else {
+                errors.push(createCompilerDiagnostic(Diagnostics.Compiler_option_0_requires_a_value_of_type_1, "extends", "string"));
+            }
+            if (include && !json["include"]) {
+                json["include"] = include;
+            }
+            if (exclude && !json["exclude"]) {
+                json["exclude"] = exclude;
+            }
+            if (files && !json["files"]) {
+                json["files"] = files;
+            }
+            options = assign({}, baseOptions, options);
+        }
+
+        options = extend(existingOptions, options);
+        options.configFilePath = configFileName;
+
+        const { fileNames, wildcardDirectories } = getFileNames(errors);
+        const compileOnSave = convertCompileOnSaveOptionFromJson(json, basePath, errors);
+
+        return {
+            options,
+            fileNames,
+            typeAcquisition,
+            raw: json,
+            errors,
+            wildcardDirectories,
+            compileOnSave
+        };
+
+        function tryExtendsName(extendedConfig: string): [string[], string[], string[], CompilerOptions] {
+            // If the path isn't a rooted or relative path, don't try to resolve it (we reserve the right to special case module-id like paths in the future)
+            if (!(isRootedDiskPath(extendedConfig) || startsWith(normalizeSlashes(extendedConfig), "./") || startsWith(normalizeSlashes(extendedConfig), "../"))) {
+                errors.push(createCompilerDiagnostic(Diagnostics.A_path_in_an_extends_option_must_be_relative_or_rooted_but_0_is_not, extendedConfig));
+                return;
+            }
+            let extendedConfigPath = toPath(extendedConfig, basePath, getCanonicalFileName);
+            if (!host.fileExists(extendedConfigPath) && !endsWith(extendedConfigPath, ".json")) {
+                extendedConfigPath = `${extendedConfigPath}.json` as Path;
+                if (!host.fileExists(extendedConfigPath)) {
+                    errors.push(createCompilerDiagnostic(Diagnostics.File_0_does_not_exist, extendedConfig));
+                    return;
+                }
+            }
+            const extendedResult = readConfigFile(extendedConfigPath, path => host.readFile(path));
+            if (extendedResult.error) {
+                errors.push(extendedResult.error);
+                return;
+            }
+            const extendedDirname = getDirectoryPath(extendedConfigPath);
+            const relativeDifference = convertToRelativePath(extendedDirname, basePath, getCanonicalFileName);
+            const updatePath: (path: string) => string = path => isRootedDiskPath(path) ? path : combinePaths(relativeDifference, path);
+            // Merge configs (copy the resolution stack so it is never reused between branches in potential diamond-problem scenarios)
+            const result = parseJsonConfigFileContent(extendedResult.config, host, extendedDirname, /*existingOptions*/undefined, getBaseFileName(extendedConfigPath), resolutionStack.concat([resolvedPath]));
+            errors.push(...result.errors);
+            const [include, exclude, files] = map(["include", "exclude", "files"], key => {
+                if (!json[key] && extendedResult.config[key]) {
+                    return map(extendedResult.config[key], updatePath);
+                }
+            });
+            return [include, exclude, files, result.options];
+        }
+
+        function getFileNames(errors: Diagnostic[]): ExpandResult {
+            let fileNames: string[];
+            if (hasProperty(json, "files")) {
+                if (isArray(json["files"])) {
+                    fileNames = <string[]>json["files"];
+                    if (fileNames.length === 0) {
+                        errors.push(createCompilerDiagnostic(Diagnostics.The_files_list_in_config_file_0_is_empty, configFileName || "tsconfig.json"));
+                    }
+                }
+                else {
+                    errors.push(createCompilerDiagnostic(Diagnostics.Compiler_option_0_requires_a_value_of_type_1, "files", "Array"));
+                }
+            }
+
+            let includeSpecs: string[];
+            if (hasProperty(json, "include")) {
+                if (isArray(json["include"])) {
+                    includeSpecs = <string[]>json["include"];
+                }
+                else {
+                    errors.push(createCompilerDiagnostic(Diagnostics.Compiler_option_0_requires_a_value_of_type_1, "include", "Array"));
+                }
+            }
+
+            let excludeSpecs: string[];
+            if (hasProperty(json, "exclude")) {
+                if (isArray(json["exclude"])) {
+                    excludeSpecs = <string[]>json["exclude"];
+                }
+                else {
+                    errors.push(createCompilerDiagnostic(Diagnostics.Compiler_option_0_requires_a_value_of_type_1, "exclude", "Array"));
+                }
+            }
+            else if (hasProperty(json, "excludes")) {
+                errors.push(createCompilerDiagnostic(Diagnostics.Unknown_option_excludes_Did_you_mean_exclude));
+            }
+            else {
+                // If no includes were specified, exclude common package folders and the outDir
+                excludeSpecs = includeSpecs ? [] : ["node_modules", "bower_components", "jspm_packages"];
+
+                const outDir = json["compilerOptions"] && json["compilerOptions"]["outDir"];
+                if (outDir) {
+                    excludeSpecs.push(outDir);
+                }
+            }
+
+            if (fileNames === undefined && includeSpecs === undefined) {
+                includeSpecs = ["**/*"];
+            }
+
+            const result = matchFileNames(fileNames, includeSpecs, excludeSpecs, basePath, options, host, errors, extraFileExtensions);
+
+            if (result.fileNames.length === 0 && !hasProperty(json, "files") && resolutionStack.length === 0) {
+                errors.push(
+                    createCompilerDiagnostic(
+                        Diagnostics.No_inputs_were_found_in_config_file_0_Specified_include_paths_were_1_and_exclude_paths_were_2,
+                        configFileName || "tsconfig.json",
+                        JSON.stringify(includeSpecs || []),
+                        JSON.stringify(excludeSpecs || [])));
+            }
+
+            return result;
+        }
+    }
+
+    export function convertCompileOnSaveOptionFromJson(jsonOption: any, basePath: string, errors: Diagnostic[]): boolean {
+        if (!hasProperty(jsonOption, compileOnSaveCommandLineOption.name)) {
+            return false;
+        }
+        const result = convertJsonOption(compileOnSaveCommandLineOption, jsonOption["compileOnSave"], basePath, errors);
+        if (typeof result === "boolean" && result) {
+            return result;
+        }
+        return false;
+    }
+
+    export function convertCompilerOptionsFromJson(jsonOptions: any, basePath: string, configFileName?: string): { options: CompilerOptions, errors: Diagnostic[] } {
+        const errors: Diagnostic[] = [];
+        const options = convertCompilerOptionsFromJsonWorker(jsonOptions, basePath, errors, configFileName);
+        return { options, errors };
+    }
+
+    export function convertTypeAcquisitionFromJson(jsonOptions: any, basePath: string, configFileName?: string): { options: TypeAcquisition, errors: Diagnostic[] } {
+        const errors: Diagnostic[] = [];
+        const options = convertTypeAcquisitionFromJsonWorker(jsonOptions, basePath, errors, configFileName);
+        return { options, errors };
+    }
+
+    function convertCompilerOptionsFromJsonWorker(jsonOptions: any,
+        basePath: string, errors: Diagnostic[], configFileName?: string): CompilerOptions {
+
+        const options: CompilerOptions = getBaseFileName(configFileName) === "jsconfig.json"
+            ? { allowJs: true, maxNodeModuleJsDepth: 2, allowSyntheticDefaultImports: true, skipLibCheck: true }
+            : {};
+        convertOptionsFromJson(optionDeclarations, jsonOptions, basePath, options, Diagnostics.Unknown_compiler_option_0, errors);
+        return options;
+    }
+
+    function convertTypeAcquisitionFromJsonWorker(jsonOptions: any,
+        basePath: string, errors: Diagnostic[], configFileName?: string): TypeAcquisition {
+
+        const options: TypeAcquisition = { enable: getBaseFileName(configFileName) === "jsconfig.json", include: [], exclude: [] };
+        const typeAcquisition = convertEnableAutoDiscoveryToEnable(jsonOptions);
+        convertOptionsFromJson(typeAcquisitionDeclarations, typeAcquisition, basePath, options, Diagnostics.Unknown_type_acquisition_option_0, errors);
+
+        return options;
+    }
+
+    function convertOptionsFromJson(optionDeclarations: CommandLineOption[], jsonOptions: any, basePath: string,
+        defaultOptions: CompilerOptions | TypeAcquisition, diagnosticMessage: DiagnosticMessage, errors: Diagnostic[]) {
+
+        if (!jsonOptions) {
+            return;
+        }
+
+        const optionNameMap = arrayToMap(optionDeclarations, opt => opt.name);
+
+        for (const id in jsonOptions) {
+            const opt = optionNameMap.get(id);
+            if (opt) {
+                defaultOptions[opt.name] = convertJsonOption(opt, jsonOptions[id], basePath, errors);
+            }
+            else {
+                errors.push(createCompilerDiagnostic(diagnosticMessage, id));
+            }
+        }
+    }
+
+    function convertJsonOption(opt: CommandLineOption, value: any, basePath: string, errors: Diagnostic[]): CompilerOptionsValue {
+        const optType = opt.type;
+        const expectedType = typeof optType === "string" ? optType : "string";
+        if (optType === "list" && isArray(value)) {
+            return convertJsonOptionOfListType(<CommandLineOptionOfListType>opt, value, basePath, errors);
+        }
+        else if (typeof value === expectedType) {
+            if (typeof optType !== "string") {
+                return convertJsonOptionOfCustomType(<CommandLineOptionOfCustomType>opt, value, errors);
+            }
+            else {
+                if (opt.isFilePath) {
+                    value = normalizePath(combinePaths(basePath, value));
+                    if (value === "") {
+                        value = ".";
+                    }
+                }
+            }
+            return value;
+        }
+        else {
+            errors.push(createCompilerDiagnostic(Diagnostics.Compiler_option_0_requires_a_value_of_type_1, opt.name, expectedType));
+        }
+    }
+
+    function convertJsonOptionOfCustomType(opt: CommandLineOptionOfCustomType, value: string, errors: Diagnostic[]) {
+        const key = value.toLowerCase();
+        const val = opt.type.get(key);
+        if (val !== undefined) {
+            return val;
+        }
+        else {
+            errors.push(createCompilerDiagnosticForInvalidCustomType(opt));
+        }
+    }
+
+    function convertJsonOptionOfListType(option: CommandLineOptionOfListType, values: any[], basePath: string, errors: Diagnostic[]): any[] {
+        return filter(map(values, v => convertJsonOption(option.element, v, basePath, errors)), v => !!v);
+    }
+
+    function trimString(s: string) {
+        return typeof s.trim === "function" ? s.trim() : s.replace(/^[\s]+|[\s]+$/g, "");
+    }
+
+    /**
+     * Tests for a path that ends in a recursive directory wildcard.
+     * Matches **, \**, **\, and \**\, but not a**b.
+     *
+     * NOTE: used \ in place of / above to avoid issues with multiline comments.
+     *
+     * Breakdown:
+     *  (^|\/)      # matches either the beginning of the string or a directory separator.
+     *  \*\*        # matches the recursive directory wildcard "**".
+     *  \/?$        # matches an optional trailing directory separator at the end of the string.
+     */
+    const invalidTrailingRecursionPattern = /(^|\/)\*\*\/?$/;
+
+    /**
+     * Tests for a path with multiple recursive directory wildcards.
+     * Matches **\** and **\a\**, but not **\a**b.
+     *
+     * NOTE: used \ in place of / above to avoid issues with multiline comments.
+     *
+     * Breakdown:
+     *  (^|\/)      # matches either the beginning of the string or a directory separator.
+     *  \*\*\/      # matches a recursive directory wildcard "**" followed by a directory separator.
+     *  (.*\/)?     # optionally matches any number of characters followed by a directory separator.
+     *  \*\*        # matches a recursive directory wildcard "**"
+     *  ($|\/)      # matches either the end of the string or a directory separator.
+     */
+    const invalidMultipleRecursionPatterns = /(^|\/)\*\*\/(.*\/)?\*\*($|\/)/;
+
+    /**
+     * Tests for a path where .. appears after a recursive directory wildcard.
+     * Matches **\..\*, **\a\..\*, and **\.., but not ..\**\*
+     *
+     * NOTE: used \ in place of / above to avoid issues with multiline comments.
+     *
+     * Breakdown:
+     *  (^|\/)      # matches either the beginning of the string or a directory separator.
+     *  \*\*\/      # matches a recursive directory wildcard "**" followed by a directory separator.
+     *  (.*\/)?     # optionally matches any number of characters followed by a directory separator.
+     *  \.\.        # matches a parent directory path component ".."
+     *  ($|\/)      # matches either the end of the string or a directory separator.
+     */
+    const invalidDotDotAfterRecursiveWildcardPattern = /(^|\/)\*\*\/(.*\/)?\.\.($|\/)/;
+
+    /**
+     * Tests for a path containing a wildcard character in a directory component of the path.
+     * Matches \*\, \?\, and \a*b\, but not \a\ or \a\*.
+     *
+     * NOTE: used \ in place of / above to avoid issues with multiline comments.
+     *
+     * Breakdown:
+     *  \/          # matches a directory separator.
+     *  [^/]*?      # matches any number of characters excluding directory separators (non-greedy).
+     *  [*?]        # matches either a wildcard character (* or ?)
+     *  [^/]*       # matches any number of characters excluding directory separators (greedy).
+     *  \/          # matches a directory separator.
+     */
+    const watchRecursivePattern = /\/[^/]*?[*?][^/]*\//;
+
+    /**
+     * Matches the portion of a wildcard path that does not contain wildcards.
+     * Matches \a of \a\*, or \a\b\c of \a\b\c\?\d.
+     *
+     * NOTE: used \ in place of / above to avoid issues with multiline comments.
+     *
+     * Breakdown:
+     *  ^                   # matches the beginning of the string
+     *  [^*?]*              # matches any number of non-wildcard characters
+     *  (?=\/[^/]*[*?])     # lookahead that matches a directory separator followed by
+     *                      # a path component that contains at least one wildcard character (* or ?).
+     */
+    const wildcardDirectoryPattern = /^[^*?]*(?=\/[^/]*[*?])/;
+
+    /**
+     * Expands an array of file specifications.
+     *
+     * @param fileNames The literal file names to include.
+     * @param include The wildcard file specifications to include.
+     * @param exclude The wildcard file specifications to exclude.
+     * @param basePath The base path for any relative file specifications.
+     * @param options Compiler options.
+     * @param host The host used to resolve files and directories.
+     * @param errors An array for diagnostic reporting.
+     */
+    function matchFileNames(fileNames: string[], include: string[], exclude: string[], basePath: string, options: CompilerOptions, host: ParseConfigHost, errors: Diagnostic[], extraFileExtensions: JsFileExtensionInfo[]): ExpandResult {
+        basePath = normalizePath(basePath);
+
+        // The exclude spec list is converted into a regular expression, which allows us to quickly
+        // test whether a file or directory should be excluded before recursively traversing the
+        // file system.
+        const keyMapper = host.useCaseSensitiveFileNames ? caseSensitiveKeyMapper : caseInsensitiveKeyMapper;
+
+        // Literal file names (provided via the "files" array in tsconfig.json) are stored in a
+        // file map with a possibly case insensitive key. We use this map later when when including
+        // wildcard paths.
+        const literalFileMap = createMap<string>();
+
+        // Wildcard paths (provided via the "includes" array in tsconfig.json) are stored in a
+        // file map with a possibly case insensitive key. We use this map to store paths matched
+        // via wildcard, and to handle extension priority.
+        const wildcardFileMap = createMap<string>();
+
+        if (include) {
+            include = validateSpecs(include, errors, /*allowTrailingRecursion*/ false);
+        }
+
+        if (exclude) {
+            exclude = validateSpecs(exclude, errors, /*allowTrailingRecursion*/ true);
+        }
+
+        // Wildcard directories (provided as part of a wildcard path) are stored in a
+        // file map that marks whether it was a regular wildcard match (with a `*` or `?` token),
+        // or a recursive directory. This information is used by filesystem watchers to monitor for
+        // new entries in these paths.
+        const wildcardDirectories = getWildcardDirectories(include, exclude, basePath, host.useCaseSensitiveFileNames);
+
+        // Rather than requery this for each file and filespec, we query the supported extensions
+        // once and store it on the expansion context.
+        const supportedExtensions = getSupportedExtensions(options, extraFileExtensions);
+
+        // Literal files are always included verbatim. An "include" or "exclude" specification cannot
+        // remove a literal file.
+        if (fileNames) {
+            for (const fileName of fileNames) {
+                const file = combinePaths(basePath, fileName);
+                literalFileMap.set(keyMapper(file), file);
+            }
+        }
+
+        if (include && include.length > 0) {
+            for (const file of host.readDirectory(basePath, supportedExtensions, exclude, include)) {
+                // If we have already included a literal or wildcard path with a
+                // higher priority extension, we should skip this file.
+                //
+                // This handles cases where we may encounter both <file>.ts and
+                // <file>.d.ts (or <file>.js if "allowJs" is enabled) in the same
+                // directory when they are compilation outputs.
+                if (hasFileWithHigherPriorityExtension(file, literalFileMap, wildcardFileMap, supportedExtensions, keyMapper)) {
+                    continue;
+                }
+
+                // We may have included a wildcard path with a lower priority
+                // extension due to the user-defined order of entries in the
+                // "include" array. If there is a lower priority extension in the
+                // same directory, we should remove it.
+                removeWildcardFilesWithLowerPriorityExtension(file, wildcardFileMap, supportedExtensions, keyMapper);
+
+                const key = keyMapper(file);
+                if (!literalFileMap.has(key) && !wildcardFileMap.has(key)) {
+                    wildcardFileMap.set(key, file);
+                }
+            }
+        }
+
+        const literalFiles = arrayFrom(literalFileMap.values());
+        const wildcardFiles = arrayFrom(wildcardFileMap.values());
+        return {
+            fileNames: literalFiles.concat(wildcardFiles),
+            wildcardDirectories
+        };
+    }
+
+    function validateSpecs(specs: string[], errors: Diagnostic[], allowTrailingRecursion: boolean) {
+        const validSpecs: string[] = [];
+        for (const spec of specs) {
+            if (!allowTrailingRecursion && invalidTrailingRecursionPattern.test(spec)) {
+                errors.push(createCompilerDiagnostic(Diagnostics.File_specification_cannot_end_in_a_recursive_directory_wildcard_Asterisk_Asterisk_Colon_0, spec));
+            }
+            else if (invalidMultipleRecursionPatterns.test(spec)) {
+                errors.push(createCompilerDiagnostic(Diagnostics.File_specification_cannot_contain_multiple_recursive_directory_wildcards_Asterisk_Asterisk_Colon_0, spec));
+            }
+            else if (invalidDotDotAfterRecursiveWildcardPattern.test(spec)) {
+                errors.push(createCompilerDiagnostic(Diagnostics.File_specification_cannot_contain_a_parent_directory_that_appears_after_a_recursive_directory_wildcard_Asterisk_Asterisk_Colon_0, spec));
+            }
+            else {
+                validSpecs.push(spec);
+            }
+        }
+
+        return validSpecs;
+    }
+
+    /**
+     * Gets directories in a set of include patterns that should be watched for changes.
+     */
+    function getWildcardDirectories(include: string[], exclude: string[], path: string, useCaseSensitiveFileNames: boolean): MapLike<WatchDirectoryFlags> {
+        // We watch a directory recursively if it contains a wildcard anywhere in a directory segment
+        // of the pattern:
+        //
+        //  /a/b/**/d   - Watch /a/b recursively to catch changes to any d in any subfolder recursively
+        //  /a/b/*/d    - Watch /a/b recursively to catch any d in any immediate subfolder, even if a new subfolder is added
+        //  /a/b        - Watch /a/b recursively to catch changes to anything in any recursive subfoler
+        //
+        // We watch a directory without recursion if it contains a wildcard in the file segment of
+        // the pattern:
+        //
+        //  /a/b/*      - Watch /a/b directly to catch any new file
+        //  /a/b/a?z    - Watch /a/b directly to catch any new file matching a?z
+        const rawExcludeRegex = getRegularExpressionForWildcard(exclude, path, "exclude");
+        const excludeRegex = rawExcludeRegex && new RegExp(rawExcludeRegex, useCaseSensitiveFileNames ? "" : "i");
+        const wildcardDirectories: ts.MapLike<WatchDirectoryFlags> = {};
+        if (include !== undefined) {
+            const recursiveKeys: string[] = [];
+            for (const file of include) {
+                const spec = normalizePath(combinePaths(path, file));
+                if (excludeRegex && excludeRegex.test(spec)) {
+                    continue;
+                }
+
+                const match = getWildcardDirectoryFromSpec(spec, useCaseSensitiveFileNames);
+                if (match) {
+                    const { key, flags } = match;
+                    const existingFlags = wildcardDirectories[key];
+                    if (existingFlags === undefined || existingFlags < flags) {
+                        wildcardDirectories[key] = flags;
+                        if (flags === WatchDirectoryFlags.Recursive) {
+                            recursiveKeys.push(key);
+                        }
+                    }
+                }
+            }
+
+            // Remove any subpaths under an existing recursively watched directory.
+            for (const key in wildcardDirectories) if (hasProperty(wildcardDirectories, key)) {
+                for (const recursiveKey of recursiveKeys) {
+                    if (key !== recursiveKey && containsPath(recursiveKey, key, path, !useCaseSensitiveFileNames)) {
+                        delete wildcardDirectories[key];
+                    }
+                }
+            };
+        }
+
+        return wildcardDirectories;
+    }
+
+    function getWildcardDirectoryFromSpec(spec: string, useCaseSensitiveFileNames: boolean): { key: string, flags: WatchDirectoryFlags } | undefined {
+        const match = wildcardDirectoryPattern.exec(spec);
+        if (match) {
+            return {
+                key: useCaseSensitiveFileNames ? match[0] : match[0].toLowerCase(),
+                flags: watchRecursivePattern.test(spec) ? WatchDirectoryFlags.Recursive : WatchDirectoryFlags.None
+            };
+        }
+        if (isImplicitGlob(spec)) {
+            return { key: spec, flags: WatchDirectoryFlags.Recursive };
+        }
+        return undefined;
+    }
+
+    /**
+     * Determines whether a literal or wildcard file has already been included that has a higher
+     * extension priority.
+     *
+     * @param file The path to the file.
+     * @param extensionPriority The priority of the extension.
+     * @param context The expansion context.
+     */
+    function hasFileWithHigherPriorityExtension(file: string, literalFiles: Map<string>, wildcardFiles: Map<string>, extensions: string[], keyMapper: (value: string) => string) {
+        const extensionPriority = getExtensionPriority(file, extensions);
+        const adjustedExtensionPriority = adjustExtensionPriority(extensionPriority, extensions);
+        for (let i = ExtensionPriority.Highest; i < adjustedExtensionPriority; i++) {
+            const higherPriorityExtension = extensions[i];
+            const higherPriorityPath = keyMapper(changeExtension(file, higherPriorityExtension));
+            if (literalFiles.has(higherPriorityPath) || wildcardFiles.has(higherPriorityPath)) {
+                return true;
+            }
+        }
+
+        return false;
+    }
+
+    /**
+     * Removes files included via wildcard expansion with a lower extension priority that have
+     * already been included.
+     *
+     * @param file The path to the file.
+     * @param extensionPriority The priority of the extension.
+     * @param context The expansion context.
+     */
+    function removeWildcardFilesWithLowerPriorityExtension(file: string, wildcardFiles: Map<string>, extensions: string[], keyMapper: (value: string) => string) {
+        const extensionPriority = getExtensionPriority(file, extensions);
+        const nextExtensionPriority = getNextLowestExtensionPriority(extensionPriority, extensions);
+        for (let i = nextExtensionPriority; i < extensions.length; i++) {
+            const lowerPriorityExtension = extensions[i];
+            const lowerPriorityPath = keyMapper(changeExtension(file, lowerPriorityExtension));
+            wildcardFiles.delete(lowerPriorityPath);
+        }
+    }
+
+    /**
+     * Gets a case sensitive key.
+     *
+     * @param key The original key.
+     */
+    function caseSensitiveKeyMapper(key: string) {
+        return key;
+    }
+
+    /**
+     * Gets a case insensitive key.
+     *
+     * @param key The original key.
+     */
+    function caseInsensitiveKeyMapper(key: string) {
+        return key.toLowerCase();
+    }
 }